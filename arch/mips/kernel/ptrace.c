/*
 * This file is subject to the terms and conditions of the GNU General Public
 * License.  See the file "COPYING" in the main directory of this archive
 * for more details.
 *
 * Copyright (C) 1992 Ross Biro
 * Copyright (C) Linus Torvalds
 * Copyright (C) 1994, 95, 96, 97, 98, 2000 Ralf Baechle
 * Copyright (C) 1996 David S. Miller
 * Kevin D. Kissell, kevink@mips.com and Carsten Langgaard, carstenl@mips.com
 * Copyright (C) 1999 MIPS Technologies, Inc.
 * Copyright (C) 2000 Ulf Carlsson
 *
 * At this time Linux/MIPS64 only supports syscall tracing, even for 32-bit
 * binaries.
 */
#include <linux/compiler.h>
#include <linux/context_tracking.h>
#include <linux/elf.h>
#include <linux/kernel.h>
#include <linux/sched.h>
#include <linux/sched/task_stack.h>
#include <linux/mm.h>
#include <linux/errno.h>
#include <linux/ptrace.h>
#include <linux/regset.h>
#include <linux/smp.h>
#include <linux/security.h>
#include <linux/stddef.h>
#include <linux/tracehook.h>
#include <linux/audit.h>
#include <linux/seccomp.h>
#include <linux/ftrace.h>

#include <asm/byteorder.h>
#include <asm/cpu.h>
#include <asm/cpu-info.h>
#include <asm/dsp.h>
#include <asm/fpu.h>
#include <asm/mipsregs.h>
#include <asm/mipsmtregs.h>
#include <asm/pgtable.h>
#include <asm/page.h>
#include <asm/processor.h>
#include <asm/syscall.h>
#include <linux/uaccess.h>
#include <asm/bootinfo.h>
#include <asm/reg.h>

#define CREATE_TRACE_POINTS
#include <trace/events/syscalls.h>

/*
 * Called by kernel/ptrace.c when detaching..
 *
 * Make sure single step bits etc are not set.
 */
void ptrace_disable(struct task_struct *child)
{
	/* Don't load the watchpoint registers for the ex-child. */
	clear_tsk_thread_flag(child, TIF_LOAD_WATCH);
}

/*
 * Read a general register set.	 We always use the 64-bit format, even
 * for 32-bit kernels and for 32-bit processes on a 64-bit kernel.
 * Registers are sign extended to fill the available space.
 */
int ptrace_getregs(struct task_struct *child, struct user_pt_regs __user *data)
{
	struct pt_regs *regs;
	int i;

	if (!access_ok(data, 38 * 8))
		return -EIO;

	regs = task_pt_regs(child);

	for (i = 0; i < 32; i++)
		__put_user((long)regs->regs[i], (__s64 __user *)&data->regs[i]);
	__put_user((long)regs->lo, (__s64 __user *)&data->lo);
	__put_user((long)regs->hi, (__s64 __user *)&data->hi);
	__put_user((long)regs->cp0_epc, (__s64 __user *)&data->cp0_epc);
	__put_user((long)regs->cp0_badvaddr, (__s64 __user *)&data->cp0_badvaddr);
	__put_user((long)regs->cp0_status, (__s64 __user *)&data->cp0_status);
	__put_user((long)regs->cp0_cause, (__s64 __user *)&data->cp0_cause);

	return 0;
}

/*
 * Write a general register set.  As for PTRACE_GETREGS, we always use
 * the 64-bit format.  On a 32-bit kernel only the lower order half
 * (according to endianness) will be used.
 */
int ptrace_setregs(struct task_struct *child, struct user_pt_regs __user *data)
{
	struct pt_regs *regs;
	int i;

	if (!access_ok(data, 38 * 8))
		return -EIO;

	regs = task_pt_regs(child);

	for (i = 0; i < 32; i++)
		__get_user(regs->regs[i], (__s64 __user *)&data->regs[i]);
	__get_user(regs->lo, (__s64 __user *)&data->lo);
	__get_user(regs->hi, (__s64 __user *)&data->hi);
	__get_user(regs->cp0_epc, (__s64 __user *)&data->cp0_epc);

	/* badvaddr, status, and cause may not be written.  */

	/* System call number may have been changed */
	mips_syscall_update_nr(child, regs);

	return 0;
}

int ptrace_get_watch_regs(struct task_struct *child,
			  struct pt_watch_regs __user *addr)
{
	enum pt_watch_style style;
	int i;

	if (!cpu_has_watch || boot_cpu_data.watch_reg_use_cnt == 0)
		return -EIO;
	if (!access_ok(addr, sizeof(struct pt_watch_regs)))
		return -EIO;

#ifdef CONFIG_32BIT
	style = pt_watch_style_mips32;
#define WATCH_STYLE mips32
#else
	style = pt_watch_style_mips64;
#define WATCH_STYLE mips64
#endif

	__put_user(style, &addr->style);
	__put_user(boot_cpu_data.watch_reg_use_cnt,
		   &addr->WATCH_STYLE.num_valid);
	for (i = 0; i < boot_cpu_data.watch_reg_use_cnt; i++) {
		__put_user(child->thread.watch.mips3264.watchlo[i],
			   &addr->WATCH_STYLE.watchlo[i]);
		__put_user(child->thread.watch.mips3264.watchhi[i] &
				(MIPS_WATCHHI_MASK | MIPS_WATCHHI_IRW),
			   &addr->WATCH_STYLE.watchhi[i]);
		__put_user(boot_cpu_data.watch_reg_masks[i],
			   &addr->WATCH_STYLE.watch_masks[i]);
	}
	for (; i < 8; i++) {
		__put_user(0, &addr->WATCH_STYLE.watchlo[i]);
		__put_user(0, &addr->WATCH_STYLE.watchhi[i]);
		__put_user(0, &addr->WATCH_STYLE.watch_masks[i]);
	}

	return 0;
}

int ptrace_set_watch_regs(struct task_struct *child,
			  struct pt_watch_regs __user *addr)
{
	int i;
	int watch_active = 0;
	unsigned long lt[NUM_WATCH_REGS];
	u16 ht[NUM_WATCH_REGS];

	if (!cpu_has_watch || boot_cpu_data.watch_reg_use_cnt == 0)
		return -EIO;
	if (!access_ok(addr, sizeof(struct pt_watch_regs)))
		return -EIO;
	/* Check the values. */
	for (i = 0; i < boot_cpu_data.watch_reg_use_cnt; i++) {
		__get_user(lt[i], &addr->WATCH_STYLE.watchlo[i]);
#ifdef CONFIG_32BIT
		if (lt[i] & __UA_LIMIT)
			return -EINVAL;
#else
		if (test_tsk_thread_flag(child, TIF_32BIT_ADDR)) {
			if (lt[i] & 0xffffffff80000000UL)
				return -EINVAL;
		} else {
			if (lt[i] & __UA_LIMIT)
				return -EINVAL;
		}
#endif
		__get_user(ht[i], &addr->WATCH_STYLE.watchhi[i]);
		if (ht[i] & ~MIPS_WATCHHI_MASK)
			return -EINVAL;
	}
	/* Install them. */
	for (i = 0; i < boot_cpu_data.watch_reg_use_cnt; i++) {
		if (lt[i] & MIPS_WATCHLO_IRW)
			watch_active = 1;
		child->thread.watch.mips3264.watchlo[i] = lt[i];
		/* Set the G bit. */
		child->thread.watch.mips3264.watchhi[i] = ht[i];
	}

	if (watch_active)
		set_tsk_thread_flag(child, TIF_LOAD_WATCH);
	else
		clear_tsk_thread_flag(child, TIF_LOAD_WATCH);

	return 0;
}

/* regset get/set implementations */

#if defined(CONFIG_32BIT) || defined(CONFIG_MIPS32_O32)

static int gpr32_get(struct task_struct *target,
		     const struct user_regset *regset,
		     unsigned int pos, unsigned int count,
		     void *kbuf, void __user *ubuf)
{
	struct pt_regs *regs = task_pt_regs(target);
	u32 uregs[ELF_NGREG] = {};

	mips_dump_regs32(uregs, regs);
	return user_regset_copyout(&pos, &count, &kbuf, &ubuf, uregs, 0,
				   sizeof(uregs));
}

static int gpr32_set(struct task_struct *target,
		     const struct user_regset *regset,
		     unsigned int pos, unsigned int count,
		     const void *kbuf, const void __user *ubuf)
{
	struct pt_regs *regs = task_pt_regs(target);
	u32 uregs[ELF_NGREG];
	unsigned start, num_regs, i;
	int err;

	start = pos / sizeof(u32);
	num_regs = count / sizeof(u32);

	if (start + num_regs > ELF_NGREG)
		return -EIO;

	err = user_regset_copyin(&pos, &count, &kbuf, &ubuf, uregs, 0,
				 sizeof(uregs));
	if (err)
		return err;

	for (i = start; i < num_regs; i++) {
		/*
		 * Cast all values to signed here so that if this is a 64-bit
		 * kernel, the supplied 32-bit values will be sign extended.
		 */
		switch (i) {
		case MIPS32_EF_R1 ... MIPS32_EF_R25:
			/* k0/k1 are ignored. */
		case MIPS32_EF_R28 ... MIPS32_EF_R31:
			regs->regs[i - MIPS32_EF_R0] = (s32)uregs[i];
			break;
		case MIPS32_EF_LO:
			regs->lo = (s32)uregs[i];
			break;
		case MIPS32_EF_HI:
			regs->hi = (s32)uregs[i];
			break;
		case MIPS32_EF_CP0_EPC:
			regs->cp0_epc = (s32)uregs[i];
			break;
		}
	}

	/* System call number may have been changed */
	mips_syscall_update_nr(target, regs);

	return 0;
}

#endif /* CONFIG_32BIT || CONFIG_MIPS32_O32 */

#ifdef CONFIG_64BIT

static int gpr64_get(struct task_struct *target,
		     const struct user_regset *regset,
		     unsigned int pos, unsigned int count,
		     void *kbuf, void __user *ubuf)
{
	struct pt_regs *regs = task_pt_regs(target);
	u64 uregs[ELF_NGREG] = {};

	mips_dump_regs64(uregs, regs);
	return user_regset_copyout(&pos, &count, &kbuf, &ubuf, uregs, 0,
				   sizeof(uregs));
}

static int gpr64_set(struct task_struct *target,
		     const struct user_regset *regset,
		     unsigned int pos, unsigned int count,
		     const void *kbuf, const void __user *ubuf)
{
	struct pt_regs *regs = task_pt_regs(target);
	u64 uregs[ELF_NGREG];
	unsigned start, num_regs, i;
	int err;

	start = pos / sizeof(u64);
	num_regs = count / sizeof(u64);

	if (start + num_regs > ELF_NGREG)
		return -EIO;

	err = user_regset_copyin(&pos, &count, &kbuf, &ubuf, uregs, 0,
				 sizeof(uregs));
	if (err)
		return err;

	for (i = start; i < num_regs; i++) {
		switch (i) {
		case MIPS64_EF_R1 ... MIPS64_EF_R25:
			/* k0/k1 are ignored. */
		case MIPS64_EF_R28 ... MIPS64_EF_R31:
			regs->regs[i - MIPS64_EF_R0] = uregs[i];
			break;
		case MIPS64_EF_LO:
			regs->lo = uregs[i];
			break;
		case MIPS64_EF_HI:
			regs->hi = uregs[i];
			break;
		case MIPS64_EF_CP0_EPC:
			regs->cp0_epc = uregs[i];
			break;
		}
	}

	/* System call number may have been changed */
	mips_syscall_update_nr(target, regs);

	return 0;
}

#endif /* CONFIG_64BIT */


#ifdef CONFIG_MIPS_FP_SUPPORT

/*
 * Poke at FCSR according to its mask.  Set the Cause bits even
 * if a corresponding Enable bit is set.  This will be noticed at
 * the time the thread is switched to and SIGFPE thrown accordingly.
 */
static void ptrace_setfcr31(struct task_struct *child, u32 value)
{
	u32 fcr31;
	u32 mask;

	fcr31 = child->thread.fpu.fcr31;
	mask = boot_cpu_data.fpu_msk31;
	child->thread.fpu.fcr31 = (value & ~mask) | (fcr31 & mask);
}

int ptrace_getfpregs(struct task_struct *child, __u32 __user *data)
{
	int i;

	if (!access_ok(data, 33 * 8))
		return -EIO;

	if (tsk_used_math(child)) {
		union fpureg *fregs = get_fpu_regs(child);
		for (i = 0; i < 32; i++)
			__put_user(get_fpr64(&fregs[i], 0),
				   i + (__u64 __user *)data);
	} else {
		for (i = 0; i < 32; i++)
			__put_user((__u64) -1, i + (__u64 __user *) data);
	}

	__put_user(child->thread.fpu.fcr31, data + 64);
	__put_user(boot_cpu_data.fpu_id, data + 65);

	return 0;
}

int ptrace_setfpregs(struct task_struct *child, __u32 __user *data)
{
	union fpureg *fregs;
	u64 fpr_val;
	u32 value;
	int i;

	if (!access_ok(data, 33 * 8))
		return -EIO;

	init_fp_ctx(child);
	fregs = get_fpu_regs(child);

	for (i = 0; i < 32; i++) {
		__get_user(fpr_val, i + (__u64 __user *)data);
		set_fpr64(&fregs[i], 0, fpr_val);
	}

	__get_user(value, data + 64);
	ptrace_setfcr31(child, value);

	/* FIR may not be written.  */

	return 0;
}

/*
 * Copy the floating-point context to the supplied NT_PRFPREG buffer,
 * !CONFIG_CPU_HAS_MSA variant.  FP context's general register slots
 * correspond 1:1 to buffer slots.  Only general registers are copied.
 */
static int fpr_get_fpa(struct task_struct *target,
		       unsigned int *pos, unsigned int *count,
		       void **kbuf, void __user **ubuf)
{
	return user_regset_copyout(pos, count, kbuf, ubuf,
				   &target->thread.fpu,
				   0, NUM_FPU_REGS * sizeof(elf_fpreg_t));
}

/*
 * Copy the floating-point context to the supplied NT_PRFPREG buffer,
 * CONFIG_CPU_HAS_MSA variant.  Only lower 64 bits of FP context's
 * general register slots are copied to buffer slots.  Only general
 * registers are copied.
 */
static int fpr_get_msa(struct task_struct *target,
		       unsigned int *pos, unsigned int *count,
		       void **kbuf, void __user **ubuf)
{
	unsigned int i;
	u64 fpr_val;
	int err;

	BUILD_BUG_ON(sizeof(fpr_val) != sizeof(elf_fpreg_t));
	for (i = 0; i < NUM_FPU_REGS; i++) {
		fpr_val = get_fpr64(&target->thread.fpu.fpr[i], 0);
		err = user_regset_copyout(pos, count, kbuf, ubuf,
					  &fpr_val, i * sizeof(elf_fpreg_t),
					  (i + 1) * sizeof(elf_fpreg_t));
		if (err)
			return err;
	}

	return 0;
}

/*
 * Copy the floating-point context to the supplied NT_PRFPREG buffer.
 * Choose the appropriate helper for general registers, and then copy
 * the FCSR and FIR registers separately.
 */
static int fpr_get(struct task_struct *target,
		   const struct user_regset *regset,
		   unsigned int pos, unsigned int count,
		   void *kbuf, void __user *ubuf)
{
	const int fcr31_pos = NUM_FPU_REGS * sizeof(elf_fpreg_t);
	const int fir_pos = fcr31_pos + sizeof(u32);
	int err;

	if (sizeof(target->thread.fpu.fpr[0]) == sizeof(elf_fpreg_t))
		err = fpr_get_fpa(target, &pos, &count, &kbuf, &ubuf);
	else
		err = fpr_get_msa(target, &pos, &count, &kbuf, &ubuf);
	if (err)
		return err;

	err = user_regset_copyout(&pos, &count, &kbuf, &ubuf,
				  &target->thread.fpu.fcr31,
				  fcr31_pos, fcr31_pos + sizeof(u32));
	if (err)
		return err;

	err = user_regset_copyout(&pos, &count, &kbuf, &ubuf,
				  &boot_cpu_data.fpu_id,
				  fir_pos, fir_pos + sizeof(u32));

	return err;
}

/*
 * Copy the supplied NT_PRFPREG buffer to the floating-point context,
 * !CONFIG_CPU_HAS_MSA variant.   Buffer slots correspond 1:1 to FP
 * context's general register slots.  Only general registers are copied.
 */
static int fpr_set_fpa(struct task_struct *target,
		       unsigned int *pos, unsigned int *count,
		       const void **kbuf, const void __user **ubuf)
{
	return user_regset_copyin(pos, count, kbuf, ubuf,
				  &target->thread.fpu,
				  0, NUM_FPU_REGS * sizeof(elf_fpreg_t));
}

/*
 * Copy the supplied NT_PRFPREG buffer to the floating-point context,
 * CONFIG_CPU_HAS_MSA variant.  Buffer slots are copied to lower 64
 * bits only of FP context's general register slots.  Only general
 * registers are copied.
 */
static int fpr_set_msa(struct task_struct *target,
		       unsigned int *pos, unsigned int *count,
		       const void **kbuf, const void __user **ubuf)
{
	unsigned int i;
	u64 fpr_val;
	int err;

	BUILD_BUG_ON(sizeof(fpr_val) != sizeof(elf_fpreg_t));
	for (i = 0; i < NUM_FPU_REGS && *count > 0; i++) {
		err = user_regset_copyin(pos, count, kbuf, ubuf,
					 &fpr_val, i * sizeof(elf_fpreg_t),
					 (i + 1) * sizeof(elf_fpreg_t));
		if (err)
			return err;
		set_fpr64(&target->thread.fpu.fpr[i], 0, fpr_val);
	}

	return 0;
}

/*
 * Copy the supplied NT_PRFPREG buffer to the floating-point context.
 * Choose the appropriate helper for general registers, and then copy
 * the FCSR register separately.  Ignore the incoming FIR register
 * contents though, as the register is read-only.
 *
 * We optimize for the case where `count % sizeof(elf_fpreg_t) == 0',
 * which is supposed to have been guaranteed by the kernel before
 * calling us, e.g. in `ptrace_regset'.  We enforce that requirement,
 * so that we can safely avoid preinitializing temporaries for
 * partial register writes.
 */
static int fpr_set(struct task_struct *target,
		   const struct user_regset *regset,
		   unsigned int pos, unsigned int count,
		   const void *kbuf, const void __user *ubuf)
{
	const int fcr31_pos = NUM_FPU_REGS * sizeof(elf_fpreg_t);
	const int fir_pos = fcr31_pos + sizeof(u32);
	u32 fcr31;
	int err;

	BUG_ON(count % sizeof(elf_fpreg_t));

	if (pos + count > sizeof(elf_fpregset_t))
		return -EIO;

	init_fp_ctx(target);

	if (sizeof(target->thread.fpu.fpr[0]) == sizeof(elf_fpreg_t))
		err = fpr_set_fpa(target, &pos, &count, &kbuf, &ubuf);
	else
		err = fpr_set_msa(target, &pos, &count, &kbuf, &ubuf);
	if (err)
		return err;

	if (count > 0) {
		err = user_regset_copyin(&pos, &count, &kbuf, &ubuf,
					 &fcr31,
					 fcr31_pos, fcr31_pos + sizeof(u32));
		if (err)
			return err;

		ptrace_setfcr31(target, fcr31);
	}

	if (count > 0)
		err = user_regset_copyin_ignore(&pos, &count, &kbuf, &ubuf,
						fir_pos,
						fir_pos + sizeof(u32));

	return err;
}

/* Copy the FP mode setting to the supplied NT_MIPS_FP_MODE buffer.  */
static int fp_mode_get(struct task_struct *target,
		       const struct user_regset *regset,
		       unsigned int pos, unsigned int count,
		       void *kbuf, void __user *ubuf)
{
	int fp_mode;

	fp_mode = mips_get_process_fp_mode(target);
	return user_regset_copyout(&pos, &count, &kbuf, &ubuf, &fp_mode, 0,
				   sizeof(fp_mode));
}

/*
 * Copy the supplied NT_MIPS_FP_MODE buffer to the FP mode setting.
 *
 * We optimize for the case where `count % sizeof(int) == 0', which
 * is supposed to have been guaranteed by the kernel before calling
 * us, e.g. in `ptrace_regset'.  We enforce that requirement, so
 * that we can safely avoid preinitializing temporaries for partial
 * mode writes.
 */
static int fp_mode_set(struct task_struct *target,
		       const struct user_regset *regset,
		       unsigned int pos, unsigned int count,
		       const void *kbuf, const void __user *ubuf)
{
	int fp_mode;
	int err;

	BUG_ON(count % sizeof(int));

	if (pos + count > sizeof(fp_mode))
		return -EIO;

	err = user_regset_copyin(&pos, &count, &kbuf, &ubuf, &fp_mode, 0,
				 sizeof(fp_mode));
	if (err)
		return err;

	if (count > 0)
		err = mips_set_process_fp_mode(target, fp_mode);

	return err;
}

#endif /* CONFIG_MIPS_FP_SUPPORT */

#ifdef CONFIG_CPU_HAS_MSA

struct msa_control_regs {
	unsigned int fir;
	unsigned int fcsr;
	unsigned int msair;
	unsigned int msacsr;
};

static int copy_pad_fprs(struct task_struct *target,
			 const struct user_regset *regset,
			 unsigned int *ppos, unsigned int *pcount,
			 void **pkbuf, void __user **pubuf,
			 unsigned int live_sz)
{
	int i, j, start, start_pad, err;
	unsigned long long fill = ~0ull;
	unsigned int cp_sz, pad_sz;

	cp_sz = min(regset->size, live_sz);
	pad_sz = regset->size - cp_sz;
	WARN_ON(pad_sz % sizeof(fill));

	i = start = err = 0;
	for (; i < NUM_FPU_REGS; i++, start += regset->size) {
		err |= user_regset_copyout(ppos, pcount, pkbuf, pubuf,
					   &target->thread.fpu.fpr[i],
					   start, start + cp_sz);

		start_pad = start + cp_sz;
		for (j = 0; j < (pad_sz / sizeof(fill)); j++) {
			err |= user_regset_copyout(ppos, pcount, pkbuf, pubuf,
						   &fill, start_pad,
						   start_pad + sizeof(fill));
			start_pad += sizeof(fill);
		}
	}

	return err;
}

static int msa_get(struct task_struct *target,
		   const struct user_regset *regset,
		   unsigned int pos, unsigned int count,
		   void *kbuf, void __user *ubuf)
{
	const unsigned int wr_size = NUM_FPU_REGS * regset->size;
	const struct msa_control_regs ctrl_regs = {
		.fir = boot_cpu_data.fpu_id,
		.fcsr = target->thread.fpu.fcr31,
		.msair = boot_cpu_data.msa_id,
		.msacsr = target->thread.fpu.msacsr,
	};
	int err;

	if (!tsk_used_math(target)) {
		/* The task hasn't used FP or MSA, fill with 0xff */
		err = copy_pad_fprs(target, regset, &pos, &count,
				    &kbuf, &ubuf, 0);
	} else if (!test_tsk_thread_flag(target, TIF_MSA_CTX_LIVE)) {
		/* Copy scalar FP context, fill the rest with 0xff */
		err = copy_pad_fprs(target, regset, &pos, &count,
				    &kbuf, &ubuf, 8);
	} else if (sizeof(target->thread.fpu.fpr[0]) == regset->size) {
		/* Trivially copy the vector registers */
		err = user_regset_copyout(&pos, &count, &kbuf, &ubuf,
					  &target->thread.fpu.fpr,
					  0, wr_size);
	} else {
		/* Copy as much context as possible, fill the rest with 0xff */
		err = copy_pad_fprs(target, regset, &pos, &count,
				    &kbuf, &ubuf,
				    sizeof(target->thread.fpu.fpr[0]));
	}

	err |= user_regset_copyout(&pos, &count, &kbuf, &ubuf,
				   &ctrl_regs, wr_size,
				   wr_size + sizeof(ctrl_regs));
	return err;
}

static int msa_set(struct task_struct *target,
		   const struct user_regset *regset,
		   unsigned int pos, unsigned int count,
		   const void *kbuf, const void __user *ubuf)
{
	const unsigned int wr_size = NUM_FPU_REGS * regset->size;
	struct msa_control_regs ctrl_regs;
	unsigned int cp_sz;
	int i, err, start;

	init_fp_ctx(target);

	if (sizeof(target->thread.fpu.fpr[0]) == regset->size) {
		/* Trivially copy the vector registers */
		err = user_regset_copyin(&pos, &count, &kbuf, &ubuf,
					 &target->thread.fpu.fpr,
					 0, wr_size);
	} else {
		/* Copy as much context as possible */
		cp_sz = min_t(unsigned int, regset->size,
			      sizeof(target->thread.fpu.fpr[0]));

		i = start = err = 0;
		for (; i < NUM_FPU_REGS; i++, start += regset->size) {
			err |= user_regset_copyin(&pos, &count, &kbuf, &ubuf,
						  &target->thread.fpu.fpr[i],
						  start, start + cp_sz);
		}
	}

	if (!err)
		err = user_regset_copyin(&pos, &count, &kbuf, &ubuf, &ctrl_regs,
					 wr_size, wr_size + sizeof(ctrl_regs));
	if (!err) {
		target->thread.fpu.fcr31 = ctrl_regs.fcsr & ~FPU_CSR_ALL_X;
		target->thread.fpu.msacsr = ctrl_regs.msacsr & ~MSA_CSR_CAUSEF;
	}

	return err;
}

#endif /* CONFIG_CPU_HAS_MSA */

#if defined(CONFIG_32BIT) || defined(CONFIG_MIPS32_O32)

/*
 * Copy the DSP context to the supplied 32-bit NT_MIPS_DSP buffer.
 */
static int dsp32_get(struct task_struct *target,
		     const struct user_regset *regset,
		     unsigned int pos, unsigned int count,
		     void *kbuf, void __user *ubuf)
{
	unsigned int start, num_regs, i;
	u32 dspregs[NUM_DSP_REGS + 1];

	BUG_ON(count % sizeof(u32));

	if (!cpu_has_dsp)
		return -EIO;

	start = pos / sizeof(u32);
	num_regs = count / sizeof(u32);

	if (start + num_regs > NUM_DSP_REGS + 1)
		return -EIO;

	for (i = start; i < num_regs; i++)
		switch (i) {
		case 0 ... NUM_DSP_REGS - 1:
			dspregs[i] = target->thread.dsp.dspr[i];
			break;
		case NUM_DSP_REGS:
			dspregs[i] = target->thread.dsp.dspcontrol;
			break;
		}
	return user_regset_copyout(&pos, &count, &kbuf, &ubuf, dspregs, 0,
				   sizeof(dspregs));
}

/*
 * Copy the supplied 32-bit NT_MIPS_DSP buffer to the DSP context.
 */
static int dsp32_set(struct task_struct *target,
		     const struct user_regset *regset,
		     unsigned int pos, unsigned int count,
		     const void *kbuf, const void __user *ubuf)
{
	unsigned int start, num_regs, i;
	u32 dspregs[NUM_DSP_REGS + 1];
	int err;

	BUG_ON(count % sizeof(u32));

	if (!cpu_has_dsp)
		return -EIO;

	start = pos / sizeof(u32);
	num_regs = count / sizeof(u32);

	if (start + num_regs > NUM_DSP_REGS + 1)
		return -EIO;

	err = user_regset_copyin(&pos, &count, &kbuf, &ubuf, dspregs, 0,
				 sizeof(dspregs));
	if (err)
		return err;

	for (i = start; i < num_regs; i++)
		switch (i) {
		case 0 ... NUM_DSP_REGS - 1:
			target->thread.dsp.dspr[i] = (s32)dspregs[i];
			break;
		case NUM_DSP_REGS:
			target->thread.dsp.dspcontrol = (s32)dspregs[i];
			break;
		}

	return 0;
}

#endif /* CONFIG_32BIT || CONFIG_MIPS32_O32 */

#ifdef CONFIG_64BIT

/*
 * Copy the DSP context to the supplied 64-bit NT_MIPS_DSP buffer.
 */
static int dsp64_get(struct task_struct *target,
		     const struct user_regset *regset,
		     unsigned int pos, unsigned int count,
		     void *kbuf, void __user *ubuf)
{
	unsigned int start, num_regs, i;
	u64 dspregs[NUM_DSP_REGS + 1];

	BUG_ON(count % sizeof(u64));

	if (!cpu_has_dsp)
		return -EIO;

	start = pos / sizeof(u64);
	num_regs = count / sizeof(u64);

	if (start + num_regs > NUM_DSP_REGS + 1)
		return -EIO;

	for (i = start; i < num_regs; i++)
		switch (i) {
		case 0 ... NUM_DSP_REGS - 1:
			dspregs[i] = target->thread.dsp.dspr[i];
			break;
		case NUM_DSP_REGS:
			dspregs[i] = target->thread.dsp.dspcontrol;
			break;
		}
	return user_regset_copyout(&pos, &count, &kbuf, &ubuf, dspregs, 0,
				   sizeof(dspregs));
}

/*
 * Copy the supplied 64-bit NT_MIPS_DSP buffer to the DSP context.
 */
static int dsp64_set(struct task_struct *target,
		     const struct user_regset *regset,
		     unsigned int pos, unsigned int count,
		     const void *kbuf, const void __user *ubuf)
{
	unsigned int start, num_regs, i;
	u64 dspregs[NUM_DSP_REGS + 1];
	int err;

	BUG_ON(count % sizeof(u64));

	if (!cpu_has_dsp)
		return -EIO;

	start = pos / sizeof(u64);
	num_regs = count / sizeof(u64);

	if (start + num_regs > NUM_DSP_REGS + 1)
		return -EIO;

	err = user_regset_copyin(&pos, &count, &kbuf, &ubuf, dspregs, 0,
				 sizeof(dspregs));
	if (err)
		return err;

	for (i = start; i < num_regs; i++)
		switch (i) {
		case 0 ... NUM_DSP_REGS - 1:
			target->thread.dsp.dspr[i] = dspregs[i];
			break;
		case NUM_DSP_REGS:
			target->thread.dsp.dspcontrol = dspregs[i];
			break;
		}

	return 0;
}

#endif /* CONFIG_64BIT */

/*
 * Determine whether the DSP context is present.
 */
static int dsp_active(struct task_struct *target,
		      const struct user_regset *regset)
{
	return cpu_has_dsp ? NUM_DSP_REGS + 1 : -ENODEV;
}

enum mips_regset {
	REGSET_GPR,
	REGSET_DSP,
#ifdef CONFIG_MIPS_FP_SUPPORT
	REGSET_FPR,
	REGSET_FP_MODE,
#endif
#ifdef CONFIG_CPU_HAS_MSA
	REGSET_MSA,
#endif
};

struct pt_regs_offset {
	const char *name;
	int offset;
};

#define REG_OFFSET_NAME(reg, r) {					\
	.name = #reg,							\
	.offset = offsetof(struct pt_regs, r)				\
}

#define REG_OFFSET_END {						\
	.name = NULL,							\
	.offset = 0							\
}

static const struct pt_regs_offset regoffset_table[] = {
	REG_OFFSET_NAME(r0, regs[0]),
	REG_OFFSET_NAME(r1, regs[1]),
	REG_OFFSET_NAME(r2, regs[2]),
	REG_OFFSET_NAME(r3, regs[3]),
	REG_OFFSET_NAME(r4, regs[4]),
	REG_OFFSET_NAME(r5, regs[5]),
	REG_OFFSET_NAME(r6, regs[6]),
	REG_OFFSET_NAME(r7, regs[7]),
	REG_OFFSET_NAME(r8, regs[8]),
	REG_OFFSET_NAME(r9, regs[9]),
	REG_OFFSET_NAME(r10, regs[10]),
	REG_OFFSET_NAME(r11, regs[11]),
	REG_OFFSET_NAME(r12, regs[12]),
	REG_OFFSET_NAME(r13, regs[13]),
	REG_OFFSET_NAME(r14, regs[14]),
	REG_OFFSET_NAME(r15, regs[15]),
	REG_OFFSET_NAME(r16, regs[16]),
	REG_OFFSET_NAME(r17, regs[17]),
	REG_OFFSET_NAME(r18, regs[18]),
	REG_OFFSET_NAME(r19, regs[19]),
	REG_OFFSET_NAME(r20, regs[20]),
	REG_OFFSET_NAME(r21, regs[21]),
	REG_OFFSET_NAME(r22, regs[22]),
	REG_OFFSET_NAME(r23, regs[23]),
	REG_OFFSET_NAME(r24, regs[24]),
	REG_OFFSET_NAME(r25, regs[25]),
	REG_OFFSET_NAME(r26, regs[26]),
	REG_OFFSET_NAME(r27, regs[27]),
	REG_OFFSET_NAME(r28, regs[28]),
	REG_OFFSET_NAME(r29, regs[29]),
	REG_OFFSET_NAME(r30, regs[30]),
	REG_OFFSET_NAME(r31, regs[31]),
	REG_OFFSET_NAME(c0_status, cp0_status),
	REG_OFFSET_NAME(hi, hi),
	REG_OFFSET_NAME(lo, lo),
#ifdef CONFIG_CPU_HAS_SMARTMIPS
	REG_OFFSET_NAME(acx, acx),
#endif
	REG_OFFSET_NAME(c0_badvaddr, cp0_badvaddr),
	REG_OFFSET_NAME(c0_cause, cp0_cause),
	REG_OFFSET_NAME(c0_epc, cp0_epc),
#ifdef CONFIG_CPU_CAVIUM_OCTEON
	REG_OFFSET_NAME(mpl0, mpl[0]),
	REG_OFFSET_NAME(mpl1, mpl[1]),
	REG_OFFSET_NAME(mpl2, mpl[2]),
	REG_OFFSET_NAME(mtp0, mtp[0]),
	REG_OFFSET_NAME(mtp1, mtp[1]),
	REG_OFFSET_NAME(mtp2, mtp[2]),
#endif
	REG_OFFSET_END,
};

/**
 * regs_query_register_offset() - query register offset from its name
 * @name:       the name of a register
 *
 * regs_query_register_offset() returns the offset of a register in struct
 * pt_regs from its name. If the name is invalid, this returns -EINVAL;
 */
int regs_query_register_offset(const char *name)
{
        const struct pt_regs_offset *roff;
        for (roff = regoffset_table; roff->name != NULL; roff++)
                if (!strcmp(roff->name, name))
                        return roff->offset;
        return -EINVAL;
}

#if defined(CONFIG_32BIT) || defined(CONFIG_MIPS32_O32)

static const struct user_regset mips_regsets[] = {
	[REGSET_GPR] = {
		.core_note_type	= NT_PRSTATUS,
		.n		= ELF_NGREG,
		.size		= sizeof(unsigned int),
		.align		= sizeof(unsigned int),
		.get		= gpr32_get,
		.set		= gpr32_set,
	},
	[REGSET_DSP] = {
		.core_note_type	= NT_MIPS_DSP,
		.n		= NUM_DSP_REGS + 1,
		.size		= sizeof(u32),
		.align		= sizeof(u32),
		.get		= dsp32_get,
		.set		= dsp32_set,
		.active		= dsp_active,
	},
#ifdef CONFIG_MIPS_FP_SUPPORT
	[REGSET_FPR] = {
		.core_note_type	= NT_PRFPREG,
		.n		= ELF_NFPREG,
		.size		= sizeof(elf_fpreg_t),
		.align		= sizeof(elf_fpreg_t),
		.get		= fpr_get,
		.set		= fpr_set,
	},
	[REGSET_FP_MODE] = {
		.core_note_type	= NT_MIPS_FP_MODE,
		.n		= 1,
		.size		= sizeof(int),
		.align		= sizeof(int),
		.get		= fp_mode_get,
		.set		= fp_mode_set,
	},
#endif
#ifdef CONFIG_CPU_HAS_MSA
	[REGSET_MSA] = {
		.core_note_type	= NT_MIPS_MSA,
		.n		= NUM_FPU_REGS + 1,
		.size		= 16,
		.align		= 16,
		.get		= msa_get,
		.set		= msa_set,
	},
#endif
};

static const struct user_regset_view user_mips_view = {
	.name		= "mips",
	.e_machine	= ELF_ARCH,
	.ei_osabi	= ELF_OSABI,
	.regsets	= mips_regsets,
	.n		= ARRAY_SIZE(mips_regsets),
};

#endif /* CONFIG_32BIT || CONFIG_MIPS32_O32 */

#ifdef CONFIG_64BIT

static const struct user_regset mips64_regsets[] = {
	[REGSET_GPR] = {
		.core_note_type	= NT_PRSTATUS,
		.n		= ELF_NGREG,
		.size		= sizeof(unsigned long),
		.align		= sizeof(unsigned long),
		.get		= gpr64_get,
		.set		= gpr64_set,
	},
	[REGSET_DSP] = {
		.core_note_type	= NT_MIPS_DSP,
		.n		= NUM_DSP_REGS + 1,
		.size		= sizeof(u64),
		.align		= sizeof(u64),
		.get		= dsp64_get,
		.set		= dsp64_set,
		.active		= dsp_active,
	},
#ifdef CONFIG_MIPS_FP_SUPPORT
	[REGSET_FP_MODE] = {
		.core_note_type	= NT_MIPS_FP_MODE,
		.n		= 1,
		.size		= sizeof(int),
		.align		= sizeof(int),
		.get		= fp_mode_get,
		.set		= fp_mode_set,
	},
	[REGSET_FPR] = {
		.core_note_type	= NT_PRFPREG,
		.n		= ELF_NFPREG,
		.size		= sizeof(elf_fpreg_t),
		.align		= sizeof(elf_fpreg_t),
		.get		= fpr_get,
		.set		= fpr_set,
	},
#endif
#ifdef CONFIG_CPU_HAS_MSA
	[REGSET_MSA] = {
		.core_note_type	= NT_MIPS_MSA,
		.n		= NUM_FPU_REGS + 1,
		.size		= 16,
		.align		= 16,
		.get		= msa_get,
		.set		= msa_set,
	},
#endif
};

static const struct user_regset_view user_mips64_view = {
	.name		= "mips64",
	.e_machine	= ELF_ARCH,
	.ei_osabi	= ELF_OSABI,
	.regsets	= mips64_regsets,
	.n		= ARRAY_SIZE(mips64_regsets),
};

#ifdef CONFIG_MIPS32_N32

static const struct user_regset_view user_mipsn32_view = {
	.name		= "mipsn32",
	.e_flags	= EF_MIPS_ABI2,
	.e_machine	= ELF_ARCH,
	.ei_osabi	= ELF_OSABI,
	.regsets	= mips64_regsets,
	.n		= ARRAY_SIZE(mips64_regsets),
};

#endif /* CONFIG_MIPS32_N32 */

#endif /* CONFIG_64BIT */

const struct user_regset_view *task_user_regset_view(struct task_struct *task)
{
#ifdef CONFIG_32BIT
	return &user_mips_view;
#else
#ifdef CONFIG_MIPS32_O32
	if (test_tsk_thread_flag(task, TIF_32BIT_REGS))
		return &user_mips_view;
#endif
#ifdef CONFIG_MIPS32_N32
	if (test_tsk_thread_flag(task, TIF_32BIT_ADDR))
		return &user_mipsn32_view;
#endif
	return &user_mips64_view;
#endif
}

long arch_ptrace(struct task_struct *child, long request,
		 unsigned long addr, unsigned long data)
{
	int ret;
	void __user *addrp = (void __user *) addr;
	void __user *datavp = (void __user *) data;
	unsigned long __user *datalp = (void __user *) data;

	switch (request) {
	/* when I and D space are separate, these will need to be fixed. */
	case PTRACE_PEEKTEXT: /* read word at location addr. */
	case PTRACE_PEEKDATA:
		ret = generic_ptrace_peekdata(child, addr, data);
		break;

	/* Read the word at location addr in the USER area. */
	case PTRACE_PEEKUSR: {
		struct pt_regs *regs;
		unsigned long tmp = 0;

		regs = task_pt_regs(child);
		ret = 0;  /* Default return value. */

		switch (addr) {
		case 0 ... 31:
			tmp = regs->regs[addr];
			break;
#ifdef CONFIG_MIPS_FP_SUPPORT
		case FPR_BASE ... FPR_BASE + 31: {
			union fpureg *fregs;

			if (!tsk_used_math(child)) {
				/* FP not yet used */
				tmp = -1;
				break;
			}
			fregs = get_fpu_regs(child);

#ifdef CONFIG_32BIT
			if (test_tsk_thread_flag(child, TIF_32BIT_FPREGS)) {
				/*
				 * The odd registers are actually the high
				 * order bits of the values stored in the even
				 * registers.
				 */
				tmp = get_fpr32(&fregs[(addr & ~1) - FPR_BASE],
						addr & 1);
				break;
			}
#endif
			tmp = get_fpr64(&fregs[addr - FPR_BASE], 0);
			break;
		}
		case FPC_CSR:
			tmp = child->thread.fpu.fcr31;
			break;
		case FPC_EIR:
			/* implementation / version register */
			tmp = boot_cpu_data.fpu_id;
			break;
#endif
		case PC:
			tmp = regs->cp0_epc;
			break;
		case CAUSE:
			tmp = regs->cp0_cause;
			break;
		case BADVADDR:
			tmp = regs->cp0_badvaddr;
			break;
		case MMHI:
			tmp = regs->hi;
			break;
		case MMLO:
			tmp = regs->lo;
			break;
#ifdef CONFIG_CPU_HAS_SMARTMIPS
		case ACX:
			tmp = regs->acx;
			break;
#endif
		case DSP_BASE ... DSP_BASE + 5: {
			dspreg_t *dregs;

			if (!cpu_has_dsp) {
				tmp = 0;
				ret = -EIO;
				goto out;
			}
			dregs = __get_dsp_regs(child);
			tmp = dregs[addr - DSP_BASE];
			break;
		}
		case DSP_CONTROL:
			if (!cpu_has_dsp) {
				tmp = 0;
				ret = -EIO;
				goto out;
			}
			tmp = child->thread.dsp.dspcontrol;
			break;
		default:
			tmp = 0;
			ret = -EIO;
			goto out;
		}
		ret = put_user(tmp, datalp);
		break;
	}

	/* when I and D space are separate, this will have to be fixed. */
	case PTRACE_POKETEXT: /* write the word at location addr. */
	case PTRACE_POKEDATA:
		ret = generic_ptrace_pokedata(child, addr, data);
		break;

	case PTRACE_POKEUSR: {
		struct pt_regs *regs;
		ret = 0;
		regs = task_pt_regs(child);

		switch (addr) {
		case 0 ... 31:
			regs->regs[addr] = data;
			/* System call number may have been changed */
			if (addr == 2)
				mips_syscall_update_nr(child, regs);
			else if (addr == 4 &&
				 mips_syscall_is_indirect(child, regs))
				mips_syscall_update_nr(child, regs);
			break;
#ifdef CONFIG_MIPS_FP_SUPPORT
		case FPR_BASE ... FPR_BASE + 31: {
			union fpureg *fregs = get_fpu_regs(child);

			init_fp_ctx(child);
#ifdef CONFIG_32BIT
			if (test_tsk_thread_flag(child, TIF_32BIT_FPREGS)) {
				/*
				 * The odd registers are actually the high
				 * order bits of the values stored in the even
				 * registers.
				 */
				set_fpr32(&fregs[(addr & ~1) - FPR_BASE],
					  addr & 1, data);
				break;
			}
#endif
			set_fpr64(&fregs[addr - FPR_BASE], 0, data);
			break;
		}
		case FPC_CSR:
			init_fp_ctx(child);
			ptrace_setfcr31(child, data);
			break;
#endif
		case PC:
			regs->cp0_epc = data;
			break;
		case MMHI:
			regs->hi = data;
			break;
		case MMLO:
			regs->lo = data;
			break;
#ifdef CONFIG_CPU_HAS_SMARTMIPS
		case ACX:
			regs->acx = data;
			break;
#endif
		case DSP_BASE ... DSP_BASE + 5: {
			dspreg_t *dregs;

			if (!cpu_has_dsp) {
				ret = -EIO;
				break;
			}

			dregs = __get_dsp_regs(child);
			dregs[addr - DSP_BASE] = data;
			break;
		}
		case DSP_CONTROL:
			if (!cpu_has_dsp) {
				ret = -EIO;
				break;
			}
			child->thread.dsp.dspcontrol = data;
			break;
		default:
			/* The rest are not allowed. */
			ret = -EIO;
			break;
		}
		break;
		}

	case PTRACE_GETREGS:
		ret = ptrace_getregs(child, datavp);
		break;

	case PTRACE_SETREGS:
		ret = ptrace_setregs(child, datavp);
		break;

#ifdef CONFIG_MIPS_FP_SUPPORT
	case PTRACE_GETFPREGS:
		ret = ptrace_getfpregs(child, datavp);
		break;

	case PTRACE_SETFPREGS:
		ret = ptrace_setfpregs(child, datavp);
		break;
#endif
	case PTRACE_GET_THREAD_AREA:
		ret = put_user(task_thread_info(child)->tp_value, datalp);
		break;

	case PTRACE_GET_WATCH_REGS:
		ret = ptrace_get_watch_regs(child, addrp);
		break;

	case PTRACE_SET_WATCH_REGS:
		ret = ptrace_set_watch_regs(child, addrp);
		break;

	default:
		ret = ptrace_request(child, request, addr, data);
		break;
	}
 out:
	return ret;
}

/*
 * Notification of system call entry/exit
 * - triggered by current->work.syscall_trace
 */
asmlinkage long syscall_trace_enter(struct pt_regs *regs, long syscall)
{
	user_exit();

	current_thread_info()->syscall = syscall;

	if (test_thread_flag(TIF_SYSCALL_TRACE)) {
		if (tracehook_report_syscall_entry(regs))
			return -1;
		syscall = current_thread_info()->syscall;
	}

#ifdef CONFIG_SECCOMP
	if (unlikely(test_thread_flag(TIF_SECCOMP))) {
		int ret, i;
		struct seccomp_data sd;
		unsigned long args[6];

		sd.nr = syscall;
<<<<<<< HEAD
		sd.arch = syscall_get_arch();
		syscall_get_arguments(current, regs, args);
=======
		sd.arch = syscall_get_arch(current);
		syscall_get_arguments(current, regs, 0, 6, args);
>>>>>>> 70c4cf17
		for (i = 0; i < 6; i++)
			sd.args[i] = args[i];
		sd.instruction_pointer = KSTK_EIP(current);

		ret = __secure_computing(&sd);
		if (ret == -1)
			return ret;
		syscall = current_thread_info()->syscall;
	}
#endif

	if (unlikely(test_thread_flag(TIF_SYSCALL_TRACEPOINT)))
		trace_sys_enter(regs, regs->regs[2]);

	audit_syscall_entry(syscall, regs->regs[4], regs->regs[5],
			    regs->regs[6], regs->regs[7]);

	/*
	 * Negative syscall numbers are mistaken for rejected syscalls, but
	 * won't have had the return value set appropriately, so we do so now.
	 */
	if (syscall < 0)
		syscall_set_return_value(current, regs, -ENOSYS, 0);
	return syscall;
}

/*
 * Notification of system call entry/exit
 * - triggered by current->work.syscall_trace
 */
asmlinkage void syscall_trace_leave(struct pt_regs *regs)
{
        /*
	 * We may come here right after calling schedule_user()
	 * or do_notify_resume(), in which case we can be in RCU
	 * user mode.
	 */
	user_exit();

	audit_syscall_exit(regs);

	if (unlikely(test_thread_flag(TIF_SYSCALL_TRACEPOINT)))
		trace_sys_exit(regs, regs_return_value(regs));

	if (test_thread_flag(TIF_SYSCALL_TRACE))
		tracehook_report_syscall_exit(regs, 0);

	user_enter();
}<|MERGE_RESOLUTION|>--- conflicted
+++ resolved
@@ -1418,13 +1418,8 @@
 		unsigned long args[6];
 
 		sd.nr = syscall;
-<<<<<<< HEAD
-		sd.arch = syscall_get_arch();
+		sd.arch = syscall_get_arch(current);
 		syscall_get_arguments(current, regs, args);
-=======
-		sd.arch = syscall_get_arch(current);
-		syscall_get_arguments(current, regs, 0, 6, args);
->>>>>>> 70c4cf17
 		for (i = 0; i < 6; i++)
 			sd.args[i] = args[i];
 		sd.instruction_pointer = KSTK_EIP(current);
