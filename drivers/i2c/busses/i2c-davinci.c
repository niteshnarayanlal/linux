--- conflicted
+++ resolved
@@ -566,22 +566,11 @@
 	}
 
 	ret = num;
-<<<<<<< HEAD
-#ifdef CONFIG_CPU_FREQ
-	complete(&dev->xfr_complete);
-#endif
 
 out:
 	pm_runtime_mark_last_busy(dev->dev);
 	pm_runtime_put_autosuspend(dev->dev);
 
-=======
-
-out:
-	pm_runtime_mark_last_busy(dev->dev);
-	pm_runtime_put_autosuspend(dev->dev);
-
->>>>>>> 661e50bc
 	return ret;
 }
 
