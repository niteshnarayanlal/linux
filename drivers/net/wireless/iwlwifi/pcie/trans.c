--- conflicted
+++ resolved
@@ -1410,14 +1410,6 @@
 		pci_disable_link_state(pdev, PCIE_LINK_STATE_L0S |
 				       PCIE_LINK_STATE_L1 |
 				       PCIE_LINK_STATE_CLKPM);
-<<<<<<< HEAD
-	}
-
-	if (pci_enable_device(pdev)) {
-		err = -ENODEV;
-		goto out_no_pci;
-=======
->>>>>>> 076f0d20
 	}
 
 	err = pci_enable_device(pdev);
