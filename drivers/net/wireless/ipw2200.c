/******************************************************************************

  Copyright(c) 2003 - 2005 Intel Corporation. All rights reserved.

  802.11 status code portion of this file from ethereal-0.10.6:
    Copyright 2000, Axis Communications AB
    Ethereal - Network traffic analyzer
    By Gerald Combs <gerald@ethereal.com>
    Copyright 1998 Gerald Combs

  This program is free software; you can redistribute it and/or modify it
  under the terms of version 2 of the GNU General Public License as
  published by the Free Software Foundation.

  This program is distributed in the hope that it will be useful, but WITHOUT
  ANY WARRANTY; without even the implied warranty of MERCHANTABILITY or
  FITNESS FOR A PARTICULAR PURPOSE.  See the GNU General Public License for
  more details.

  You should have received a copy of the GNU General Public License along with
  this program; if not, write to the Free Software Foundation, Inc., 59
  Temple Place - Suite 330, Boston, MA  02111-1307, USA.

  The full GNU General Public License is included in this distribution in the
  file called LICENSE.

  Contact Information:
  James P. Ketrenos <ipw2100-admin@linux.intel.com>
  Intel Corporation, 5200 N.E. Elam Young Parkway, Hillsboro, OR 97124-6497

******************************************************************************/

#include "ipw2200.h"
#include <linux/version.h>

#define IPW2200_VERSION "git-1.0.10"
#define DRV_DESCRIPTION	"Intel(R) PRO/Wireless 2200/2915 Network Driver"
#define DRV_COPYRIGHT	"Copyright(c) 2003-2005 Intel Corporation"
#define DRV_VERSION     IPW2200_VERSION

#define ETH_P_80211_STATS (ETH_P_80211_RAW + 1)

MODULE_DESCRIPTION(DRV_DESCRIPTION);
MODULE_VERSION(DRV_VERSION);
MODULE_AUTHOR(DRV_COPYRIGHT);
MODULE_LICENSE("GPL");

static int cmdlog = 0;
static int debug = 0;
static int channel = 0;
static int mode = 0;

static u32 ipw_debug_level;
static int associate = 1;
static int auto_create = 1;
static int led = 0;
static int disable = 0;
static int bt_coexist = 0;
static int hwcrypto = 0;
static int roaming = 1;
static const char ipw_modes[] = {
	'a', 'b', 'g', '?'
};

#ifdef CONFIG_IPW_QOS
static int qos_enable = 0;
static int qos_burst_enable = 0;
static int qos_no_ack_mask = 0;
static int burst_duration_CCK = 0;
static int burst_duration_OFDM = 0;

static struct ieee80211_qos_parameters def_qos_parameters_OFDM = {
	{QOS_TX0_CW_MIN_OFDM, QOS_TX1_CW_MIN_OFDM, QOS_TX2_CW_MIN_OFDM,
	 QOS_TX3_CW_MIN_OFDM},
	{QOS_TX0_CW_MAX_OFDM, QOS_TX1_CW_MAX_OFDM, QOS_TX2_CW_MAX_OFDM,
	 QOS_TX3_CW_MAX_OFDM},
	{QOS_TX0_AIFS, QOS_TX1_AIFS, QOS_TX2_AIFS, QOS_TX3_AIFS},
	{QOS_TX0_ACM, QOS_TX1_ACM, QOS_TX2_ACM, QOS_TX3_ACM},
	{QOS_TX0_TXOP_LIMIT_OFDM, QOS_TX1_TXOP_LIMIT_OFDM,
	 QOS_TX2_TXOP_LIMIT_OFDM, QOS_TX3_TXOP_LIMIT_OFDM}
};

static struct ieee80211_qos_parameters def_qos_parameters_CCK = {
	{QOS_TX0_CW_MIN_CCK, QOS_TX1_CW_MIN_CCK, QOS_TX2_CW_MIN_CCK,
	 QOS_TX3_CW_MIN_CCK},
	{QOS_TX0_CW_MAX_CCK, QOS_TX1_CW_MAX_CCK, QOS_TX2_CW_MAX_CCK,
	 QOS_TX3_CW_MAX_CCK},
	{QOS_TX0_AIFS, QOS_TX1_AIFS, QOS_TX2_AIFS, QOS_TX3_AIFS},
	{QOS_TX0_ACM, QOS_TX1_ACM, QOS_TX2_ACM, QOS_TX3_ACM},
	{QOS_TX0_TXOP_LIMIT_CCK, QOS_TX1_TXOP_LIMIT_CCK, QOS_TX2_TXOP_LIMIT_CCK,
	 QOS_TX3_TXOP_LIMIT_CCK}
};

static struct ieee80211_qos_parameters def_parameters_OFDM = {
	{DEF_TX0_CW_MIN_OFDM, DEF_TX1_CW_MIN_OFDM, DEF_TX2_CW_MIN_OFDM,
	 DEF_TX3_CW_MIN_OFDM},
	{DEF_TX0_CW_MAX_OFDM, DEF_TX1_CW_MAX_OFDM, DEF_TX2_CW_MAX_OFDM,
	 DEF_TX3_CW_MAX_OFDM},
	{DEF_TX0_AIFS, DEF_TX1_AIFS, DEF_TX2_AIFS, DEF_TX3_AIFS},
	{DEF_TX0_ACM, DEF_TX1_ACM, DEF_TX2_ACM, DEF_TX3_ACM},
	{DEF_TX0_TXOP_LIMIT_OFDM, DEF_TX1_TXOP_LIMIT_OFDM,
	 DEF_TX2_TXOP_LIMIT_OFDM, DEF_TX3_TXOP_LIMIT_OFDM}
};

static struct ieee80211_qos_parameters def_parameters_CCK = {
	{DEF_TX0_CW_MIN_CCK, DEF_TX1_CW_MIN_CCK, DEF_TX2_CW_MIN_CCK,
	 DEF_TX3_CW_MIN_CCK},
	{DEF_TX0_CW_MAX_CCK, DEF_TX1_CW_MAX_CCK, DEF_TX2_CW_MAX_CCK,
	 DEF_TX3_CW_MAX_CCK},
	{DEF_TX0_AIFS, DEF_TX1_AIFS, DEF_TX2_AIFS, DEF_TX3_AIFS},
	{DEF_TX0_ACM, DEF_TX1_ACM, DEF_TX2_ACM, DEF_TX3_ACM},
	{DEF_TX0_TXOP_LIMIT_CCK, DEF_TX1_TXOP_LIMIT_CCK, DEF_TX2_TXOP_LIMIT_CCK,
	 DEF_TX3_TXOP_LIMIT_CCK}
};

static u8 qos_oui[QOS_OUI_LEN] = { 0x00, 0x50, 0xF2 };

static int from_priority_to_tx_queue[] = {
	IPW_TX_QUEUE_1, IPW_TX_QUEUE_2, IPW_TX_QUEUE_2, IPW_TX_QUEUE_1,
	IPW_TX_QUEUE_3, IPW_TX_QUEUE_3, IPW_TX_QUEUE_4, IPW_TX_QUEUE_4
};

static u32 ipw_qos_get_burst_duration(struct ipw_priv *priv);

static int ipw_send_qos_params_command(struct ipw_priv *priv, struct ieee80211_qos_parameters
				       *qos_param);
static int ipw_send_qos_info_command(struct ipw_priv *priv, struct ieee80211_qos_information_element
				     *qos_param);
#endif				/* CONFIG_IPW_QOS */

static struct iw_statistics *ipw_get_wireless_stats(struct net_device *dev);
static void ipw_remove_current_network(struct ipw_priv *priv);
static void ipw_rx(struct ipw_priv *priv);
static int ipw_queue_tx_reclaim(struct ipw_priv *priv,
				struct clx2_tx_queue *txq, int qindex);
static int ipw_queue_reset(struct ipw_priv *priv);

static int ipw_queue_tx_hcmd(struct ipw_priv *priv, int hcmd, void *buf,
			     int len, int sync);

static void ipw_tx_queue_free(struct ipw_priv *);

static struct ipw_rx_queue *ipw_rx_queue_alloc(struct ipw_priv *);
static void ipw_rx_queue_free(struct ipw_priv *, struct ipw_rx_queue *);
static void ipw_rx_queue_replenish(void *);
static int ipw_up(struct ipw_priv *);
static void ipw_bg_up(void *);
static void ipw_down(struct ipw_priv *);
static void ipw_bg_down(void *);
static int ipw_config(struct ipw_priv *);
static int init_supported_rates(struct ipw_priv *priv,
				struct ipw_supported_rates *prates);
static void ipw_set_hwcrypto_keys(struct ipw_priv *);
static void ipw_send_wep_keys(struct ipw_priv *, int);

static int ipw_is_valid_channel(struct ieee80211_device *, u8);
static int ipw_channel_to_index(struct ieee80211_device *, u8);
static u8 ipw_freq_to_channel(struct ieee80211_device *, u32);
static int ipw_set_geo(struct ieee80211_device *, const struct ieee80211_geo *);
static const struct ieee80211_geo *ipw_get_geo(struct ieee80211_device *);

static int snprint_line(char *buf, size_t count,
			const u8 * data, u32 len, u32 ofs)
{
	int out, i, j, l;
	char c;

	out = snprintf(buf, count, "%08X", ofs);

	for (l = 0, i = 0; i < 2; i++) {
		out += snprintf(buf + out, count - out, " ");
		for (j = 0; j < 8 && l < len; j++, l++)
			out += snprintf(buf + out, count - out, "%02X ",
					data[(i * 8 + j)]);
		for (; j < 8; j++)
			out += snprintf(buf + out, count - out, "   ");
	}

	out += snprintf(buf + out, count - out, " ");
	for (l = 0, i = 0; i < 2; i++) {
		out += snprintf(buf + out, count - out, " ");
		for (j = 0; j < 8 && l < len; j++, l++) {
			c = data[(i * 8 + j)];
			if (!isascii(c) || !isprint(c))
				c = '.';

			out += snprintf(buf + out, count - out, "%c", c);
		}

		for (; j < 8; j++)
			out += snprintf(buf + out, count - out, " ");
	}

	return out;
}

static void printk_buf(int level, const u8 * data, u32 len)
{
	char line[81];
	u32 ofs = 0;
	if (!(ipw_debug_level & level))
		return;

	while (len) {
		snprint_line(line, sizeof(line), &data[ofs],
			     min(len, 16U), ofs);
		printk(KERN_DEBUG "%s\n", line);
		ofs += 16;
		len -= min(len, 16U);
	}
}

static int snprintk_buf(u8 * output, size_t size, const u8 * data, size_t len)
{
	size_t out = size;
	u32 ofs = 0;
	int total = 0;

	while (size && len) {
		out = snprint_line(output, size, &data[ofs],
				   min_t(size_t, len, 16U), ofs);

		ofs += 16;
		output += out;
		size -= out;
		len -= min_t(size_t, len, 16U);
		total += out;
	}
	return total;
}

/* alias for 32-bit indirect read (for SRAM/reg above 4K), with debug wrapper */
static u32 _ipw_read_reg32(struct ipw_priv *priv, u32 reg);
#define ipw_read_reg32(a, b) _ipw_read_reg32(a, b)

/* alias for 8-bit indirect read (for SRAM/reg above 4K), with debug wrapper */
static u8 _ipw_read_reg8(struct ipw_priv *ipw, u32 reg);
#define ipw_read_reg8(a, b) _ipw_read_reg8(a, b)

/* 8-bit indirect write (for SRAM/reg above 4K), with debug wrapper */
static void _ipw_write_reg8(struct ipw_priv *priv, u32 reg, u8 value);
static inline void ipw_write_reg8(struct ipw_priv *a, u32 b, u8 c)
{
	IPW_DEBUG_IO("%s %d: write_indirect8(0x%08X, 0x%08X)\n", __FILE__,
		     __LINE__, (u32) (b), (u32) (c));
	_ipw_write_reg8(a, b, c);
}

/* 16-bit indirect write (for SRAM/reg above 4K), with debug wrapper */
static void _ipw_write_reg16(struct ipw_priv *priv, u32 reg, u16 value);
static inline void ipw_write_reg16(struct ipw_priv *a, u32 b, u16 c)
{
	IPW_DEBUG_IO("%s %d: write_indirect16(0x%08X, 0x%08X)\n", __FILE__,
		     __LINE__, (u32) (b), (u32) (c));
	_ipw_write_reg16(a, b, c);
}

/* 32-bit indirect write (for SRAM/reg above 4K), with debug wrapper */
static void _ipw_write_reg32(struct ipw_priv *priv, u32 reg, u32 value);
static inline void ipw_write_reg32(struct ipw_priv *a, u32 b, u32 c)
{
	IPW_DEBUG_IO("%s %d: write_indirect32(0x%08X, 0x%08X)\n", __FILE__,
		     __LINE__, (u32) (b), (u32) (c));
	_ipw_write_reg32(a, b, c);
}

/* 8-bit direct write (low 4K) */
#define _ipw_write8(ipw, ofs, val) writeb((val), (ipw)->hw_base + (ofs))

/* 8-bit direct write (for low 4K of SRAM/regs), with debug wrapper */
#define ipw_write8(ipw, ofs, val) \
 IPW_DEBUG_IO("%s %d: write_direct8(0x%08X, 0x%08X)\n", __FILE__, __LINE__, (u32)(ofs), (u32)(val)); \
 _ipw_write8(ipw, ofs, val)

/* 16-bit direct write (low 4K) */
#define _ipw_write16(ipw, ofs, val) writew((val), (ipw)->hw_base + (ofs))

/* 16-bit direct write (for low 4K of SRAM/regs), with debug wrapper */
#define ipw_write16(ipw, ofs, val) \
 IPW_DEBUG_IO("%s %d: write_direct16(0x%08X, 0x%08X)\n", __FILE__, __LINE__, (u32)(ofs), (u32)(val)); \
 _ipw_write16(ipw, ofs, val)

/* 32-bit direct write (low 4K) */
#define _ipw_write32(ipw, ofs, val) writel((val), (ipw)->hw_base + (ofs))

/* 32-bit direct write (for low 4K of SRAM/regs), with debug wrapper */
#define ipw_write32(ipw, ofs, val) \
 IPW_DEBUG_IO("%s %d: write_direct32(0x%08X, 0x%08X)\n", __FILE__, __LINE__, (u32)(ofs), (u32)(val)); \
 _ipw_write32(ipw, ofs, val)

/* 8-bit direct read (low 4K) */
#define _ipw_read8(ipw, ofs) readb((ipw)->hw_base + (ofs))

/* 8-bit direct read (low 4K), with debug wrapper */
static inline u8 __ipw_read8(char *f, u32 l, struct ipw_priv *ipw, u32 ofs)
{
	IPW_DEBUG_IO("%s %d: read_direct8(0x%08X)\n", f, l, (u32) (ofs));
	return _ipw_read8(ipw, ofs);
}

/* alias to 8-bit direct read (low 4K of SRAM/regs), with debug wrapper */
#define ipw_read8(ipw, ofs) __ipw_read8(__FILE__, __LINE__, ipw, ofs)

/* 16-bit direct read (low 4K) */
#define _ipw_read16(ipw, ofs) readw((ipw)->hw_base + (ofs))

/* 16-bit direct read (low 4K), with debug wrapper */
static inline u16 __ipw_read16(char *f, u32 l, struct ipw_priv *ipw, u32 ofs)
{
	IPW_DEBUG_IO("%s %d: read_direct16(0x%08X)\n", f, l, (u32) (ofs));
	return _ipw_read16(ipw, ofs);
}

/* alias to 16-bit direct read (low 4K of SRAM/regs), with debug wrapper */
#define ipw_read16(ipw, ofs) __ipw_read16(__FILE__, __LINE__, ipw, ofs)

/* 32-bit direct read (low 4K) */
#define _ipw_read32(ipw, ofs) readl((ipw)->hw_base + (ofs))

/* 32-bit direct read (low 4K), with debug wrapper */
static inline u32 __ipw_read32(char *f, u32 l, struct ipw_priv *ipw, u32 ofs)
{
	IPW_DEBUG_IO("%s %d: read_direct32(0x%08X)\n", f, l, (u32) (ofs));
	return _ipw_read32(ipw, ofs);
}

/* alias to 32-bit direct read (low 4K of SRAM/regs), with debug wrapper */
#define ipw_read32(ipw, ofs) __ipw_read32(__FILE__, __LINE__, ipw, ofs)

/* multi-byte read (above 4K), with debug wrapper */
static void _ipw_read_indirect(struct ipw_priv *, u32, u8 *, int);
static inline void __ipw_read_indirect(const char *f, int l,
				       struct ipw_priv *a, u32 b, u8 * c, int d)
{
	IPW_DEBUG_IO("%s %d: read_indirect(0x%08X) %d bytes\n", f, l, (u32) (b),
		     d);
	_ipw_read_indirect(a, b, c, d);
}

/* alias to multi-byte read (SRAM/regs above 4K), with debug wrapper */
#define ipw_read_indirect(a, b, c, d) __ipw_read_indirect(__FILE__, __LINE__, a, b, c, d)

/* alias to multi-byte read (SRAM/regs above 4K), with debug wrapper */
static void _ipw_write_indirect(struct ipw_priv *priv, u32 addr, u8 * data,
				int num);
#define ipw_write_indirect(a, b, c, d) \
	IPW_DEBUG_IO("%s %d: write_indirect(0x%08X) %d bytes\n", __FILE__, __LINE__, (u32)(b), d); \
	_ipw_write_indirect(a, b, c, d)

/* 32-bit indirect write (above 4K) */
static void _ipw_write_reg32(struct ipw_priv *priv, u32 reg, u32 value)
{
	IPW_DEBUG_IO(" %p : reg = 0x%8X : value = 0x%8X\n", priv, reg, value);
	_ipw_write32(priv, IPW_INDIRECT_ADDR, reg);
	_ipw_write32(priv, IPW_INDIRECT_DATA, value);
}

/* 8-bit indirect write (above 4K) */
static void _ipw_write_reg8(struct ipw_priv *priv, u32 reg, u8 value)
{
	u32 aligned_addr = reg & IPW_INDIRECT_ADDR_MASK;	/* dword align */
	u32 dif_len = reg - aligned_addr;

	IPW_DEBUG_IO(" reg = 0x%8X : value = 0x%8X\n", reg, value);
	_ipw_write32(priv, IPW_INDIRECT_ADDR, aligned_addr);
	_ipw_write8(priv, IPW_INDIRECT_DATA + dif_len, value);
}

/* 16-bit indirect write (above 4K) */
static void _ipw_write_reg16(struct ipw_priv *priv, u32 reg, u16 value)
{
	u32 aligned_addr = reg & IPW_INDIRECT_ADDR_MASK;	/* dword align */
	u32 dif_len = (reg - aligned_addr) & (~0x1ul);

	IPW_DEBUG_IO(" reg = 0x%8X : value = 0x%8X\n", reg, value);
	_ipw_write32(priv, IPW_INDIRECT_ADDR, aligned_addr);
	_ipw_write16(priv, IPW_INDIRECT_DATA + dif_len, value);
}

/* 8-bit indirect read (above 4K) */
static u8 _ipw_read_reg8(struct ipw_priv *priv, u32 reg)
{
	u32 word;
	_ipw_write32(priv, IPW_INDIRECT_ADDR, reg & IPW_INDIRECT_ADDR_MASK);
	IPW_DEBUG_IO(" reg = 0x%8X : \n", reg);
	word = _ipw_read32(priv, IPW_INDIRECT_DATA);
	return (word >> ((reg & 0x3) * 8)) & 0xff;
}

/* 32-bit indirect read (above 4K) */
static u32 _ipw_read_reg32(struct ipw_priv *priv, u32 reg)
{
	u32 value;

	IPW_DEBUG_IO("%p : reg = 0x%08x\n", priv, reg);

	_ipw_write32(priv, IPW_INDIRECT_ADDR, reg);
	value = _ipw_read32(priv, IPW_INDIRECT_DATA);
	IPW_DEBUG_IO(" reg = 0x%4X : value = 0x%4x \n", reg, value);
	return value;
}

/* General purpose, no alignment requirement, iterative (multi-byte) read, */
/*    for area above 1st 4K of SRAM/reg space */
static void _ipw_read_indirect(struct ipw_priv *priv, u32 addr, u8 * buf,
			       int num)
{
	u32 aligned_addr = addr & IPW_INDIRECT_ADDR_MASK;	/* dword align */
	u32 dif_len = addr - aligned_addr;
	u32 i;

	IPW_DEBUG_IO("addr = %i, buf = %p, num = %i\n", addr, buf, num);

	if (num <= 0) {
		return;
	}

	/* Read the first dword (or portion) byte by byte */
	if (unlikely(dif_len)) {
		_ipw_write32(priv, IPW_INDIRECT_ADDR, aligned_addr);
		/* Start reading at aligned_addr + dif_len */
		for (i = dif_len; ((i < 4) && (num > 0)); i++, num--)
			*buf++ = _ipw_read8(priv, IPW_INDIRECT_DATA + i);
		aligned_addr += 4;
	}

	/* Read all of the middle dwords as dwords, with auto-increment */
	_ipw_write32(priv, IPW_AUTOINC_ADDR, aligned_addr);
	for (; num >= 4; buf += 4, aligned_addr += 4, num -= 4)
		*(u32 *) buf = _ipw_read32(priv, IPW_AUTOINC_DATA);

	/* Read the last dword (or portion) byte by byte */
	if (unlikely(num)) {
		_ipw_write32(priv, IPW_INDIRECT_ADDR, aligned_addr);
		for (i = 0; num > 0; i++, num--)
			*buf++ = ipw_read8(priv, IPW_INDIRECT_DATA + i);
	}
}

/* General purpose, no alignment requirement, iterative (multi-byte) write, */
/*    for area above 1st 4K of SRAM/reg space */
static void _ipw_write_indirect(struct ipw_priv *priv, u32 addr, u8 * buf,
				int num)
{
	u32 aligned_addr = addr & IPW_INDIRECT_ADDR_MASK;	/* dword align */
	u32 dif_len = addr - aligned_addr;
	u32 i;

	IPW_DEBUG_IO("addr = %i, buf = %p, num = %i\n", addr, buf, num);

	if (num <= 0) {
		return;
	}

	/* Write the first dword (or portion) byte by byte */
	if (unlikely(dif_len)) {
		_ipw_write32(priv, IPW_INDIRECT_ADDR, aligned_addr);
		/* Start writing at aligned_addr + dif_len */
		for (i = dif_len; ((i < 4) && (num > 0)); i++, num--, buf++)
			_ipw_write8(priv, IPW_INDIRECT_DATA + i, *buf);
		aligned_addr += 4;
	}

	/* Write all of the middle dwords as dwords, with auto-increment */
	_ipw_write32(priv, IPW_AUTOINC_ADDR, aligned_addr);
	for (; num >= 4; buf += 4, aligned_addr += 4, num -= 4)
		_ipw_write32(priv, IPW_AUTOINC_DATA, *(u32 *) buf);

	/* Write the last dword (or portion) byte by byte */
	if (unlikely(num)) {
		_ipw_write32(priv, IPW_INDIRECT_ADDR, aligned_addr);
		for (i = 0; num > 0; i++, num--, buf++)
			_ipw_write8(priv, IPW_INDIRECT_DATA + i, *buf);
	}
}

/* General purpose, no alignment requirement, iterative (multi-byte) write, */
/*    for 1st 4K of SRAM/regs space */
static void ipw_write_direct(struct ipw_priv *priv, u32 addr, void *buf,
			     int num)
{
	memcpy_toio((priv->hw_base + addr), buf, num);
}

/* Set bit(s) in low 4K of SRAM/regs */
static inline void ipw_set_bit(struct ipw_priv *priv, u32 reg, u32 mask)
{
	ipw_write32(priv, reg, ipw_read32(priv, reg) | mask);
}

/* Clear bit(s) in low 4K of SRAM/regs */
static inline void ipw_clear_bit(struct ipw_priv *priv, u32 reg, u32 mask)
{
	ipw_write32(priv, reg, ipw_read32(priv, reg) & ~mask);
}

static inline void ipw_enable_interrupts(struct ipw_priv *priv)
{
	if (priv->status & STATUS_INT_ENABLED)
		return;
	priv->status |= STATUS_INT_ENABLED;
	ipw_write32(priv, IPW_INTA_MASK_R, IPW_INTA_MASK_ALL);
}

static inline void ipw_disable_interrupts(struct ipw_priv *priv)
{
	if (!(priv->status & STATUS_INT_ENABLED))
		return;
	priv->status &= ~STATUS_INT_ENABLED;
	ipw_write32(priv, IPW_INTA_MASK_R, ~IPW_INTA_MASK_ALL);
}

#ifdef CONFIG_IPW2200_DEBUG
static char *ipw_error_desc(u32 val)
{
	switch (val) {
	case IPW_FW_ERROR_OK:
		return "ERROR_OK";
	case IPW_FW_ERROR_FAIL:
		return "ERROR_FAIL";
	case IPW_FW_ERROR_MEMORY_UNDERFLOW:
		return "MEMORY_UNDERFLOW";
	case IPW_FW_ERROR_MEMORY_OVERFLOW:
		return "MEMORY_OVERFLOW";
	case IPW_FW_ERROR_BAD_PARAM:
		return "BAD_PARAM";
	case IPW_FW_ERROR_BAD_CHECKSUM:
		return "BAD_CHECKSUM";
	case IPW_FW_ERROR_NMI_INTERRUPT:
		return "NMI_INTERRUPT";
	case IPW_FW_ERROR_BAD_DATABASE:
		return "BAD_DATABASE";
	case IPW_FW_ERROR_ALLOC_FAIL:
		return "ALLOC_FAIL";
	case IPW_FW_ERROR_DMA_UNDERRUN:
		return "DMA_UNDERRUN";
	case IPW_FW_ERROR_DMA_STATUS:
		return "DMA_STATUS";
	case IPW_FW_ERROR_DINO_ERROR:
		return "DINO_ERROR";
	case IPW_FW_ERROR_EEPROM_ERROR:
		return "EEPROM_ERROR";
	case IPW_FW_ERROR_SYSASSERT:
		return "SYSASSERT";
	case IPW_FW_ERROR_FATAL_ERROR:
		return "FATAL_ERROR";
	default:
		return "UNKNOWN_ERROR";
	}
}

static void ipw_dump_error_log(struct ipw_priv *priv,
			       struct ipw_fw_error *error)
{
	u32 i;

	if (!error) {
		IPW_ERROR("Error allocating and capturing error log.  "
			  "Nothing to dump.\n");
		return;
	}

	IPW_ERROR("Start IPW Error Log Dump:\n");
	IPW_ERROR("Status: 0x%08X, Config: %08X\n",
		  error->status, error->config);

	for (i = 0; i < error->elem_len; i++)
		IPW_ERROR("%s %i 0x%08x  0x%08x  0x%08x  0x%08x  0x%08x\n",
			  ipw_error_desc(error->elem[i].desc),
			  error->elem[i].time,
			  error->elem[i].blink1,
			  error->elem[i].blink2,
			  error->elem[i].link1,
			  error->elem[i].link2, error->elem[i].data);
	for (i = 0; i < error->log_len; i++)
		IPW_ERROR("%i\t0x%08x\t%i\n",
			  error->log[i].time,
			  error->log[i].data, error->log[i].event);
}
#endif

static inline int ipw_is_init(struct ipw_priv *priv)
{
	return (priv->status & STATUS_INIT) ? 1 : 0;
}

static int ipw_get_ordinal(struct ipw_priv *priv, u32 ord, void *val, u32 * len)
{
	u32 addr, field_info, field_len, field_count, total_len;

	IPW_DEBUG_ORD("ordinal = %i\n", ord);

	if (!priv || !val || !len) {
		IPW_DEBUG_ORD("Invalid argument\n");
		return -EINVAL;
	}

	/* verify device ordinal tables have been initialized */
	if (!priv->table0_addr || !priv->table1_addr || !priv->table2_addr) {
		IPW_DEBUG_ORD("Access ordinals before initialization\n");
		return -EINVAL;
	}

	switch (IPW_ORD_TABLE_ID_MASK & ord) {
	case IPW_ORD_TABLE_0_MASK:
		/*
		 * TABLE 0: Direct access to a table of 32 bit values
		 *
		 * This is a very simple table with the data directly
		 * read from the table
		 */

		/* remove the table id from the ordinal */
		ord &= IPW_ORD_TABLE_VALUE_MASK;

		/* boundary check */
		if (ord > priv->table0_len) {
			IPW_DEBUG_ORD("ordinal value (%i) longer then "
				      "max (%i)\n", ord, priv->table0_len);
			return -EINVAL;
		}

		/* verify we have enough room to store the value */
		if (*len < sizeof(u32)) {
			IPW_DEBUG_ORD("ordinal buffer length too small, "
				      "need %zd\n", sizeof(u32));
			return -EINVAL;
		}

		IPW_DEBUG_ORD("Reading TABLE0[%i] from offset 0x%08x\n",
			      ord, priv->table0_addr + (ord << 2));

		*len = sizeof(u32);
		ord <<= 2;
		*((u32 *) val) = ipw_read32(priv, priv->table0_addr + ord);
		break;

	case IPW_ORD_TABLE_1_MASK:
		/*
		 * TABLE 1: Indirect access to a table of 32 bit values
		 *
		 * This is a fairly large table of u32 values each
		 * representing starting addr for the data (which is
		 * also a u32)
		 */

		/* remove the table id from the ordinal */
		ord &= IPW_ORD_TABLE_VALUE_MASK;

		/* boundary check */
		if (ord > priv->table1_len) {
			IPW_DEBUG_ORD("ordinal value too long\n");
			return -EINVAL;
		}

		/* verify we have enough room to store the value */
		if (*len < sizeof(u32)) {
			IPW_DEBUG_ORD("ordinal buffer length too small, "
				      "need %zd\n", sizeof(u32));
			return -EINVAL;
		}

		*((u32 *) val) =
		    ipw_read_reg32(priv, (priv->table1_addr + (ord << 2)));
		*len = sizeof(u32);
		break;

	case IPW_ORD_TABLE_2_MASK:
		/*
		 * TABLE 2: Indirect access to a table of variable sized values
		 *
		 * This table consist of six values, each containing
		 *     - dword containing the starting offset of the data
		 *     - dword containing the lengh in the first 16bits
		 *       and the count in the second 16bits
		 */

		/* remove the table id from the ordinal */
		ord &= IPW_ORD_TABLE_VALUE_MASK;

		/* boundary check */
		if (ord > priv->table2_len) {
			IPW_DEBUG_ORD("ordinal value too long\n");
			return -EINVAL;
		}

		/* get the address of statistic */
		addr = ipw_read_reg32(priv, priv->table2_addr + (ord << 3));

		/* get the second DW of statistics ;
		 * two 16-bit words - first is length, second is count */
		field_info =
		    ipw_read_reg32(priv,
				   priv->table2_addr + (ord << 3) +
				   sizeof(u32));

		/* get each entry length */
		field_len = *((u16 *) & field_info);

		/* get number of entries */
		field_count = *(((u16 *) & field_info) + 1);

		/* abort if not enought memory */
		total_len = field_len * field_count;
		if (total_len > *len) {
			*len = total_len;
			return -EINVAL;
		}

		*len = total_len;
		if (!total_len)
			return 0;

		IPW_DEBUG_ORD("addr = 0x%08x, total_len = %i, "
			      "field_info = 0x%08x\n",
			      addr, total_len, field_info);
		ipw_read_indirect(priv, addr, val, total_len);
		break;

	default:
		IPW_DEBUG_ORD("Invalid ordinal!\n");
		return -EINVAL;

	}

	return 0;
}

static void ipw_init_ordinals(struct ipw_priv *priv)
{
	priv->table0_addr = IPW_ORDINALS_TABLE_LOWER;
	priv->table0_len = ipw_read32(priv, priv->table0_addr);

	IPW_DEBUG_ORD("table 0 offset at 0x%08x, len = %i\n",
		      priv->table0_addr, priv->table0_len);

	priv->table1_addr = ipw_read32(priv, IPW_ORDINALS_TABLE_1);
	priv->table1_len = ipw_read_reg32(priv, priv->table1_addr);

	IPW_DEBUG_ORD("table 1 offset at 0x%08x, len = %i\n",
		      priv->table1_addr, priv->table1_len);

	priv->table2_addr = ipw_read32(priv, IPW_ORDINALS_TABLE_2);
	priv->table2_len = ipw_read_reg32(priv, priv->table2_addr);
	priv->table2_len &= 0x0000ffff;	/* use first two bytes */

	IPW_DEBUG_ORD("table 2 offset at 0x%08x, len = %i\n",
		      priv->table2_addr, priv->table2_len);

}

static u32 ipw_register_toggle(u32 reg)
{
	reg &= ~IPW_START_STANDBY;
	if (reg & IPW_GATE_ODMA)
		reg &= ~IPW_GATE_ODMA;
	if (reg & IPW_GATE_IDMA)
		reg &= ~IPW_GATE_IDMA;
	if (reg & IPW_GATE_ADMA)
		reg &= ~IPW_GATE_ADMA;
	return reg;
}

/*
 * LED behavior:
 * - On radio ON, turn on any LEDs that require to be on during start
 * - On initialization, start unassociated blink
 * - On association, disable unassociated blink
 * - On disassociation, start unassociated blink
 * - On radio OFF, turn off any LEDs started during radio on
 *
 */
#define LD_TIME_LINK_ON msecs_to_jiffies(300)
#define LD_TIME_LINK_OFF msecs_to_jiffies(2700)
#define LD_TIME_ACT_ON msecs_to_jiffies(250)

static void ipw_led_link_on(struct ipw_priv *priv)
{
	unsigned long flags;
	u32 led;

	/* If configured to not use LEDs, or nic_type is 1,
	 * then we don't toggle a LINK led */
	if (priv->config & CFG_NO_LED || priv->nic_type == EEPROM_NIC_TYPE_1)
		return;

	spin_lock_irqsave(&priv->lock, flags);

	if (!(priv->status & STATUS_RF_KILL_MASK) &&
	    !(priv->status & STATUS_LED_LINK_ON)) {
		IPW_DEBUG_LED("Link LED On\n");
		led = ipw_read_reg32(priv, IPW_EVENT_REG);
		led |= priv->led_association_on;

		led = ipw_register_toggle(led);

		IPW_DEBUG_LED("Reg: 0x%08X\n", led);
		ipw_write_reg32(priv, IPW_EVENT_REG, led);

		priv->status |= STATUS_LED_LINK_ON;

		/* If we aren't associated, schedule turning the LED off */
		if (!(priv->status & STATUS_ASSOCIATED))
			queue_delayed_work(priv->workqueue,
					   &priv->led_link_off,
					   LD_TIME_LINK_ON);
	}

	spin_unlock_irqrestore(&priv->lock, flags);
}

static void ipw_bg_led_link_on(void *data)
{
	struct ipw_priv *priv = data;
	mutex_lock(&priv->mutex);
	ipw_led_link_on(data);
	mutex_unlock(&priv->mutex);
}

static void ipw_led_link_off(struct ipw_priv *priv)
{
	unsigned long flags;
	u32 led;

	/* If configured not to use LEDs, or nic type is 1,
	 * then we don't goggle the LINK led. */
	if (priv->config & CFG_NO_LED || priv->nic_type == EEPROM_NIC_TYPE_1)
		return;

	spin_lock_irqsave(&priv->lock, flags);

	if (priv->status & STATUS_LED_LINK_ON) {
		led = ipw_read_reg32(priv, IPW_EVENT_REG);
		led &= priv->led_association_off;
		led = ipw_register_toggle(led);

		IPW_DEBUG_LED("Reg: 0x%08X\n", led);
		ipw_write_reg32(priv, IPW_EVENT_REG, led);

		IPW_DEBUG_LED("Link LED Off\n");

		priv->status &= ~STATUS_LED_LINK_ON;

		/* If we aren't associated and the radio is on, schedule
		 * turning the LED on (blink while unassociated) */
		if (!(priv->status & STATUS_RF_KILL_MASK) &&
		    !(priv->status & STATUS_ASSOCIATED))
			queue_delayed_work(priv->workqueue, &priv->led_link_on,
					   LD_TIME_LINK_OFF);

	}

	spin_unlock_irqrestore(&priv->lock, flags);
}

static void ipw_bg_led_link_off(void *data)
{
	struct ipw_priv *priv = data;
	mutex_lock(&priv->mutex);
	ipw_led_link_off(data);
	mutex_unlock(&priv->mutex);
}

static void __ipw_led_activity_on(struct ipw_priv *priv)
{
	u32 led;

	if (priv->config & CFG_NO_LED)
		return;

	if (priv->status & STATUS_RF_KILL_MASK)
		return;

	if (!(priv->status & STATUS_LED_ACT_ON)) {
		led = ipw_read_reg32(priv, IPW_EVENT_REG);
		led |= priv->led_activity_on;

		led = ipw_register_toggle(led);

		IPW_DEBUG_LED("Reg: 0x%08X\n", led);
		ipw_write_reg32(priv, IPW_EVENT_REG, led);

		IPW_DEBUG_LED("Activity LED On\n");

		priv->status |= STATUS_LED_ACT_ON;

		cancel_delayed_work(&priv->led_act_off);
		queue_delayed_work(priv->workqueue, &priv->led_act_off,
				   LD_TIME_ACT_ON);
	} else {
		/* Reschedule LED off for full time period */
		cancel_delayed_work(&priv->led_act_off);
		queue_delayed_work(priv->workqueue, &priv->led_act_off,
				   LD_TIME_ACT_ON);
	}
}

#if 0
void ipw_led_activity_on(struct ipw_priv *priv)
{
	unsigned long flags;
	spin_lock_irqsave(&priv->lock, flags);
	__ipw_led_activity_on(priv);
	spin_unlock_irqrestore(&priv->lock, flags);
}
#endif  /*  0  */

static void ipw_led_activity_off(struct ipw_priv *priv)
{
	unsigned long flags;
	u32 led;

	if (priv->config & CFG_NO_LED)
		return;

	spin_lock_irqsave(&priv->lock, flags);

	if (priv->status & STATUS_LED_ACT_ON) {
		led = ipw_read_reg32(priv, IPW_EVENT_REG);
		led &= priv->led_activity_off;

		led = ipw_register_toggle(led);

		IPW_DEBUG_LED("Reg: 0x%08X\n", led);
		ipw_write_reg32(priv, IPW_EVENT_REG, led);

		IPW_DEBUG_LED("Activity LED Off\n");

		priv->status &= ~STATUS_LED_ACT_ON;
	}

	spin_unlock_irqrestore(&priv->lock, flags);
}

static void ipw_bg_led_activity_off(void *data)
{
	struct ipw_priv *priv = data;
	mutex_lock(&priv->mutex);
	ipw_led_activity_off(data);
	mutex_unlock(&priv->mutex);
}

static void ipw_led_band_on(struct ipw_priv *priv)
{
	unsigned long flags;
	u32 led;

	/* Only nic type 1 supports mode LEDs */
	if (priv->config & CFG_NO_LED ||
	    priv->nic_type != EEPROM_NIC_TYPE_1 || !priv->assoc_network)
		return;

	spin_lock_irqsave(&priv->lock, flags);

	led = ipw_read_reg32(priv, IPW_EVENT_REG);
	if (priv->assoc_network->mode == IEEE_A) {
		led |= priv->led_ofdm_on;
		led &= priv->led_association_off;
		IPW_DEBUG_LED("Mode LED On: 802.11a\n");
	} else if (priv->assoc_network->mode == IEEE_G) {
		led |= priv->led_ofdm_on;
		led |= priv->led_association_on;
		IPW_DEBUG_LED("Mode LED On: 802.11g\n");
	} else {
		led &= priv->led_ofdm_off;
		led |= priv->led_association_on;
		IPW_DEBUG_LED("Mode LED On: 802.11b\n");
	}

	led = ipw_register_toggle(led);

	IPW_DEBUG_LED("Reg: 0x%08X\n", led);
	ipw_write_reg32(priv, IPW_EVENT_REG, led);

	spin_unlock_irqrestore(&priv->lock, flags);
}

static void ipw_led_band_off(struct ipw_priv *priv)
{
	unsigned long flags;
	u32 led;

	/* Only nic type 1 supports mode LEDs */
	if (priv->config & CFG_NO_LED || priv->nic_type != EEPROM_NIC_TYPE_1)
		return;

	spin_lock_irqsave(&priv->lock, flags);

	led = ipw_read_reg32(priv, IPW_EVENT_REG);
	led &= priv->led_ofdm_off;
	led &= priv->led_association_off;

	led = ipw_register_toggle(led);

	IPW_DEBUG_LED("Reg: 0x%08X\n", led);
	ipw_write_reg32(priv, IPW_EVENT_REG, led);

	spin_unlock_irqrestore(&priv->lock, flags);
}

static void ipw_led_radio_on(struct ipw_priv *priv)
{
	ipw_led_link_on(priv);
}

static void ipw_led_radio_off(struct ipw_priv *priv)
{
	ipw_led_activity_off(priv);
	ipw_led_link_off(priv);
}

static void ipw_led_link_up(struct ipw_priv *priv)
{
	/* Set the Link Led on for all nic types */
	ipw_led_link_on(priv);
}

static void ipw_led_link_down(struct ipw_priv *priv)
{
	ipw_led_activity_off(priv);
	ipw_led_link_off(priv);

	if (priv->status & STATUS_RF_KILL_MASK)
		ipw_led_radio_off(priv);
}

static void ipw_led_init(struct ipw_priv *priv)
{
	priv->nic_type = priv->eeprom[EEPROM_NIC_TYPE];

	/* Set the default PINs for the link and activity leds */
	priv->led_activity_on = IPW_ACTIVITY_LED;
	priv->led_activity_off = ~(IPW_ACTIVITY_LED);

	priv->led_association_on = IPW_ASSOCIATED_LED;
	priv->led_association_off = ~(IPW_ASSOCIATED_LED);

	/* Set the default PINs for the OFDM leds */
	priv->led_ofdm_on = IPW_OFDM_LED;
	priv->led_ofdm_off = ~(IPW_OFDM_LED);

	switch (priv->nic_type) {
	case EEPROM_NIC_TYPE_1:
		/* In this NIC type, the LEDs are reversed.... */
		priv->led_activity_on = IPW_ASSOCIATED_LED;
		priv->led_activity_off = ~(IPW_ASSOCIATED_LED);
		priv->led_association_on = IPW_ACTIVITY_LED;
		priv->led_association_off = ~(IPW_ACTIVITY_LED);

		if (!(priv->config & CFG_NO_LED))
			ipw_led_band_on(priv);

		/* And we don't blink link LEDs for this nic, so
		 * just return here */
		return;

	case EEPROM_NIC_TYPE_3:
	case EEPROM_NIC_TYPE_2:
	case EEPROM_NIC_TYPE_4:
	case EEPROM_NIC_TYPE_0:
		break;

	default:
		IPW_DEBUG_INFO("Unknown NIC type from EEPROM: %d\n",
			       priv->nic_type);
		priv->nic_type = EEPROM_NIC_TYPE_0;
		break;
	}

	if (!(priv->config & CFG_NO_LED)) {
		if (priv->status & STATUS_ASSOCIATED)
			ipw_led_link_on(priv);
		else
			ipw_led_link_off(priv);
	}
}

static void ipw_led_shutdown(struct ipw_priv *priv)
{
	ipw_led_activity_off(priv);
	ipw_led_link_off(priv);
	ipw_led_band_off(priv);
	cancel_delayed_work(&priv->led_link_on);
	cancel_delayed_work(&priv->led_link_off);
	cancel_delayed_work(&priv->led_act_off);
}

/*
 * The following adds a new attribute to the sysfs representation
 * of this device driver (i.e. a new file in /sys/bus/pci/drivers/ipw/)
 * used for controling the debug level.
 *
 * See the level definitions in ipw for details.
 */
static ssize_t show_debug_level(struct device_driver *d, char *buf)
{
	return sprintf(buf, "0x%08X\n", ipw_debug_level);
}

static ssize_t store_debug_level(struct device_driver *d, const char *buf,
				 size_t count)
{
	char *p = (char *)buf;
	u32 val;

	if (p[1] == 'x' || p[1] == 'X' || p[0] == 'x' || p[0] == 'X') {
		p++;
		if (p[0] == 'x' || p[0] == 'X')
			p++;
		val = simple_strtoul(p, &p, 16);
	} else
		val = simple_strtoul(p, &p, 10);
	if (p == buf)
		printk(KERN_INFO DRV_NAME
		       ": %s is not in hex or decimal form.\n", buf);
	else
		ipw_debug_level = val;

	return strnlen(buf, count);
}

static DRIVER_ATTR(debug_level, S_IWUSR | S_IRUGO,
		   show_debug_level, store_debug_level);

static inline u32 ipw_get_event_log_len(struct ipw_priv *priv)
{
	/* length = 1st dword in log */
	return ipw_read_reg32(priv, ipw_read32(priv, IPW_EVENT_LOG));
}

static void ipw_capture_event_log(struct ipw_priv *priv,
				  u32 log_len, struct ipw_event *log)
{
	u32 base;

	if (log_len) {
		base = ipw_read32(priv, IPW_EVENT_LOG);
		ipw_read_indirect(priv, base + sizeof(base) + sizeof(u32),
				  (u8 *) log, sizeof(*log) * log_len);
	}
}

static struct ipw_fw_error *ipw_alloc_error_log(struct ipw_priv *priv)
{
	struct ipw_fw_error *error;
	u32 log_len = ipw_get_event_log_len(priv);
	u32 base = ipw_read32(priv, IPW_ERROR_LOG);
	u32 elem_len = ipw_read_reg32(priv, base);

	error = kmalloc(sizeof(*error) +
			sizeof(*error->elem) * elem_len +
			sizeof(*error->log) * log_len, GFP_ATOMIC);
	if (!error) {
		IPW_ERROR("Memory allocation for firmware error log "
			  "failed.\n");
		return NULL;
	}
	error->jiffies = jiffies;
	error->status = priv->status;
	error->config = priv->config;
	error->elem_len = elem_len;
	error->log_len = log_len;
	error->elem = (struct ipw_error_elem *)error->payload;
	error->log = (struct ipw_event *)(error->elem + elem_len);

	ipw_capture_event_log(priv, log_len, error->log);

	if (elem_len)
		ipw_read_indirect(priv, base + sizeof(base), (u8 *) error->elem,
				  sizeof(*error->elem) * elem_len);

	return error;
}

static void ipw_free_error_log(struct ipw_fw_error *error)
{
	if (error)
		kfree(error);
}

static ssize_t show_event_log(struct device *d,
			      struct device_attribute *attr, char *buf)
{
	struct ipw_priv *priv = dev_get_drvdata(d);
	u32 log_len = ipw_get_event_log_len(priv);
	struct ipw_event log[log_len];
	u32 len = 0, i;

	ipw_capture_event_log(priv, log_len, log);

	len += snprintf(buf + len, PAGE_SIZE - len, "%08X", log_len);
	for (i = 0; i < log_len; i++)
		len += snprintf(buf + len, PAGE_SIZE - len,
				"\n%08X%08X%08X",
				log[i].time, log[i].event, log[i].data);
	len += snprintf(buf + len, PAGE_SIZE - len, "\n");
	return len;
}

static DEVICE_ATTR(event_log, S_IRUGO, show_event_log, NULL);

static ssize_t show_error(struct device *d,
			  struct device_attribute *attr, char *buf)
{
	struct ipw_priv *priv = dev_get_drvdata(d);
	u32 len = 0, i;
	if (!priv->error)
		return 0;
	len += snprintf(buf + len, PAGE_SIZE - len,
			"%08lX%08X%08X%08X",
			priv->error->jiffies,
			priv->error->status,
			priv->error->config, priv->error->elem_len);
	for (i = 0; i < priv->error->elem_len; i++)
		len += snprintf(buf + len, PAGE_SIZE - len,
				"\n%08X%08X%08X%08X%08X%08X%08X",
				priv->error->elem[i].time,
				priv->error->elem[i].desc,
				priv->error->elem[i].blink1,
				priv->error->elem[i].blink2,
				priv->error->elem[i].link1,
				priv->error->elem[i].link2,
				priv->error->elem[i].data);

	len += snprintf(buf + len, PAGE_SIZE - len,
			"\n%08X", priv->error->log_len);
	for (i = 0; i < priv->error->log_len; i++)
		len += snprintf(buf + len, PAGE_SIZE - len,
				"\n%08X%08X%08X",
				priv->error->log[i].time,
				priv->error->log[i].event,
				priv->error->log[i].data);
	len += snprintf(buf + len, PAGE_SIZE - len, "\n");
	return len;
}

static ssize_t clear_error(struct device *d,
			   struct device_attribute *attr,
			   const char *buf, size_t count)
{
	struct ipw_priv *priv = dev_get_drvdata(d);
	if (priv->error) {
		ipw_free_error_log(priv->error);
		priv->error = NULL;
	}
	return count;
}

static DEVICE_ATTR(error, S_IRUGO | S_IWUSR, show_error, clear_error);

static ssize_t show_cmd_log(struct device *d,
			    struct device_attribute *attr, char *buf)
{
	struct ipw_priv *priv = dev_get_drvdata(d);
	u32 len = 0, i;
	if (!priv->cmdlog)
		return 0;
	for (i = (priv->cmdlog_pos + 1) % priv->cmdlog_len;
	     (i != priv->cmdlog_pos) && (PAGE_SIZE - len);
	     i = (i + 1) % priv->cmdlog_len) {
		len +=
		    snprintf(buf + len, PAGE_SIZE - len,
			     "\n%08lX%08X%08X%08X\n", priv->cmdlog[i].jiffies,
			     priv->cmdlog[i].retcode, priv->cmdlog[i].cmd.cmd,
			     priv->cmdlog[i].cmd.len);
		len +=
		    snprintk_buf(buf + len, PAGE_SIZE - len,
				 (u8 *) priv->cmdlog[i].cmd.param,
				 priv->cmdlog[i].cmd.len);
		len += snprintf(buf + len, PAGE_SIZE - len, "\n");
	}
	len += snprintf(buf + len, PAGE_SIZE - len, "\n");
	return len;
}

static DEVICE_ATTR(cmd_log, S_IRUGO, show_cmd_log, NULL);

static ssize_t show_scan_age(struct device *d, struct device_attribute *attr,
			     char *buf)
{
	struct ipw_priv *priv = dev_get_drvdata(d);
	return sprintf(buf, "%d\n", priv->ieee->scan_age);
}

static ssize_t store_scan_age(struct device *d, struct device_attribute *attr,
			      const char *buf, size_t count)
{
	struct ipw_priv *priv = dev_get_drvdata(d);
#ifdef CONFIG_IPW2200_DEBUG
	struct net_device *dev = priv->net_dev;
#endif
	char buffer[] = "00000000";
	unsigned long len =
	    (sizeof(buffer) - 1) > count ? count : sizeof(buffer) - 1;
	unsigned long val;
	char *p = buffer;

	IPW_DEBUG_INFO("enter\n");

	strncpy(buffer, buf, len);
	buffer[len] = 0;

	if (p[1] == 'x' || p[1] == 'X' || p[0] == 'x' || p[0] == 'X') {
		p++;
		if (p[0] == 'x' || p[0] == 'X')
			p++;
		val = simple_strtoul(p, &p, 16);
	} else
		val = simple_strtoul(p, &p, 10);
	if (p == buffer) {
		IPW_DEBUG_INFO("%s: user supplied invalid value.\n", dev->name);
	} else {
		priv->ieee->scan_age = val;
		IPW_DEBUG_INFO("set scan_age = %u\n", priv->ieee->scan_age);
	}

	IPW_DEBUG_INFO("exit\n");
	return len;
}

static DEVICE_ATTR(scan_age, S_IWUSR | S_IRUGO, show_scan_age, store_scan_age);

static ssize_t show_led(struct device *d, struct device_attribute *attr,
			char *buf)
{
	struct ipw_priv *priv = dev_get_drvdata(d);
	return sprintf(buf, "%d\n", (priv->config & CFG_NO_LED) ? 0 : 1);
}

static ssize_t store_led(struct device *d, struct device_attribute *attr,
			 const char *buf, size_t count)
{
	struct ipw_priv *priv = dev_get_drvdata(d);

	IPW_DEBUG_INFO("enter\n");

	if (count == 0)
		return 0;

	if (*buf == 0) {
		IPW_DEBUG_LED("Disabling LED control.\n");
		priv->config |= CFG_NO_LED;
		ipw_led_shutdown(priv);
	} else {
		IPW_DEBUG_LED("Enabling LED control.\n");
		priv->config &= ~CFG_NO_LED;
		ipw_led_init(priv);
	}

	IPW_DEBUG_INFO("exit\n");
	return count;
}

static DEVICE_ATTR(led, S_IWUSR | S_IRUGO, show_led, store_led);

static ssize_t show_status(struct device *d,
			   struct device_attribute *attr, char *buf)
{
	struct ipw_priv *p = d->driver_data;
	return sprintf(buf, "0x%08x\n", (int)p->status);
}

static DEVICE_ATTR(status, S_IRUGO, show_status, NULL);

static ssize_t show_cfg(struct device *d, struct device_attribute *attr,
			char *buf)
{
	struct ipw_priv *p = d->driver_data;
	return sprintf(buf, "0x%08x\n", (int)p->config);
}

static DEVICE_ATTR(cfg, S_IRUGO, show_cfg, NULL);

static ssize_t show_nic_type(struct device *d,
			     struct device_attribute *attr, char *buf)
{
	struct ipw_priv *priv = d->driver_data;
	return sprintf(buf, "TYPE: %d\n", priv->nic_type);
}

static DEVICE_ATTR(nic_type, S_IRUGO, show_nic_type, NULL);

static ssize_t show_ucode_version(struct device *d,
				  struct device_attribute *attr, char *buf)
{
	u32 len = sizeof(u32), tmp = 0;
	struct ipw_priv *p = d->driver_data;

	if (ipw_get_ordinal(p, IPW_ORD_STAT_UCODE_VERSION, &tmp, &len))
		return 0;

	return sprintf(buf, "0x%08x\n", tmp);
}

static DEVICE_ATTR(ucode_version, S_IWUSR | S_IRUGO, show_ucode_version, NULL);

static ssize_t show_rtc(struct device *d, struct device_attribute *attr,
			char *buf)
{
	u32 len = sizeof(u32), tmp = 0;
	struct ipw_priv *p = d->driver_data;

	if (ipw_get_ordinal(p, IPW_ORD_STAT_RTC, &tmp, &len))
		return 0;

	return sprintf(buf, "0x%08x\n", tmp);
}

static DEVICE_ATTR(rtc, S_IWUSR | S_IRUGO, show_rtc, NULL);

/*
 * Add a device attribute to view/control the delay between eeprom
 * operations.
 */
static ssize_t show_eeprom_delay(struct device *d,
				 struct device_attribute *attr, char *buf)
{
	int n = ((struct ipw_priv *)d->driver_data)->eeprom_delay;
	return sprintf(buf, "%i\n", n);
}
static ssize_t store_eeprom_delay(struct device *d,
				  struct device_attribute *attr,
				  const char *buf, size_t count)
{
	struct ipw_priv *p = d->driver_data;
	sscanf(buf, "%i", &p->eeprom_delay);
	return strnlen(buf, count);
}

static DEVICE_ATTR(eeprom_delay, S_IWUSR | S_IRUGO,
		   show_eeprom_delay, store_eeprom_delay);

static ssize_t show_command_event_reg(struct device *d,
				      struct device_attribute *attr, char *buf)
{
	u32 reg = 0;
	struct ipw_priv *p = d->driver_data;

	reg = ipw_read_reg32(p, IPW_INTERNAL_CMD_EVENT);
	return sprintf(buf, "0x%08x\n", reg);
}
static ssize_t store_command_event_reg(struct device *d,
				       struct device_attribute *attr,
				       const char *buf, size_t count)
{
	u32 reg;
	struct ipw_priv *p = d->driver_data;

	sscanf(buf, "%x", &reg);
	ipw_write_reg32(p, IPW_INTERNAL_CMD_EVENT, reg);
	return strnlen(buf, count);
}

static DEVICE_ATTR(command_event_reg, S_IWUSR | S_IRUGO,
		   show_command_event_reg, store_command_event_reg);

static ssize_t show_mem_gpio_reg(struct device *d,
				 struct device_attribute *attr, char *buf)
{
	u32 reg = 0;
	struct ipw_priv *p = d->driver_data;

	reg = ipw_read_reg32(p, 0x301100);
	return sprintf(buf, "0x%08x\n", reg);
}
static ssize_t store_mem_gpio_reg(struct device *d,
				  struct device_attribute *attr,
				  const char *buf, size_t count)
{
	u32 reg;
	struct ipw_priv *p = d->driver_data;

	sscanf(buf, "%x", &reg);
	ipw_write_reg32(p, 0x301100, reg);
	return strnlen(buf, count);
}

static DEVICE_ATTR(mem_gpio_reg, S_IWUSR | S_IRUGO,
		   show_mem_gpio_reg, store_mem_gpio_reg);

static ssize_t show_indirect_dword(struct device *d,
				   struct device_attribute *attr, char *buf)
{
	u32 reg = 0;
	struct ipw_priv *priv = d->driver_data;

	if (priv->status & STATUS_INDIRECT_DWORD)
		reg = ipw_read_reg32(priv, priv->indirect_dword);
	else
		reg = 0;

	return sprintf(buf, "0x%08x\n", reg);
}
static ssize_t store_indirect_dword(struct device *d,
				    struct device_attribute *attr,
				    const char *buf, size_t count)
{
	struct ipw_priv *priv = d->driver_data;

	sscanf(buf, "%x", &priv->indirect_dword);
	priv->status |= STATUS_INDIRECT_DWORD;
	return strnlen(buf, count);
}

static DEVICE_ATTR(indirect_dword, S_IWUSR | S_IRUGO,
		   show_indirect_dword, store_indirect_dword);

static ssize_t show_indirect_byte(struct device *d,
				  struct device_attribute *attr, char *buf)
{
	u8 reg = 0;
	struct ipw_priv *priv = d->driver_data;

	if (priv->status & STATUS_INDIRECT_BYTE)
		reg = ipw_read_reg8(priv, priv->indirect_byte);
	else
		reg = 0;

	return sprintf(buf, "0x%02x\n", reg);
}
static ssize_t store_indirect_byte(struct device *d,
				   struct device_attribute *attr,
				   const char *buf, size_t count)
{
	struct ipw_priv *priv = d->driver_data;

	sscanf(buf, "%x", &priv->indirect_byte);
	priv->status |= STATUS_INDIRECT_BYTE;
	return strnlen(buf, count);
}

static DEVICE_ATTR(indirect_byte, S_IWUSR | S_IRUGO,
		   show_indirect_byte, store_indirect_byte);

static ssize_t show_direct_dword(struct device *d,
				 struct device_attribute *attr, char *buf)
{
	u32 reg = 0;
	struct ipw_priv *priv = d->driver_data;

	if (priv->status & STATUS_DIRECT_DWORD)
		reg = ipw_read32(priv, priv->direct_dword);
	else
		reg = 0;

	return sprintf(buf, "0x%08x\n", reg);
}
static ssize_t store_direct_dword(struct device *d,
				  struct device_attribute *attr,
				  const char *buf, size_t count)
{
	struct ipw_priv *priv = d->driver_data;

	sscanf(buf, "%x", &priv->direct_dword);
	priv->status |= STATUS_DIRECT_DWORD;
	return strnlen(buf, count);
}

static DEVICE_ATTR(direct_dword, S_IWUSR | S_IRUGO,
		   show_direct_dword, store_direct_dword);

static int rf_kill_active(struct ipw_priv *priv)
{
	if (0 == (ipw_read32(priv, 0x30) & 0x10000))
		priv->status |= STATUS_RF_KILL_HW;
	else
		priv->status &= ~STATUS_RF_KILL_HW;

	return (priv->status & STATUS_RF_KILL_HW) ? 1 : 0;
}

static ssize_t show_rf_kill(struct device *d, struct device_attribute *attr,
			    char *buf)
{
	/* 0 - RF kill not enabled
	   1 - SW based RF kill active (sysfs)
	   2 - HW based RF kill active
	   3 - Both HW and SW baed RF kill active */
	struct ipw_priv *priv = d->driver_data;
	int val = ((priv->status & STATUS_RF_KILL_SW) ? 0x1 : 0x0) |
	    (rf_kill_active(priv) ? 0x2 : 0x0);
	return sprintf(buf, "%i\n", val);
}

static int ipw_radio_kill_sw(struct ipw_priv *priv, int disable_radio)
{
	if ((disable_radio ? 1 : 0) ==
	    ((priv->status & STATUS_RF_KILL_SW) ? 1 : 0))
		return 0;

	IPW_DEBUG_RF_KILL("Manual SW RF Kill set to: RADIO  %s\n",
			  disable_radio ? "OFF" : "ON");

	if (disable_radio) {
		priv->status |= STATUS_RF_KILL_SW;

		if (priv->workqueue)
			cancel_delayed_work(&priv->request_scan);
		queue_work(priv->workqueue, &priv->down);
	} else {
		priv->status &= ~STATUS_RF_KILL_SW;
		if (rf_kill_active(priv)) {
			IPW_DEBUG_RF_KILL("Can not turn radio back on - "
					  "disabled by HW switch\n");
			/* Make sure the RF_KILL check timer is running */
			cancel_delayed_work(&priv->rf_kill);
			queue_delayed_work(priv->workqueue, &priv->rf_kill,
					   2 * HZ);
		} else
			queue_work(priv->workqueue, &priv->up);
	}

	return 1;
}

static ssize_t store_rf_kill(struct device *d, struct device_attribute *attr,
			     const char *buf, size_t count)
{
	struct ipw_priv *priv = d->driver_data;

	ipw_radio_kill_sw(priv, buf[0] == '1');

	return count;
}

static DEVICE_ATTR(rf_kill, S_IWUSR | S_IRUGO, show_rf_kill, store_rf_kill);

static ssize_t show_speed_scan(struct device *d, struct device_attribute *attr,
			       char *buf)
{
	struct ipw_priv *priv = (struct ipw_priv *)d->driver_data;
	int pos = 0, len = 0;
	if (priv->config & CFG_SPEED_SCAN) {
		while (priv->speed_scan[pos] != 0)
			len += sprintf(&buf[len], "%d ",
				       priv->speed_scan[pos++]);
		return len + sprintf(&buf[len], "\n");
	}

	return sprintf(buf, "0\n");
}

static ssize_t store_speed_scan(struct device *d, struct device_attribute *attr,
				const char *buf, size_t count)
{
	struct ipw_priv *priv = (struct ipw_priv *)d->driver_data;
	int channel, pos = 0;
	const char *p = buf;

	/* list of space separated channels to scan, optionally ending with 0 */
	while ((channel = simple_strtol(p, NULL, 0))) {
		if (pos == MAX_SPEED_SCAN - 1) {
			priv->speed_scan[pos] = 0;
			break;
		}

		if (ipw_is_valid_channel(priv->ieee, channel))
			priv->speed_scan[pos++] = channel;
		else
			IPW_WARNING("Skipping invalid channel request: %d\n",
				    channel);
		p = strchr(p, ' ');
		if (!p)
			break;
		while (*p == ' ' || *p == '\t')
			p++;
	}

	if (pos == 0)
		priv->config &= ~CFG_SPEED_SCAN;
	else {
		priv->speed_scan_pos = 0;
		priv->config |= CFG_SPEED_SCAN;
	}

	return count;
}

static DEVICE_ATTR(speed_scan, S_IWUSR | S_IRUGO, show_speed_scan,
		   store_speed_scan);

static ssize_t show_net_stats(struct device *d, struct device_attribute *attr,
			      char *buf)
{
	struct ipw_priv *priv = (struct ipw_priv *)d->driver_data;
	return sprintf(buf, "%c\n", (priv->config & CFG_NET_STATS) ? '1' : '0');
}

static ssize_t store_net_stats(struct device *d, struct device_attribute *attr,
			       const char *buf, size_t count)
{
	struct ipw_priv *priv = (struct ipw_priv *)d->driver_data;
	if (buf[0] == '1')
		priv->config |= CFG_NET_STATS;
	else
		priv->config &= ~CFG_NET_STATS;

	return count;
}

static DEVICE_ATTR(net_stats, S_IWUSR | S_IRUGO,
		   show_net_stats, store_net_stats);

static void notify_wx_assoc_event(struct ipw_priv *priv)
{
	union iwreq_data wrqu;
	wrqu.ap_addr.sa_family = ARPHRD_ETHER;
	if (priv->status & STATUS_ASSOCIATED)
		memcpy(wrqu.ap_addr.sa_data, priv->bssid, ETH_ALEN);
	else
		memset(wrqu.ap_addr.sa_data, 0, ETH_ALEN);
	wireless_send_event(priv->net_dev, SIOCGIWAP, &wrqu, NULL);
}

static void ipw_irq_tasklet(struct ipw_priv *priv)
{
	u32 inta, inta_mask, handled = 0;
	unsigned long flags;
	int rc = 0;

	spin_lock_irqsave(&priv->lock, flags);

	inta = ipw_read32(priv, IPW_INTA_RW);
	inta_mask = ipw_read32(priv, IPW_INTA_MASK_R);
	inta &= (IPW_INTA_MASK_ALL & inta_mask);

	/* Add any cached INTA values that need to be handled */
	inta |= priv->isr_inta;

	/* handle all the justifications for the interrupt */
	if (inta & IPW_INTA_BIT_RX_TRANSFER) {
		ipw_rx(priv);
		handled |= IPW_INTA_BIT_RX_TRANSFER;
	}

	if (inta & IPW_INTA_BIT_TX_CMD_QUEUE) {
		IPW_DEBUG_HC("Command completed.\n");
		rc = ipw_queue_tx_reclaim(priv, &priv->txq_cmd, -1);
		priv->status &= ~STATUS_HCMD_ACTIVE;
		wake_up_interruptible(&priv->wait_command_queue);
		handled |= IPW_INTA_BIT_TX_CMD_QUEUE;
	}

	if (inta & IPW_INTA_BIT_TX_QUEUE_1) {
		IPW_DEBUG_TX("TX_QUEUE_1\n");
		rc = ipw_queue_tx_reclaim(priv, &priv->txq[0], 0);
		handled |= IPW_INTA_BIT_TX_QUEUE_1;
	}

	if (inta & IPW_INTA_BIT_TX_QUEUE_2) {
		IPW_DEBUG_TX("TX_QUEUE_2\n");
		rc = ipw_queue_tx_reclaim(priv, &priv->txq[1], 1);
		handled |= IPW_INTA_BIT_TX_QUEUE_2;
	}

	if (inta & IPW_INTA_BIT_TX_QUEUE_3) {
		IPW_DEBUG_TX("TX_QUEUE_3\n");
		rc = ipw_queue_tx_reclaim(priv, &priv->txq[2], 2);
		handled |= IPW_INTA_BIT_TX_QUEUE_3;
	}

	if (inta & IPW_INTA_BIT_TX_QUEUE_4) {
		IPW_DEBUG_TX("TX_QUEUE_4\n");
		rc = ipw_queue_tx_reclaim(priv, &priv->txq[3], 3);
		handled |= IPW_INTA_BIT_TX_QUEUE_4;
	}

	if (inta & IPW_INTA_BIT_STATUS_CHANGE) {
		IPW_WARNING("STATUS_CHANGE\n");
		handled |= IPW_INTA_BIT_STATUS_CHANGE;
	}

	if (inta & IPW_INTA_BIT_BEACON_PERIOD_EXPIRED) {
		IPW_WARNING("TX_PERIOD_EXPIRED\n");
		handled |= IPW_INTA_BIT_BEACON_PERIOD_EXPIRED;
	}

	if (inta & IPW_INTA_BIT_SLAVE_MODE_HOST_CMD_DONE) {
		IPW_WARNING("HOST_CMD_DONE\n");
		handled |= IPW_INTA_BIT_SLAVE_MODE_HOST_CMD_DONE;
	}

	if (inta & IPW_INTA_BIT_FW_INITIALIZATION_DONE) {
		IPW_WARNING("FW_INITIALIZATION_DONE\n");
		handled |= IPW_INTA_BIT_FW_INITIALIZATION_DONE;
	}

	if (inta & IPW_INTA_BIT_FW_CARD_DISABLE_PHY_OFF_DONE) {
		IPW_WARNING("PHY_OFF_DONE\n");
		handled |= IPW_INTA_BIT_FW_CARD_DISABLE_PHY_OFF_DONE;
	}

	if (inta & IPW_INTA_BIT_RF_KILL_DONE) {
		IPW_DEBUG_RF_KILL("RF_KILL_DONE\n");
		priv->status |= STATUS_RF_KILL_HW;
		wake_up_interruptible(&priv->wait_command_queue);
		priv->status &= ~(STATUS_ASSOCIATED | STATUS_ASSOCIATING);
		cancel_delayed_work(&priv->request_scan);
		schedule_work(&priv->link_down);
		queue_delayed_work(priv->workqueue, &priv->rf_kill, 2 * HZ);
		handled |= IPW_INTA_BIT_RF_KILL_DONE;
	}

	if (inta & IPW_INTA_BIT_FATAL_ERROR) {
		IPW_ERROR("Firmware error detected.  Restarting.\n");
		if (priv->error) {
			IPW_ERROR("Sysfs 'error' log already exists.\n");
#ifdef CONFIG_IPW2200_DEBUG
			if (ipw_debug_level & IPW_DL_FW_ERRORS) {
				struct ipw_fw_error *error =
				    ipw_alloc_error_log(priv);
				ipw_dump_error_log(priv, error);
				if (error)
					ipw_free_error_log(error);
			}
#endif
		} else {
			priv->error = ipw_alloc_error_log(priv);
			if (priv->error)
				IPW_ERROR("Sysfs 'error' log captured.\n");
			else
				IPW_ERROR("Error allocating sysfs 'error' "
					  "log.\n");
#ifdef CONFIG_IPW2200_DEBUG
			if (ipw_debug_level & IPW_DL_FW_ERRORS)
				ipw_dump_error_log(priv, priv->error);
#endif
		}

		/* XXX: If hardware encryption is for WPA/WPA2,
		 * we have to notify the supplicant. */
		if (priv->ieee->sec.encrypt) {
			priv->status &= ~STATUS_ASSOCIATED;
			notify_wx_assoc_event(priv);
		}

		/* Keep the restart process from trying to send host
		 * commands by clearing the INIT status bit */
		priv->status &= ~STATUS_INIT;

		/* Cancel currently queued command. */
		priv->status &= ~STATUS_HCMD_ACTIVE;
		wake_up_interruptible(&priv->wait_command_queue);

		queue_work(priv->workqueue, &priv->adapter_restart);
		handled |= IPW_INTA_BIT_FATAL_ERROR;
	}

	if (inta & IPW_INTA_BIT_PARITY_ERROR) {
		IPW_ERROR("Parity error\n");
		handled |= IPW_INTA_BIT_PARITY_ERROR;
	}

	if (handled != inta) {
		IPW_ERROR("Unhandled INTA bits 0x%08x\n", inta & ~handled);
	}

	/* enable all interrupts */
	ipw_enable_interrupts(priv);

	spin_unlock_irqrestore(&priv->lock, flags);
}

#define IPW_CMD(x) case IPW_CMD_ ## x : return #x
static char *get_cmd_string(u8 cmd)
{
	switch (cmd) {
		IPW_CMD(HOST_COMPLETE);
		IPW_CMD(POWER_DOWN);
		IPW_CMD(SYSTEM_CONFIG);
		IPW_CMD(MULTICAST_ADDRESS);
		IPW_CMD(SSID);
		IPW_CMD(ADAPTER_ADDRESS);
		IPW_CMD(PORT_TYPE);
		IPW_CMD(RTS_THRESHOLD);
		IPW_CMD(FRAG_THRESHOLD);
		IPW_CMD(POWER_MODE);
		IPW_CMD(WEP_KEY);
		IPW_CMD(TGI_TX_KEY);
		IPW_CMD(SCAN_REQUEST);
		IPW_CMD(SCAN_REQUEST_EXT);
		IPW_CMD(ASSOCIATE);
		IPW_CMD(SUPPORTED_RATES);
		IPW_CMD(SCAN_ABORT);
		IPW_CMD(TX_FLUSH);
		IPW_CMD(QOS_PARAMETERS);
		IPW_CMD(DINO_CONFIG);
		IPW_CMD(RSN_CAPABILITIES);
		IPW_CMD(RX_KEY);
		IPW_CMD(CARD_DISABLE);
		IPW_CMD(SEED_NUMBER);
		IPW_CMD(TX_POWER);
		IPW_CMD(COUNTRY_INFO);
		IPW_CMD(AIRONET_INFO);
		IPW_CMD(AP_TX_POWER);
		IPW_CMD(CCKM_INFO);
		IPW_CMD(CCX_VER_INFO);
		IPW_CMD(SET_CALIBRATION);
		IPW_CMD(SENSITIVITY_CALIB);
		IPW_CMD(RETRY_LIMIT);
		IPW_CMD(IPW_PRE_POWER_DOWN);
		IPW_CMD(VAP_BEACON_TEMPLATE);
		IPW_CMD(VAP_DTIM_PERIOD);
		IPW_CMD(EXT_SUPPORTED_RATES);
		IPW_CMD(VAP_LOCAL_TX_PWR_CONSTRAINT);
		IPW_CMD(VAP_QUIET_INTERVALS);
		IPW_CMD(VAP_CHANNEL_SWITCH);
		IPW_CMD(VAP_MANDATORY_CHANNELS);
		IPW_CMD(VAP_CELL_PWR_LIMIT);
		IPW_CMD(VAP_CF_PARAM_SET);
		IPW_CMD(VAP_SET_BEACONING_STATE);
		IPW_CMD(MEASUREMENT);
		IPW_CMD(POWER_CAPABILITY);
		IPW_CMD(SUPPORTED_CHANNELS);
		IPW_CMD(TPC_REPORT);
		IPW_CMD(WME_INFO);
		IPW_CMD(PRODUCTION_COMMAND);
	default:
		return "UNKNOWN";
	}
}

#define HOST_COMPLETE_TIMEOUT HZ

static int __ipw_send_cmd(struct ipw_priv *priv, struct host_cmd *cmd)
{
	int rc = 0;
	unsigned long flags;

	spin_lock_irqsave(&priv->lock, flags);
	if (priv->status & STATUS_HCMD_ACTIVE) {
		IPW_ERROR("Failed to send %s: Already sending a command.\n",
			  get_cmd_string(cmd->cmd));
		spin_unlock_irqrestore(&priv->lock, flags);
		return -EAGAIN;
	}

	priv->status |= STATUS_HCMD_ACTIVE;

	if (priv->cmdlog) {
		priv->cmdlog[priv->cmdlog_pos].jiffies = jiffies;
		priv->cmdlog[priv->cmdlog_pos].cmd.cmd = cmd->cmd;
		priv->cmdlog[priv->cmdlog_pos].cmd.len = cmd->len;
		memcpy(priv->cmdlog[priv->cmdlog_pos].cmd.param, cmd->param,
		       cmd->len);
		priv->cmdlog[priv->cmdlog_pos].retcode = -1;
	}

	IPW_DEBUG_HC("%s command (#%d) %d bytes: 0x%08X\n",
		     get_cmd_string(cmd->cmd), cmd->cmd, cmd->len,
		     priv->status);

#ifndef DEBUG_CMD_WEP_KEY
	if (cmd->cmd == IPW_CMD_WEP_KEY)
		IPW_DEBUG_HC("WEP_KEY command masked out for secure.\n");
	else
#endif
		printk_buf(IPW_DL_HOST_COMMAND, (u8 *) cmd->param, cmd->len);

	rc = ipw_queue_tx_hcmd(priv, cmd->cmd, cmd->param, cmd->len, 0);
	if (rc) {
		priv->status &= ~STATUS_HCMD_ACTIVE;
		IPW_ERROR("Failed to send %s: Reason %d\n",
			  get_cmd_string(cmd->cmd), rc);
		spin_unlock_irqrestore(&priv->lock, flags);
		goto exit;
	}
	spin_unlock_irqrestore(&priv->lock, flags);

	rc = wait_event_interruptible_timeout(priv->wait_command_queue,
					      !(priv->
						status & STATUS_HCMD_ACTIVE),
					      HOST_COMPLETE_TIMEOUT);
	if (rc == 0) {
		spin_lock_irqsave(&priv->lock, flags);
		if (priv->status & STATUS_HCMD_ACTIVE) {
			IPW_ERROR("Failed to send %s: Command timed out.\n",
				  get_cmd_string(cmd->cmd));
			priv->status &= ~STATUS_HCMD_ACTIVE;
			spin_unlock_irqrestore(&priv->lock, flags);
			rc = -EIO;
			goto exit;
		}
		spin_unlock_irqrestore(&priv->lock, flags);
	} else
		rc = 0;

	if (priv->status & STATUS_RF_KILL_HW) {
		IPW_ERROR("Failed to send %s: Aborted due to RF kill switch.\n",
			  get_cmd_string(cmd->cmd));
		rc = -EIO;
		goto exit;
	}

      exit:
	if (priv->cmdlog) {
		priv->cmdlog[priv->cmdlog_pos++].retcode = rc;
		priv->cmdlog_pos %= priv->cmdlog_len;
	}
	return rc;
}

static int ipw_send_cmd_simple(struct ipw_priv *priv, u8 command)
{
	struct host_cmd cmd = {
		.cmd = command,
	};

	return __ipw_send_cmd(priv, &cmd);
}

static int ipw_send_cmd_pdu(struct ipw_priv *priv, u8 command, u8 len,
			    void *data)
{
	struct host_cmd cmd = {
		.cmd = command,
		.len = len,
		.param = data,
	};

	return __ipw_send_cmd(priv, &cmd);
}

static int ipw_send_host_complete(struct ipw_priv *priv)
{
	if (!priv) {
		IPW_ERROR("Invalid args\n");
		return -1;
	}

	return ipw_send_cmd_simple(priv, IPW_CMD_HOST_COMPLETE);
}

static int ipw_send_system_config(struct ipw_priv *priv,
				  struct ipw_sys_config *config)
{
	if (!priv || !config) {
		IPW_ERROR("Invalid args\n");
		return -1;
	}

	return ipw_send_cmd_pdu(priv, IPW_CMD_SYSTEM_CONFIG, sizeof(*config),
				config);
}

static int ipw_send_ssid(struct ipw_priv *priv, u8 * ssid, int len)
{
	if (!priv || !ssid) {
		IPW_ERROR("Invalid args\n");
		return -1;
	}

	return ipw_send_cmd_pdu(priv, IPW_CMD_SSID, min(len, IW_ESSID_MAX_SIZE),
				ssid);
}

static int ipw_send_adapter_address(struct ipw_priv *priv, u8 * mac)
{
	if (!priv || !mac) {
		IPW_ERROR("Invalid args\n");
		return -1;
	}

	IPW_DEBUG_INFO("%s: Setting MAC to " MAC_FMT "\n",
		       priv->net_dev->name, MAC_ARG(mac));

	return ipw_send_cmd_pdu(priv, IPW_CMD_ADAPTER_ADDRESS, ETH_ALEN, mac);
}

/*
 * NOTE: This must be executed from our workqueue as it results in udelay
 * being called which may corrupt the keyboard if executed on default
 * workqueue
 */
static void ipw_adapter_restart(void *adapter)
{
	struct ipw_priv *priv = adapter;

	if (priv->status & STATUS_RF_KILL_MASK)
		return;

	ipw_down(priv);

	if (priv->assoc_network &&
	    (priv->assoc_network->capability & WLAN_CAPABILITY_IBSS))
		ipw_remove_current_network(priv);

	if (ipw_up(priv)) {
		IPW_ERROR("Failed to up device\n");
		return;
	}
}

static void ipw_bg_adapter_restart(void *data)
{
	struct ipw_priv *priv = data;
	mutex_lock(&priv->mutex);
	ipw_adapter_restart(data);
	mutex_unlock(&priv->mutex);
}

#define IPW_SCAN_CHECK_WATCHDOG (5 * HZ)

static void ipw_scan_check(void *data)
{
	struct ipw_priv *priv = data;
	if (priv->status & (STATUS_SCANNING | STATUS_SCAN_ABORTING)) {
		IPW_DEBUG_SCAN("Scan completion watchdog resetting "
			       "adapter after (%dms).\n",
			       jiffies_to_msecs(IPW_SCAN_CHECK_WATCHDOG));
		queue_work(priv->workqueue, &priv->adapter_restart);
	}
}

static void ipw_bg_scan_check(void *data)
{
	struct ipw_priv *priv = data;
	mutex_lock(&priv->mutex);
	ipw_scan_check(data);
	mutex_unlock(&priv->mutex);
}

static int ipw_send_scan_request_ext(struct ipw_priv *priv,
				     struct ipw_scan_request_ext *request)
{
	return ipw_send_cmd_pdu(priv, IPW_CMD_SCAN_REQUEST_EXT,
				sizeof(*request), request);
}

static int ipw_send_scan_abort(struct ipw_priv *priv)
{
	if (!priv) {
		IPW_ERROR("Invalid args\n");
		return -1;
	}

	return ipw_send_cmd_simple(priv, IPW_CMD_SCAN_ABORT);
}

static int ipw_set_sensitivity(struct ipw_priv *priv, u16 sens)
{
	struct ipw_sensitivity_calib calib = {
		.beacon_rssi_raw = sens,
	};

	return ipw_send_cmd_pdu(priv, IPW_CMD_SENSITIVITY_CALIB, sizeof(calib),
				&calib);
}

static int ipw_send_associate(struct ipw_priv *priv,
			      struct ipw_associate *associate)
{
	struct ipw_associate tmp_associate;

	if (!priv || !associate) {
		IPW_ERROR("Invalid args\n");
		return -1;
	}

	memcpy(&tmp_associate, associate, sizeof(*associate));
	tmp_associate.policy_support =
	    cpu_to_le16(tmp_associate.policy_support);
	tmp_associate.assoc_tsf_msw = cpu_to_le32(tmp_associate.assoc_tsf_msw);
	tmp_associate.assoc_tsf_lsw = cpu_to_le32(tmp_associate.assoc_tsf_lsw);
	tmp_associate.capability = cpu_to_le16(tmp_associate.capability);
	tmp_associate.listen_interval =
	    cpu_to_le16(tmp_associate.listen_interval);
	tmp_associate.beacon_interval =
	    cpu_to_le16(tmp_associate.beacon_interval);
	tmp_associate.atim_window = cpu_to_le16(tmp_associate.atim_window);

	return ipw_send_cmd_pdu(priv, IPW_CMD_ASSOCIATE, sizeof(tmp_associate),
				&tmp_associate);
}

static int ipw_send_supported_rates(struct ipw_priv *priv,
				    struct ipw_supported_rates *rates)
{
	if (!priv || !rates) {
		IPW_ERROR("Invalid args\n");
		return -1;
	}

	return ipw_send_cmd_pdu(priv, IPW_CMD_SUPPORTED_RATES, sizeof(*rates),
				rates);
}

static int ipw_set_random_seed(struct ipw_priv *priv)
{
	u32 val;

	if (!priv) {
		IPW_ERROR("Invalid args\n");
		return -1;
	}

	get_random_bytes(&val, sizeof(val));

	return ipw_send_cmd_pdu(priv, IPW_CMD_SEED_NUMBER, sizeof(val), &val);
}

static int ipw_send_card_disable(struct ipw_priv *priv, u32 phy_off)
{
	if (!priv) {
		IPW_ERROR("Invalid args\n");
		return -1;
	}

	return ipw_send_cmd_pdu(priv, IPW_CMD_CARD_DISABLE, sizeof(phy_off),
				&phy_off);
}

static int ipw_send_tx_power(struct ipw_priv *priv, struct ipw_tx_power *power)
{
	if (!priv || !power) {
		IPW_ERROR("Invalid args\n");
		return -1;
	}

	return ipw_send_cmd_pdu(priv, IPW_CMD_TX_POWER, sizeof(*power), power);
}

static int ipw_set_tx_power(struct ipw_priv *priv)
{
	const struct ieee80211_geo *geo = ipw_get_geo(priv->ieee);
	struct ipw_tx_power tx_power;
	s8 max_power;
	int i;

	memset(&tx_power, 0, sizeof(tx_power));

	/* configure device for 'G' band */
	tx_power.ieee_mode = IPW_G_MODE;
	tx_power.num_channels = geo->bg_channels;
	for (i = 0; i < geo->bg_channels; i++) {
		max_power = geo->bg[i].max_power;
		tx_power.channels_tx_power[i].channel_number =
		    geo->bg[i].channel;
		tx_power.channels_tx_power[i].tx_power = max_power ?
		    min(max_power, priv->tx_power) : priv->tx_power;
	}
	if (ipw_send_tx_power(priv, &tx_power))
		return -EIO;

	/* configure device to also handle 'B' band */
	tx_power.ieee_mode = IPW_B_MODE;
	if (ipw_send_tx_power(priv, &tx_power))
		return -EIO;

	/* configure device to also handle 'A' band */
	if (priv->ieee->abg_true) {
		tx_power.ieee_mode = IPW_A_MODE;
		tx_power.num_channels = geo->a_channels;
		for (i = 0; i < tx_power.num_channels; i++) {
			max_power = geo->a[i].max_power;
			tx_power.channels_tx_power[i].channel_number =
			    geo->a[i].channel;
			tx_power.channels_tx_power[i].tx_power = max_power ?
			    min(max_power, priv->tx_power) : priv->tx_power;
		}
		if (ipw_send_tx_power(priv, &tx_power))
			return -EIO;
	}
	return 0;
}

static int ipw_send_rts_threshold(struct ipw_priv *priv, u16 rts)
{
	struct ipw_rts_threshold rts_threshold = {
		.rts_threshold = rts,
	};

	if (!priv) {
		IPW_ERROR("Invalid args\n");
		return -1;
	}

	return ipw_send_cmd_pdu(priv, IPW_CMD_RTS_THRESHOLD,
				sizeof(rts_threshold), &rts_threshold);
}

static int ipw_send_frag_threshold(struct ipw_priv *priv, u16 frag)
{
	struct ipw_frag_threshold frag_threshold = {
		.frag_threshold = frag,
	};

	if (!priv) {
		IPW_ERROR("Invalid args\n");
		return -1;
	}

	return ipw_send_cmd_pdu(priv, IPW_CMD_FRAG_THRESHOLD,
				sizeof(frag_threshold), &frag_threshold);
}

static int ipw_send_power_mode(struct ipw_priv *priv, u32 mode)
{
	u32 param;

	if (!priv) {
		IPW_ERROR("Invalid args\n");
		return -1;
	}

	/* If on battery, set to 3, if AC set to CAM, else user
	 * level */
	switch (mode) {
	case IPW_POWER_BATTERY:
		param = IPW_POWER_INDEX_3;
		break;
	case IPW_POWER_AC:
		param = IPW_POWER_MODE_CAM;
		break;
	default:
		param = mode;
		break;
	}

	return ipw_send_cmd_pdu(priv, IPW_CMD_POWER_MODE, sizeof(param),
				&param);
}

static int ipw_send_retry_limit(struct ipw_priv *priv, u8 slimit, u8 llimit)
{
	struct ipw_retry_limit retry_limit = {
		.short_retry_limit = slimit,
		.long_retry_limit = llimit
	};

	if (!priv) {
		IPW_ERROR("Invalid args\n");
		return -1;
	}

	return ipw_send_cmd_pdu(priv, IPW_CMD_RETRY_LIMIT, sizeof(retry_limit),
				&retry_limit);
}

/*
 * The IPW device contains a Microwire compatible EEPROM that stores
 * various data like the MAC address.  Usually the firmware has exclusive
 * access to the eeprom, but during device initialization (before the
 * device driver has sent the HostComplete command to the firmware) the
 * device driver has read access to the EEPROM by way of indirect addressing
 * through a couple of memory mapped registers.
 *
 * The following is a simplified implementation for pulling data out of the
 * the eeprom, along with some helper functions to find information in
 * the per device private data's copy of the eeprom.
 *
 * NOTE: To better understand how these functions work (i.e what is a chip
 *       select and why do have to keep driving the eeprom clock?), read
 *       just about any data sheet for a Microwire compatible EEPROM.
 */

/* write a 32 bit value into the indirect accessor register */
static inline void eeprom_write_reg(struct ipw_priv *p, u32 data)
{
	ipw_write_reg32(p, FW_MEM_REG_EEPROM_ACCESS, data);

	/* the eeprom requires some time to complete the operation */
	udelay(p->eeprom_delay);

	return;
}

/* perform a chip select operation */
static void eeprom_cs(struct ipw_priv *priv)
{
	eeprom_write_reg(priv, 0);
	eeprom_write_reg(priv, EEPROM_BIT_CS);
	eeprom_write_reg(priv, EEPROM_BIT_CS | EEPROM_BIT_SK);
	eeprom_write_reg(priv, EEPROM_BIT_CS);
}

/* perform a chip select operation */
static void eeprom_disable_cs(struct ipw_priv *priv)
{
	eeprom_write_reg(priv, EEPROM_BIT_CS);
	eeprom_write_reg(priv, 0);
	eeprom_write_reg(priv, EEPROM_BIT_SK);
}

/* push a single bit down to the eeprom */
static inline void eeprom_write_bit(struct ipw_priv *p, u8 bit)
{
	int d = (bit ? EEPROM_BIT_DI : 0);
	eeprom_write_reg(p, EEPROM_BIT_CS | d);
	eeprom_write_reg(p, EEPROM_BIT_CS | d | EEPROM_BIT_SK);
}

/* push an opcode followed by an address down to the eeprom */
static void eeprom_op(struct ipw_priv *priv, u8 op, u8 addr)
{
	int i;

	eeprom_cs(priv);
	eeprom_write_bit(priv, 1);
	eeprom_write_bit(priv, op & 2);
	eeprom_write_bit(priv, op & 1);
	for (i = 7; i >= 0; i--) {
		eeprom_write_bit(priv, addr & (1 << i));
	}
}

/* pull 16 bits off the eeprom, one bit at a time */
static u16 eeprom_read_u16(struct ipw_priv *priv, u8 addr)
{
	int i;
	u16 r = 0;

	/* Send READ Opcode */
	eeprom_op(priv, EEPROM_CMD_READ, addr);

	/* Send dummy bit */
	eeprom_write_reg(priv, EEPROM_BIT_CS);

	/* Read the byte off the eeprom one bit at a time */
	for (i = 0; i < 16; i++) {
		u32 data = 0;
		eeprom_write_reg(priv, EEPROM_BIT_CS | EEPROM_BIT_SK);
		eeprom_write_reg(priv, EEPROM_BIT_CS);
		data = ipw_read_reg32(priv, FW_MEM_REG_EEPROM_ACCESS);
		r = (r << 1) | ((data & EEPROM_BIT_DO) ? 1 : 0);
	}

	/* Send another dummy bit */
	eeprom_write_reg(priv, 0);
	eeprom_disable_cs(priv);

	return r;
}

/* helper function for pulling the mac address out of the private */
/* data's copy of the eeprom data                                 */
static void eeprom_parse_mac(struct ipw_priv *priv, u8 * mac)
{
	memcpy(mac, &priv->eeprom[EEPROM_MAC_ADDRESS], 6);
}

/*
 * Either the device driver (i.e. the host) or the firmware can
 * load eeprom data into the designated region in SRAM.  If neither
 * happens then the FW will shutdown with a fatal error.
 *
 * In order to signal the FW to load the EEPROM, the EEPROM_LOAD_DISABLE
 * bit needs region of shared SRAM needs to be non-zero.
 */
static void ipw_eeprom_init_sram(struct ipw_priv *priv)
{
	int i;
	u16 *eeprom = (u16 *) priv->eeprom;

	IPW_DEBUG_TRACE(">>\n");

	/* read entire contents of eeprom into private buffer */
	for (i = 0; i < 128; i++)
		eeprom[i] = le16_to_cpu(eeprom_read_u16(priv, (u8) i));

	/*
	   If the data looks correct, then copy it to our private
	   copy.  Otherwise let the firmware know to perform the operation
	   on its own.
	 */
	if (priv->eeprom[EEPROM_VERSION] != 0) {
		IPW_DEBUG_INFO("Writing EEPROM data into SRAM\n");

		/* write the eeprom data to sram */
		for (i = 0; i < IPW_EEPROM_IMAGE_SIZE; i++)
			ipw_write8(priv, IPW_EEPROM_DATA + i, priv->eeprom[i]);

		/* Do not load eeprom data on fatal error or suspend */
		ipw_write32(priv, IPW_EEPROM_LOAD_DISABLE, 0);
	} else {
		IPW_DEBUG_INFO("Enabling FW initializationg of SRAM\n");

		/* Load eeprom data on fatal error or suspend */
		ipw_write32(priv, IPW_EEPROM_LOAD_DISABLE, 1);
	}

	IPW_DEBUG_TRACE("<<\n");
}

static void ipw_zero_memory(struct ipw_priv *priv, u32 start, u32 count)
{
	count >>= 2;
	if (!count)
		return;
	_ipw_write32(priv, IPW_AUTOINC_ADDR, start);
	while (count--)
		_ipw_write32(priv, IPW_AUTOINC_DATA, 0);
}

static inline void ipw_fw_dma_reset_command_blocks(struct ipw_priv *priv)
{
	ipw_zero_memory(priv, IPW_SHARED_SRAM_DMA_CONTROL,
			CB_NUMBER_OF_ELEMENTS_SMALL *
			sizeof(struct command_block));
}

static int ipw_fw_dma_enable(struct ipw_priv *priv)
{				/* start dma engine but no transfers yet */

	IPW_DEBUG_FW(">> : \n");

	/* Start the dma */
	ipw_fw_dma_reset_command_blocks(priv);

	/* Write CB base address */
	ipw_write_reg32(priv, IPW_DMA_I_CB_BASE, IPW_SHARED_SRAM_DMA_CONTROL);

	IPW_DEBUG_FW("<< : \n");
	return 0;
}

static void ipw_fw_dma_abort(struct ipw_priv *priv)
{
	u32 control = 0;

	IPW_DEBUG_FW(">> :\n");

	//set the Stop and Abort bit
	control = DMA_CONTROL_SMALL_CB_CONST_VALUE | DMA_CB_STOP_AND_ABORT;
	ipw_write_reg32(priv, IPW_DMA_I_DMA_CONTROL, control);
	priv->sram_desc.last_cb_index = 0;

	IPW_DEBUG_FW("<< \n");
}

static int ipw_fw_dma_write_command_block(struct ipw_priv *priv, int index,
					  struct command_block *cb)
{
	u32 address =
	    IPW_SHARED_SRAM_DMA_CONTROL +
	    (sizeof(struct command_block) * index);
	IPW_DEBUG_FW(">> :\n");

	ipw_write_indirect(priv, address, (u8 *) cb,
			   (int)sizeof(struct command_block));

	IPW_DEBUG_FW("<< :\n");
	return 0;

}

static int ipw_fw_dma_kick(struct ipw_priv *priv)
{
	u32 control = 0;
	u32 index = 0;

	IPW_DEBUG_FW(">> :\n");

	for (index = 0; index < priv->sram_desc.last_cb_index; index++)
		ipw_fw_dma_write_command_block(priv, index,
					       &priv->sram_desc.cb_list[index]);

	/* Enable the DMA in the CSR register */
	ipw_clear_bit(priv, IPW_RESET_REG,
		      IPW_RESET_REG_MASTER_DISABLED |
		      IPW_RESET_REG_STOP_MASTER);

	/* Set the Start bit. */
	control = DMA_CONTROL_SMALL_CB_CONST_VALUE | DMA_CB_START;
	ipw_write_reg32(priv, IPW_DMA_I_DMA_CONTROL, control);

	IPW_DEBUG_FW("<< :\n");
	return 0;
}

static void ipw_fw_dma_dump_command_block(struct ipw_priv *priv)
{
	u32 address;
	u32 register_value = 0;
	u32 cb_fields_address = 0;

	IPW_DEBUG_FW(">> :\n");
	address = ipw_read_reg32(priv, IPW_DMA_I_CURRENT_CB);
	IPW_DEBUG_FW_INFO("Current CB is 0x%x \n", address);

	/* Read the DMA Controlor register */
	register_value = ipw_read_reg32(priv, IPW_DMA_I_DMA_CONTROL);
	IPW_DEBUG_FW_INFO("IPW_DMA_I_DMA_CONTROL is 0x%x \n", register_value);

	/* Print the CB values */
	cb_fields_address = address;
	register_value = ipw_read_reg32(priv, cb_fields_address);
	IPW_DEBUG_FW_INFO("Current CB ControlField is 0x%x \n", register_value);

	cb_fields_address += sizeof(u32);
	register_value = ipw_read_reg32(priv, cb_fields_address);
	IPW_DEBUG_FW_INFO("Current CB Source Field is 0x%x \n", register_value);

	cb_fields_address += sizeof(u32);
	register_value = ipw_read_reg32(priv, cb_fields_address);
	IPW_DEBUG_FW_INFO("Current CB Destination Field is 0x%x \n",
			  register_value);

	cb_fields_address += sizeof(u32);
	register_value = ipw_read_reg32(priv, cb_fields_address);
	IPW_DEBUG_FW_INFO("Current CB Status Field is 0x%x \n", register_value);

	IPW_DEBUG_FW(">> :\n");
}

static int ipw_fw_dma_command_block_index(struct ipw_priv *priv)
{
	u32 current_cb_address = 0;
	u32 current_cb_index = 0;

	IPW_DEBUG_FW("<< :\n");
	current_cb_address = ipw_read_reg32(priv, IPW_DMA_I_CURRENT_CB);

	current_cb_index = (current_cb_address - IPW_SHARED_SRAM_DMA_CONTROL) /
	    sizeof(struct command_block);

	IPW_DEBUG_FW_INFO("Current CB index 0x%x address = 0x%X \n",
			  current_cb_index, current_cb_address);

	IPW_DEBUG_FW(">> :\n");
	return current_cb_index;

}

static int ipw_fw_dma_add_command_block(struct ipw_priv *priv,
					u32 src_address,
					u32 dest_address,
					u32 length,
					int interrupt_enabled, int is_last)
{

	u32 control = CB_VALID | CB_SRC_LE | CB_DEST_LE | CB_SRC_AUTOINC |
	    CB_SRC_IO_GATED | CB_DEST_AUTOINC | CB_SRC_SIZE_LONG |
	    CB_DEST_SIZE_LONG;
	struct command_block *cb;
	u32 last_cb_element = 0;

	IPW_DEBUG_FW_INFO("src_address=0x%x dest_address=0x%x length=0x%x\n",
			  src_address, dest_address, length);

	if (priv->sram_desc.last_cb_index >= CB_NUMBER_OF_ELEMENTS_SMALL)
		return -1;

	last_cb_element = priv->sram_desc.last_cb_index;
	cb = &priv->sram_desc.cb_list[last_cb_element];
	priv->sram_desc.last_cb_index++;

	/* Calculate the new CB control word */
	if (interrupt_enabled)
		control |= CB_INT_ENABLED;

	if (is_last)
		control |= CB_LAST_VALID;

	control |= length;

	/* Calculate the CB Element's checksum value */
	cb->status = control ^ src_address ^ dest_address;

	/* Copy the Source and Destination addresses */
	cb->dest_addr = dest_address;
	cb->source_addr = src_address;

	/* Copy the Control Word last */
	cb->control = control;

	return 0;
}

static int ipw_fw_dma_add_buffer(struct ipw_priv *priv,
				 u32 src_phys, u32 dest_address, u32 length)
{
	u32 bytes_left = length;
	u32 src_offset = 0;
	u32 dest_offset = 0;
	int status = 0;
	IPW_DEBUG_FW(">> \n");
	IPW_DEBUG_FW_INFO("src_phys=0x%x dest_address=0x%x length=0x%x\n",
			  src_phys, dest_address, length);
	while (bytes_left > CB_MAX_LENGTH) {
		status = ipw_fw_dma_add_command_block(priv,
						      src_phys + src_offset,
						      dest_address +
						      dest_offset,
						      CB_MAX_LENGTH, 0, 0);
		if (status) {
			IPW_DEBUG_FW_INFO(": Failed\n");
			return -1;
		} else
			IPW_DEBUG_FW_INFO(": Added new cb\n");

		src_offset += CB_MAX_LENGTH;
		dest_offset += CB_MAX_LENGTH;
		bytes_left -= CB_MAX_LENGTH;
	}

	/* add the buffer tail */
	if (bytes_left > 0) {
		status =
		    ipw_fw_dma_add_command_block(priv, src_phys + src_offset,
						 dest_address + dest_offset,
						 bytes_left, 0, 0);
		if (status) {
			IPW_DEBUG_FW_INFO(": Failed on the buffer tail\n");
			return -1;
		} else
			IPW_DEBUG_FW_INFO
			    (": Adding new cb - the buffer tail\n");
	}

	IPW_DEBUG_FW("<< \n");
	return 0;
}

static int ipw_fw_dma_wait(struct ipw_priv *priv)
{
	u32 current_index = 0, previous_index;
	u32 watchdog = 0;

	IPW_DEBUG_FW(">> : \n");

	current_index = ipw_fw_dma_command_block_index(priv);
	IPW_DEBUG_FW_INFO("sram_desc.last_cb_index:0x%08X\n",
			  (int)priv->sram_desc.last_cb_index);

	while (current_index < priv->sram_desc.last_cb_index) {
		udelay(50);
		previous_index = current_index;
		current_index = ipw_fw_dma_command_block_index(priv);

		if (previous_index < current_index) {
			watchdog = 0;
			continue;
		}
		if (++watchdog > 400) {
			IPW_DEBUG_FW_INFO("Timeout\n");
			ipw_fw_dma_dump_command_block(priv);
			ipw_fw_dma_abort(priv);
			return -1;
		}
	}

	ipw_fw_dma_abort(priv);

	/*Disable the DMA in the CSR register */
	ipw_set_bit(priv, IPW_RESET_REG,
		    IPW_RESET_REG_MASTER_DISABLED | IPW_RESET_REG_STOP_MASTER);

	IPW_DEBUG_FW("<< dmaWaitSync \n");
	return 0;
}

static void ipw_remove_current_network(struct ipw_priv *priv)
{
	struct list_head *element, *safe;
	struct ieee80211_network *network = NULL;
	unsigned long flags;

	spin_lock_irqsave(&priv->ieee->lock, flags);
	list_for_each_safe(element, safe, &priv->ieee->network_list) {
		network = list_entry(element, struct ieee80211_network, list);
		if (!memcmp(network->bssid, priv->bssid, ETH_ALEN)) {
			list_del(element);
			list_add_tail(&network->list,
				      &priv->ieee->network_free_list);
		}
	}
	spin_unlock_irqrestore(&priv->ieee->lock, flags);
}

/**
 * Check that card is still alive.
 * Reads debug register from domain0.
 * If card is present, pre-defined value should
 * be found there.
 *
 * @param priv
 * @return 1 if card is present, 0 otherwise
 */
static inline int ipw_alive(struct ipw_priv *priv)
{
	return ipw_read32(priv, 0x90) == 0xd55555d5;
}

/* timeout in msec, attempted in 10-msec quanta */
static int ipw_poll_bit(struct ipw_priv *priv, u32 addr, u32 mask,
			       int timeout)
{
	int i = 0;

	do {
		if ((ipw_read32(priv, addr) & mask) == mask)
			return i;
		mdelay(10);
		i += 10;
	} while (i < timeout);

	return -ETIME;
}

/* These functions load the firmware and micro code for the operation of
 * the ipw hardware.  It assumes the buffer has all the bits for the
 * image and the caller is handling the memory allocation and clean up.
 */

static int ipw_stop_master(struct ipw_priv *priv)
{
	int rc;

	IPW_DEBUG_TRACE(">> \n");
	/* stop master. typical delay - 0 */
	ipw_set_bit(priv, IPW_RESET_REG, IPW_RESET_REG_STOP_MASTER);

	/* timeout is in msec, polled in 10-msec quanta */
	rc = ipw_poll_bit(priv, IPW_RESET_REG,
			  IPW_RESET_REG_MASTER_DISABLED, 100);
	if (rc < 0) {
		IPW_ERROR("wait for stop master failed after 100ms\n");
		return -1;
	}

	IPW_DEBUG_INFO("stop master %dms\n", rc);

	return rc;
}

static void ipw_arc_release(struct ipw_priv *priv)
{
	IPW_DEBUG_TRACE(">> \n");
	mdelay(5);

	ipw_clear_bit(priv, IPW_RESET_REG, CBD_RESET_REG_PRINCETON_RESET);

	/* no one knows timing, for safety add some delay */
	mdelay(5);
}

struct fw_header {
	u32 version;
	u32 mode;
};

struct fw_chunk {
	u32 address;
	u32 length;
};

#define IPW_FW_MAJOR_VERSION 2
#define IPW_FW_MINOR_VERSION 4

#define IPW_FW_MINOR(x) ((x & 0xff) >> 8)
#define IPW_FW_MAJOR(x) (x & 0xff)

#define IPW_FW_VERSION ((IPW_FW_MINOR_VERSION << 8) | IPW_FW_MAJOR_VERSION)

#define IPW_FW_PREFIX "ipw-" __stringify(IPW_FW_MAJOR_VERSION) \
"." __stringify(IPW_FW_MINOR_VERSION) "-"

#if IPW_FW_MAJOR_VERSION >= 2 && IPW_FW_MINOR_VERSION > 0
#define IPW_FW_NAME(x) IPW_FW_PREFIX "" x ".fw"
#else
#define IPW_FW_NAME(x) "ipw2200_" x ".fw"
#endif

static int ipw_load_ucode(struct ipw_priv *priv, u8 * data, size_t len)
{
	int rc = 0, i, addr;
	u8 cr = 0;
	u16 *image;

	image = (u16 *) data;

	IPW_DEBUG_TRACE(">> \n");

	rc = ipw_stop_master(priv);

	if (rc < 0)
		return rc;

//      spin_lock_irqsave(&priv->lock, flags);

	for (addr = IPW_SHARED_LOWER_BOUND;
	     addr < IPW_REGISTER_DOMAIN1_END; addr += 4) {
		ipw_write32(priv, addr, 0);
	}

	/* no ucode (yet) */
	memset(&priv->dino_alive, 0, sizeof(priv->dino_alive));
	/* destroy DMA queues */
	/* reset sequence */

	ipw_write_reg32(priv, IPW_MEM_HALT_AND_RESET, IPW_BIT_HALT_RESET_ON);
	ipw_arc_release(priv);
	ipw_write_reg32(priv, IPW_MEM_HALT_AND_RESET, IPW_BIT_HALT_RESET_OFF);
	mdelay(1);

	/* reset PHY */
	ipw_write_reg32(priv, IPW_INTERNAL_CMD_EVENT, IPW_BASEBAND_POWER_DOWN);
	mdelay(1);

	ipw_write_reg32(priv, IPW_INTERNAL_CMD_EVENT, 0);
	mdelay(1);

	/* enable ucode store */
	ipw_write_reg8(priv, IPW_BASEBAND_CONTROL_STATUS, 0x0);
	ipw_write_reg8(priv, IPW_BASEBAND_CONTROL_STATUS, DINO_ENABLE_CS);
	mdelay(1);

	/* write ucode */
	/**
	 * @bug
	 * Do NOT set indirect address register once and then
	 * store data to indirect data register in the loop.
	 * It seems very reasonable, but in this case DINO do not
	 * accept ucode. It is essential to set address each time.
	 */
	/* load new ipw uCode */
	for (i = 0; i < len / 2; i++)
		ipw_write_reg16(priv, IPW_BASEBAND_CONTROL_STORE,
				cpu_to_le16(image[i]));

	/* enable DINO */
	ipw_write_reg8(priv, IPW_BASEBAND_CONTROL_STATUS, 0);
	ipw_write_reg8(priv, IPW_BASEBAND_CONTROL_STATUS, DINO_ENABLE_SYSTEM);

	/* this is where the igx / win driver deveates from the VAP driver. */

	/* wait for alive response */
	for (i = 0; i < 100; i++) {
		/* poll for incoming data */
		cr = ipw_read_reg8(priv, IPW_BASEBAND_CONTROL_STATUS);
		if (cr & DINO_RXFIFO_DATA)
			break;
		mdelay(1);
	}

	if (cr & DINO_RXFIFO_DATA) {
		/* alive_command_responce size is NOT multiple of 4 */
		u32 response_buffer[(sizeof(priv->dino_alive) + 3) / 4];

		for (i = 0; i < ARRAY_SIZE(response_buffer); i++)
			response_buffer[i] =
			    le32_to_cpu(ipw_read_reg32(priv,
						       IPW_BASEBAND_RX_FIFO_READ));
		memcpy(&priv->dino_alive, response_buffer,
		       sizeof(priv->dino_alive));
		if (priv->dino_alive.alive_command == 1
		    && priv->dino_alive.ucode_valid == 1) {
			rc = 0;
			IPW_DEBUG_INFO
			    ("Microcode OK, rev. %d (0x%x) dev. %d (0x%x) "
			     "of %02d/%02d/%02d %02d:%02d\n",
			     priv->dino_alive.software_revision,
			     priv->dino_alive.software_revision,
			     priv->dino_alive.device_identifier,
			     priv->dino_alive.device_identifier,
			     priv->dino_alive.time_stamp[0],
			     priv->dino_alive.time_stamp[1],
			     priv->dino_alive.time_stamp[2],
			     priv->dino_alive.time_stamp[3],
			     priv->dino_alive.time_stamp[4]);
		} else {
			IPW_DEBUG_INFO("Microcode is not alive\n");
			rc = -EINVAL;
		}
	} else {
		IPW_DEBUG_INFO("No alive response from DINO\n");
		rc = -ETIME;
	}

	/* disable DINO, otherwise for some reason
	   firmware have problem getting alive resp. */
	ipw_write_reg8(priv, IPW_BASEBAND_CONTROL_STATUS, 0);

//      spin_unlock_irqrestore(&priv->lock, flags);

	return rc;
}

static int ipw_load_firmware(struct ipw_priv *priv, u8 * data, size_t len)
{
	int rc = -1;
	int offset = 0;
	struct fw_chunk *chunk;
	dma_addr_t shared_phys;
	u8 *shared_virt;

	IPW_DEBUG_TRACE("<< : \n");
	shared_virt = pci_alloc_consistent(priv->pci_dev, len, &shared_phys);

	if (!shared_virt)
		return -ENOMEM;

	memmove(shared_virt, data, len);

	/* Start the Dma */
	rc = ipw_fw_dma_enable(priv);

	if (priv->sram_desc.last_cb_index > 0) {
		/* the DMA is already ready this would be a bug. */
		BUG();
		goto out;
	}

	do {
		chunk = (struct fw_chunk *)(data + offset);
		offset += sizeof(struct fw_chunk);
		/* build DMA packet and queue up for sending */
		/* dma to chunk->address, the chunk->length bytes from data +
		 * offeset*/
		/* Dma loading */
		rc = ipw_fw_dma_add_buffer(priv, shared_phys + offset,
					   le32_to_cpu(chunk->address),
					   le32_to_cpu(chunk->length));
		if (rc) {
			IPW_DEBUG_INFO("dmaAddBuffer Failed\n");
			goto out;
		}

		offset += le32_to_cpu(chunk->length);
	} while (offset < len);

	/* Run the DMA and wait for the answer */
	rc = ipw_fw_dma_kick(priv);
	if (rc) {
		IPW_ERROR("dmaKick Failed\n");
		goto out;
	}

	rc = ipw_fw_dma_wait(priv);
	if (rc) {
		IPW_ERROR("dmaWaitSync Failed\n");
		goto out;
	}
      out:
	pci_free_consistent(priv->pci_dev, len, shared_virt, shared_phys);
	return rc;
}

/* stop nic */
static int ipw_stop_nic(struct ipw_priv *priv)
{
	int rc = 0;

	/* stop */
	ipw_write32(priv, IPW_RESET_REG, IPW_RESET_REG_STOP_MASTER);

	rc = ipw_poll_bit(priv, IPW_RESET_REG,
			  IPW_RESET_REG_MASTER_DISABLED, 500);
	if (rc < 0) {
		IPW_ERROR("wait for reg master disabled failed after 500ms\n");
		return rc;
	}

	ipw_set_bit(priv, IPW_RESET_REG, CBD_RESET_REG_PRINCETON_RESET);

	return rc;
}

static void ipw_start_nic(struct ipw_priv *priv)
{
	IPW_DEBUG_TRACE(">>\n");

	/* prvHwStartNic  release ARC */
	ipw_clear_bit(priv, IPW_RESET_REG,
		      IPW_RESET_REG_MASTER_DISABLED |
		      IPW_RESET_REG_STOP_MASTER |
		      CBD_RESET_REG_PRINCETON_RESET);

	/* enable power management */
	ipw_set_bit(priv, IPW_GP_CNTRL_RW,
		    IPW_GP_CNTRL_BIT_HOST_ALLOWS_STANDBY);

	IPW_DEBUG_TRACE("<<\n");
}

static int ipw_init_nic(struct ipw_priv *priv)
{
	int rc;

	IPW_DEBUG_TRACE(">>\n");
	/* reset */
	/*prvHwInitNic */
	/* set "initialization complete" bit to move adapter to D0 state */
	ipw_set_bit(priv, IPW_GP_CNTRL_RW, IPW_GP_CNTRL_BIT_INIT_DONE);

	/* low-level PLL activation */
	ipw_write32(priv, IPW_READ_INT_REGISTER,
		    IPW_BIT_INT_HOST_SRAM_READ_INT_REGISTER);

	/* wait for clock stabilization */
	rc = ipw_poll_bit(priv, IPW_GP_CNTRL_RW,
			  IPW_GP_CNTRL_BIT_CLOCK_READY, 250);
	if (rc < 0)
		IPW_DEBUG_INFO("FAILED wait for clock stablization\n");

	/* assert SW reset */
	ipw_set_bit(priv, IPW_RESET_REG, IPW_RESET_REG_SW_RESET);

	udelay(10);

	/* set "initialization complete" bit to move adapter to D0 state */
	ipw_set_bit(priv, IPW_GP_CNTRL_RW, IPW_GP_CNTRL_BIT_INIT_DONE);

	IPW_DEBUG_TRACE(">>\n");
	return 0;
}

/* Call this function from process context, it will sleep in request_firmware.
 * Probe is an ok place to call this from.
 */
static int ipw_reset_nic(struct ipw_priv *priv)
{
	int rc = 0;
	unsigned long flags;

	IPW_DEBUG_TRACE(">>\n");

	rc = ipw_init_nic(priv);

	spin_lock_irqsave(&priv->lock, flags);
	/* Clear the 'host command active' bit... */
	priv->status &= ~STATUS_HCMD_ACTIVE;
	wake_up_interruptible(&priv->wait_command_queue);
	priv->status &= ~(STATUS_SCANNING | STATUS_SCAN_ABORTING);
	wake_up_interruptible(&priv->wait_state);
	spin_unlock_irqrestore(&priv->lock, flags);

	IPW_DEBUG_TRACE("<<\n");
	return rc;
}

static int ipw_get_fw(struct ipw_priv *priv,
		      const struct firmware **fw, const char *name)
{
	struct fw_header *header;
	int rc;

	/* ask firmware_class module to get the boot firmware off disk */
	rc = request_firmware(fw, name, &priv->pci_dev->dev);
	if (rc < 0) {
		IPW_ERROR("%s load failed: Reason %d\n", name, rc);
		return rc;
	}

	header = (struct fw_header *)(*fw)->data;
	if (IPW_FW_MAJOR(le32_to_cpu(header->version)) != IPW_FW_MAJOR_VERSION) {
		IPW_ERROR("'%s' firmware version not compatible (%d != %d)\n",
			  name,
			  IPW_FW_MAJOR(le32_to_cpu(header->version)),
			  IPW_FW_MAJOR_VERSION);
		return -EINVAL;
	}

	IPW_DEBUG_INFO("Loading firmware '%s' file v%d.%d (%zd bytes)\n",
		       name,
		       IPW_FW_MAJOR(le32_to_cpu(header->version)),
		       IPW_FW_MINOR(le32_to_cpu(header->version)),
		       (*fw)->size - sizeof(struct fw_header));
	return 0;
}

#define IPW_RX_BUF_SIZE (3000)

static void ipw_rx_queue_reset(struct ipw_priv *priv,
				      struct ipw_rx_queue *rxq)
{
	unsigned long flags;
	int i;

	spin_lock_irqsave(&rxq->lock, flags);

	INIT_LIST_HEAD(&rxq->rx_free);
	INIT_LIST_HEAD(&rxq->rx_used);

	/* Fill the rx_used queue with _all_ of the Rx buffers */
	for (i = 0; i < RX_FREE_BUFFERS + RX_QUEUE_SIZE; i++) {
		/* In the reset function, these buffers may have been allocated
		 * to an SKB, so we need to unmap and free potential storage */
		if (rxq->pool[i].skb != NULL) {
			pci_unmap_single(priv->pci_dev, rxq->pool[i].dma_addr,
					 IPW_RX_BUF_SIZE, PCI_DMA_FROMDEVICE);
			dev_kfree_skb(rxq->pool[i].skb);
			rxq->pool[i].skb = NULL;
		}
		list_add_tail(&rxq->pool[i].list, &rxq->rx_used);
	}

	/* Set us so that we have processed and used all buffers, but have
	 * not restocked the Rx queue with fresh buffers */
	rxq->read = rxq->write = 0;
	rxq->processed = RX_QUEUE_SIZE - 1;
	rxq->free_count = 0;
	spin_unlock_irqrestore(&rxq->lock, flags);
}

#ifdef CONFIG_PM
static int fw_loaded = 0;
static const struct firmware *bootfw = NULL;
static const struct firmware *firmware = NULL;
static const struct firmware *ucode = NULL;

static void free_firmware(void)
{
	if (fw_loaded) {
		release_firmware(bootfw);
		release_firmware(ucode);
		release_firmware(firmware);
		bootfw = ucode = firmware = NULL;
		fw_loaded = 0;
	}
}
#else
#define free_firmware() do {} while (0)
#endif

static int ipw_load(struct ipw_priv *priv)
{
#ifndef CONFIG_PM
	const struct firmware *bootfw = NULL;
	const struct firmware *firmware = NULL;
	const struct firmware *ucode = NULL;
#endif
	char *ucode_name;
	char *fw_name;
	int rc = 0, retries = 3;

	switch (priv->ieee->iw_mode) {
	case IW_MODE_ADHOC:
		ucode_name = IPW_FW_NAME("ibss_ucode");
		fw_name = IPW_FW_NAME("ibss");
		break;
#ifdef CONFIG_IPW2200_MONITOR
	case IW_MODE_MONITOR:
		ucode_name = IPW_FW_NAME("sniffer_ucode");
		fw_name = IPW_FW_NAME("sniffer");
		break;
#endif
	case IW_MODE_INFRA:
		ucode_name = IPW_FW_NAME("bss_ucode");
		fw_name = IPW_FW_NAME("bss");
		break;
	default:
		rc = -EINVAL;
	}

	if (rc < 0)
		goto error;

	if (!priv->rxq)
		priv->rxq = ipw_rx_queue_alloc(priv);
	else
		ipw_rx_queue_reset(priv, priv->rxq);
	if (!priv->rxq) {
		IPW_ERROR("Unable to initialize Rx queue\n");
		goto error;
	}

      retry:
	/* Ensure interrupts are disabled */
	ipw_write32(priv, IPW_INTA_MASK_R, ~IPW_INTA_MASK_ALL);
	priv->status &= ~STATUS_INT_ENABLED;

	/* ack pending interrupts */
	ipw_write32(priv, IPW_INTA_RW, IPW_INTA_MASK_ALL);

	ipw_stop_nic(priv);

	rc = ipw_reset_nic(priv);
	if (rc < 0) {
		IPW_ERROR("Unable to reset NIC\n");
		goto error;
	}

	ipw_zero_memory(priv, IPW_NIC_SRAM_LOWER_BOUND,
			IPW_NIC_SRAM_UPPER_BOUND - IPW_NIC_SRAM_LOWER_BOUND);

#ifdef CONFIG_PM
	if (!fw_loaded) {
#endif
		rc = ipw_get_fw(priv, &bootfw, IPW_FW_NAME("boot"));
		if (rc < 0)
			goto error;
#ifdef CONFIG_PM
	}
#endif
	/* DMA the initial boot firmware into the device */
	rc = ipw_load_firmware(priv, bootfw->data + sizeof(struct fw_header),
			       bootfw->size - sizeof(struct fw_header));
	if (rc < 0) {
		IPW_ERROR("Unable to load boot firmware: %d\n", rc);
		goto error;
	}

	/* kick start the device */
	ipw_start_nic(priv);

	/* wait for the device to finish its initial startup sequence */
	rc = ipw_poll_bit(priv, IPW_INTA_RW,
			  IPW_INTA_BIT_FW_INITIALIZATION_DONE, 500);
	if (rc < 0) {
		IPW_ERROR("device failed to boot initial fw image\n");
		goto error;
	}
	IPW_DEBUG_INFO("initial device response after %dms\n", rc);

	/* ack fw init done interrupt */
	ipw_write32(priv, IPW_INTA_RW, IPW_INTA_BIT_FW_INITIALIZATION_DONE);

#ifdef CONFIG_PM
	if (!fw_loaded) {
#endif
		rc = ipw_get_fw(priv, &ucode, ucode_name);
		if (rc < 0)
			goto error;
#ifdef CONFIG_PM
	}
#endif

	/* DMA the ucode into the device */
	rc = ipw_load_ucode(priv, ucode->data + sizeof(struct fw_header),
			    ucode->size - sizeof(struct fw_header));
	if (rc < 0) {
		IPW_ERROR("Unable to load ucode: %d\n", rc);
		goto error;
	}

	/* stop nic */
	ipw_stop_nic(priv);

#ifdef CONFIG_PM
	if (!fw_loaded) {
#endif
		rc = ipw_get_fw(priv, &firmware, fw_name);
		if (rc < 0)
			goto error;
#ifdef CONFIG_PM
	}
#endif

	/* DMA bss firmware into the device */
	rc = ipw_load_firmware(priv, firmware->data +
			       sizeof(struct fw_header),
			       firmware->size - sizeof(struct fw_header));
	if (rc < 0) {
		IPW_ERROR("Unable to load firmware: %d\n", rc);
		goto error;
	}
#ifdef CONFIG_PM
	fw_loaded = 1;
#endif

	ipw_write32(priv, IPW_EEPROM_LOAD_DISABLE, 0);

	rc = ipw_queue_reset(priv);
	if (rc < 0) {
		IPW_ERROR("Unable to initialize queues\n");
		goto error;
	}

	/* Ensure interrupts are disabled */
	ipw_write32(priv, IPW_INTA_MASK_R, ~IPW_INTA_MASK_ALL);
	/* ack pending interrupts */
	ipw_write32(priv, IPW_INTA_RW, IPW_INTA_MASK_ALL);

	/* kick start the device */
	ipw_start_nic(priv);

	if (ipw_read32(priv, IPW_INTA_RW) & IPW_INTA_BIT_PARITY_ERROR) {
		if (retries > 0) {
			IPW_WARNING("Parity error.  Retrying init.\n");
			retries--;
			goto retry;
		}

		IPW_ERROR("TODO: Handle parity error -- schedule restart?\n");
		rc = -EIO;
		goto error;
	}

	/* wait for the device */
	rc = ipw_poll_bit(priv, IPW_INTA_RW,
			  IPW_INTA_BIT_FW_INITIALIZATION_DONE, 500);
	if (rc < 0) {
		IPW_ERROR("device failed to start within 500ms\n");
		goto error;
	}
	IPW_DEBUG_INFO("device response after %dms\n", rc);

	/* ack fw init done interrupt */
	ipw_write32(priv, IPW_INTA_RW, IPW_INTA_BIT_FW_INITIALIZATION_DONE);

	/* read eeprom data and initialize the eeprom region of sram */
	priv->eeprom_delay = 1;
	ipw_eeprom_init_sram(priv);

	/* enable interrupts */
	ipw_enable_interrupts(priv);

	/* Ensure our queue has valid packets */
	ipw_rx_queue_replenish(priv);

	ipw_write32(priv, IPW_RX_READ_INDEX, priv->rxq->read);

	/* ack pending interrupts */
	ipw_write32(priv, IPW_INTA_RW, IPW_INTA_MASK_ALL);

#ifndef CONFIG_PM
	release_firmware(bootfw);
	release_firmware(ucode);
	release_firmware(firmware);
#endif
	return 0;

      error:
	if (priv->rxq) {
		ipw_rx_queue_free(priv, priv->rxq);
		priv->rxq = NULL;
	}
	ipw_tx_queue_free(priv);
	if (bootfw)
		release_firmware(bootfw);
	if (ucode)
		release_firmware(ucode);
	if (firmware)
		release_firmware(firmware);
#ifdef CONFIG_PM
	fw_loaded = 0;
	bootfw = ucode = firmware = NULL;
#endif

	return rc;
}

/**
 * DMA services
 *
 * Theory of operation
 *
 * A queue is a circular buffers with 'Read' and 'Write' pointers.
 * 2 empty entries always kept in the buffer to protect from overflow.
 *
 * For Tx queue, there are low mark and high mark limits. If, after queuing
 * the packet for Tx, free space become < low mark, Tx queue stopped. When
 * reclaiming packets (on 'tx done IRQ), if free space become > high mark,
 * Tx queue resumed.
 *
 * The IPW operates with six queues, one receive queue in the device's
 * sram, one transmit queue for sending commands to the device firmware,
 * and four transmit queues for data.
 *
 * The four transmit queues allow for performing quality of service (qos)
 * transmissions as per the 802.11 protocol.  Currently Linux does not
 * provide a mechanism to the user for utilizing prioritized queues, so
 * we only utilize the first data transmit queue (queue1).
 */

/**
 * Driver allocates buffers of this size for Rx
 */

static inline int ipw_queue_space(const struct clx2_queue *q)
{
	int s = q->last_used - q->first_empty;
	if (s <= 0)
		s += q->n_bd;
	s -= 2;			/* keep some reserve to not confuse empty and full situations */
	if (s < 0)
		s = 0;
	return s;
}

static inline int ipw_queue_inc_wrap(int index, int n_bd)
{
	return (++index == n_bd) ? 0 : index;
}

/**
 * Initialize common DMA queue structure
 *
 * @param q                queue to init
 * @param count            Number of BD's to allocate. Should be power of 2
 * @param read_register    Address for 'read' register
 *                         (not offset within BAR, full address)
 * @param write_register   Address for 'write' register
 *                         (not offset within BAR, full address)
 * @param base_register    Address for 'base' register
 *                         (not offset within BAR, full address)
 * @param size             Address for 'size' register
 *                         (not offset within BAR, full address)
 */
static void ipw_queue_init(struct ipw_priv *priv, struct clx2_queue *q,
			   int count, u32 read, u32 write, u32 base, u32 size)
{
	q->n_bd = count;

	q->low_mark = q->n_bd / 4;
	if (q->low_mark < 4)
		q->low_mark = 4;

	q->high_mark = q->n_bd / 8;
	if (q->high_mark < 2)
		q->high_mark = 2;

	q->first_empty = q->last_used = 0;
	q->reg_r = read;
	q->reg_w = write;

	ipw_write32(priv, base, q->dma_addr);
	ipw_write32(priv, size, count);
	ipw_write32(priv, read, 0);
	ipw_write32(priv, write, 0);

	_ipw_read32(priv, 0x90);
}

static int ipw_queue_tx_init(struct ipw_priv *priv,
			     struct clx2_tx_queue *q,
			     int count, u32 read, u32 write, u32 base, u32 size)
{
	struct pci_dev *dev = priv->pci_dev;

	q->txb = kmalloc(sizeof(q->txb[0]) * count, GFP_KERNEL);
	if (!q->txb) {
		IPW_ERROR("vmalloc for auxilary BD structures failed\n");
		return -ENOMEM;
	}

	q->bd =
	    pci_alloc_consistent(dev, sizeof(q->bd[0]) * count, &q->q.dma_addr);
	if (!q->bd) {
		IPW_ERROR("pci_alloc_consistent(%zd) failed\n",
			  sizeof(q->bd[0]) * count);
		kfree(q->txb);
		q->txb = NULL;
		return -ENOMEM;
	}

	ipw_queue_init(priv, &q->q, count, read, write, base, size);
	return 0;
}

/**
 * Free one TFD, those at index [txq->q.last_used].
 * Do NOT advance any indexes
 *
 * @param dev
 * @param txq
 */
static void ipw_queue_tx_free_tfd(struct ipw_priv *priv,
				  struct clx2_tx_queue *txq)
{
	struct tfd_frame *bd = &txq->bd[txq->q.last_used];
	struct pci_dev *dev = priv->pci_dev;
	int i;

	/* classify bd */
	if (bd->control_flags.message_type == TX_HOST_COMMAND_TYPE)
		/* nothing to cleanup after for host commands */
		return;

	/* sanity check */
	if (le32_to_cpu(bd->u.data.num_chunks) > NUM_TFD_CHUNKS) {
		IPW_ERROR("Too many chunks: %i\n",
			  le32_to_cpu(bd->u.data.num_chunks));
		/** @todo issue fatal error, it is quite serious situation */
		return;
	}

	/* unmap chunks if any */
	for (i = 0; i < le32_to_cpu(bd->u.data.num_chunks); i++) {
		pci_unmap_single(dev, le32_to_cpu(bd->u.data.chunk_ptr[i]),
				 le16_to_cpu(bd->u.data.chunk_len[i]),
				 PCI_DMA_TODEVICE);
		if (txq->txb[txq->q.last_used]) {
			ieee80211_txb_free(txq->txb[txq->q.last_used]);
			txq->txb[txq->q.last_used] = NULL;
		}
	}
}

/**
 * Deallocate DMA queue.
 *
 * Empty queue by removing and destroying all BD's.
 * Free all buffers.
 *
 * @param dev
 * @param q
 */
static void ipw_queue_tx_free(struct ipw_priv *priv, struct clx2_tx_queue *txq)
{
	struct clx2_queue *q = &txq->q;
	struct pci_dev *dev = priv->pci_dev;

	if (q->n_bd == 0)
		return;

	/* first, empty all BD's */
	for (; q->first_empty != q->last_used;
	     q->last_used = ipw_queue_inc_wrap(q->last_used, q->n_bd)) {
		ipw_queue_tx_free_tfd(priv, txq);
	}

	/* free buffers belonging to queue itself */
	pci_free_consistent(dev, sizeof(txq->bd[0]) * q->n_bd, txq->bd,
			    q->dma_addr);
	kfree(txq->txb);

	/* 0 fill whole structure */
	memset(txq, 0, sizeof(*txq));
}

/**
 * Destroy all DMA queues and structures
 *
 * @param priv
 */
static void ipw_tx_queue_free(struct ipw_priv *priv)
{
	/* Tx CMD queue */
	ipw_queue_tx_free(priv, &priv->txq_cmd);

	/* Tx queues */
	ipw_queue_tx_free(priv, &priv->txq[0]);
	ipw_queue_tx_free(priv, &priv->txq[1]);
	ipw_queue_tx_free(priv, &priv->txq[2]);
	ipw_queue_tx_free(priv, &priv->txq[3]);
}

static void ipw_create_bssid(struct ipw_priv *priv, u8 * bssid)
{
	/* First 3 bytes are manufacturer */
	bssid[0] = priv->mac_addr[0];
	bssid[1] = priv->mac_addr[1];
	bssid[2] = priv->mac_addr[2];

	/* Last bytes are random */
	get_random_bytes(&bssid[3], ETH_ALEN - 3);

	bssid[0] &= 0xfe;	/* clear multicast bit */
	bssid[0] |= 0x02;	/* set local assignment bit (IEEE802) */
}

static u8 ipw_add_station(struct ipw_priv *priv, u8 * bssid)
{
	struct ipw_station_entry entry;
	int i;

	for (i = 0; i < priv->num_stations; i++) {
		if (!memcmp(priv->stations[i], bssid, ETH_ALEN)) {
			/* Another node is active in network */
			priv->missed_adhoc_beacons = 0;
			if (!(priv->config & CFG_STATIC_CHANNEL))
				/* when other nodes drop out, we drop out */
				priv->config &= ~CFG_ADHOC_PERSIST;

			return i;
		}
	}

	if (i == MAX_STATIONS)
		return IPW_INVALID_STATION;

	IPW_DEBUG_SCAN("Adding AdHoc station: " MAC_FMT "\n", MAC_ARG(bssid));

	entry.reserved = 0;
	entry.support_mode = 0;
	memcpy(entry.mac_addr, bssid, ETH_ALEN);
	memcpy(priv->stations[i], bssid, ETH_ALEN);
	ipw_write_direct(priv, IPW_STATION_TABLE_LOWER + i * sizeof(entry),
			 &entry, sizeof(entry));
	priv->num_stations++;

	return i;
}

static u8 ipw_find_station(struct ipw_priv *priv, u8 * bssid)
{
	int i;

	for (i = 0; i < priv->num_stations; i++)
		if (!memcmp(priv->stations[i], bssid, ETH_ALEN))
			return i;

	return IPW_INVALID_STATION;
}

static void ipw_send_disassociate(struct ipw_priv *priv, int quiet)
{
	int err;

	if (priv->status & STATUS_ASSOCIATING) {
		IPW_DEBUG_ASSOC("Disassociating while associating.\n");
		queue_work(priv->workqueue, &priv->disassociate);
		return;
	}

	if (!(priv->status & STATUS_ASSOCIATED)) {
		IPW_DEBUG_ASSOC("Disassociating while not associated.\n");
		return;
	}

	IPW_DEBUG_ASSOC("Disassocation attempt from " MAC_FMT " "
			"on channel %d.\n",
			MAC_ARG(priv->assoc_request.bssid),
			priv->assoc_request.channel);

	priv->status &= ~(STATUS_ASSOCIATING | STATUS_ASSOCIATED);
	priv->status |= STATUS_DISASSOCIATING;

	if (quiet)
		priv->assoc_request.assoc_type = HC_DISASSOC_QUIET;
	else
		priv->assoc_request.assoc_type = HC_DISASSOCIATE;

	err = ipw_send_associate(priv, &priv->assoc_request);
	if (err) {
		IPW_DEBUG_HC("Attempt to send [dis]associate command "
			     "failed.\n");
		return;
	}

}

static int ipw_disassociate(void *data)
{
	struct ipw_priv *priv = data;
	if (!(priv->status & (STATUS_ASSOCIATED | STATUS_ASSOCIATING)))
		return 0;
	ipw_send_disassociate(data, 0);
	return 1;
}

static void ipw_bg_disassociate(void *data)
{
	struct ipw_priv *priv = data;
	mutex_lock(&priv->mutex);
	ipw_disassociate(data);
	mutex_unlock(&priv->mutex);
}

static void ipw_system_config(void *data)
{
	struct ipw_priv *priv = data;
	ipw_send_system_config(priv, &priv->sys_config);
}

struct ipw_status_code {
	u16 status;
	const char *reason;
};

static const struct ipw_status_code ipw_status_codes[] = {
	{0x00, "Successful"},
	{0x01, "Unspecified failure"},
	{0x0A, "Cannot support all requested capabilities in the "
	 "Capability information field"},
	{0x0B, "Reassociation denied due to inability to confirm that "
	 "association exists"},
	{0x0C, "Association denied due to reason outside the scope of this "
	 "standard"},
	{0x0D,
	 "Responding station does not support the specified authentication "
	 "algorithm"},
	{0x0E,
	 "Received an Authentication frame with authentication sequence "
	 "transaction sequence number out of expected sequence"},
	{0x0F, "Authentication rejected because of challenge failure"},
	{0x10, "Authentication rejected due to timeout waiting for next "
	 "frame in sequence"},
	{0x11, "Association denied because AP is unable to handle additional "
	 "associated stations"},
	{0x12,
	 "Association denied due to requesting station not supporting all "
	 "of the datarates in the BSSBasicServiceSet Parameter"},
	{0x13,
	 "Association denied due to requesting station not supporting "
	 "short preamble operation"},
	{0x14,
	 "Association denied due to requesting station not supporting "
	 "PBCC encoding"},
	{0x15,
	 "Association denied due to requesting station not supporting "
	 "channel agility"},
	{0x19,
	 "Association denied due to requesting station not supporting "
	 "short slot operation"},
	{0x1A,
	 "Association denied due to requesting station not supporting "
	 "DSSS-OFDM operation"},
	{0x28, "Invalid Information Element"},
	{0x29, "Group Cipher is not valid"},
	{0x2A, "Pairwise Cipher is not valid"},
	{0x2B, "AKMP is not valid"},
	{0x2C, "Unsupported RSN IE version"},
	{0x2D, "Invalid RSN IE Capabilities"},
	{0x2E, "Cipher suite is rejected per security policy"},
};

#ifdef CONFIG_IPW2200_DEBUG
static const char *ipw_get_status_code(u16 status)
{
	int i;
	for (i = 0; i < ARRAY_SIZE(ipw_status_codes); i++)
		if (ipw_status_codes[i].status == (status & 0xff))
			return ipw_status_codes[i].reason;
	return "Unknown status value.";
}
#endif

static void inline average_init(struct average *avg)
{
	memset(avg, 0, sizeof(*avg));
}

static void average_add(struct average *avg, s16 val)
{
	avg->sum -= avg->entries[avg->pos];
	avg->sum += val;
	avg->entries[avg->pos++] = val;
	if (unlikely(avg->pos == AVG_ENTRIES)) {
		avg->init = 1;
		avg->pos = 0;
	}
}

static s16 average_value(struct average *avg)
{
	if (!unlikely(avg->init)) {
		if (avg->pos)
			return avg->sum / avg->pos;
		return 0;
	}

	return avg->sum / AVG_ENTRIES;
}

static void ipw_reset_stats(struct ipw_priv *priv)
{
	u32 len = sizeof(u32);

	priv->quality = 0;

	average_init(&priv->average_missed_beacons);
	average_init(&priv->average_rssi);
	average_init(&priv->average_noise);

	priv->last_rate = 0;
	priv->last_missed_beacons = 0;
	priv->last_rx_packets = 0;
	priv->last_tx_packets = 0;
	priv->last_tx_failures = 0;

	/* Firmware managed, reset only when NIC is restarted, so we have to
	 * normalize on the current value */
	ipw_get_ordinal(priv, IPW_ORD_STAT_RX_ERR_CRC,
			&priv->last_rx_err, &len);
	ipw_get_ordinal(priv, IPW_ORD_STAT_TX_FAILURE,
			&priv->last_tx_failures, &len);

	/* Driver managed, reset with each association */
	priv->missed_adhoc_beacons = 0;
	priv->missed_beacons = 0;
	priv->tx_packets = 0;
	priv->rx_packets = 0;

}

static u32 ipw_get_max_rate(struct ipw_priv *priv)
{
	u32 i = 0x80000000;
	u32 mask = priv->rates_mask;
	/* If currently associated in B mode, restrict the maximum
	 * rate match to B rates */
	if (priv->assoc_request.ieee_mode == IPW_B_MODE)
		mask &= IEEE80211_CCK_RATES_MASK;

	/* TODO: Verify that the rate is supported by the current rates
	 * list. */

	while (i && !(mask & i))
		i >>= 1;
	switch (i) {
	case IEEE80211_CCK_RATE_1MB_MASK:
		return 1000000;
	case IEEE80211_CCK_RATE_2MB_MASK:
		return 2000000;
	case IEEE80211_CCK_RATE_5MB_MASK:
		return 5500000;
	case IEEE80211_OFDM_RATE_6MB_MASK:
		return 6000000;
	case IEEE80211_OFDM_RATE_9MB_MASK:
		return 9000000;
	case IEEE80211_CCK_RATE_11MB_MASK:
		return 11000000;
	case IEEE80211_OFDM_RATE_12MB_MASK:
		return 12000000;
	case IEEE80211_OFDM_RATE_18MB_MASK:
		return 18000000;
	case IEEE80211_OFDM_RATE_24MB_MASK:
		return 24000000;
	case IEEE80211_OFDM_RATE_36MB_MASK:
		return 36000000;
	case IEEE80211_OFDM_RATE_48MB_MASK:
		return 48000000;
	case IEEE80211_OFDM_RATE_54MB_MASK:
		return 54000000;
	}

	if (priv->ieee->mode == IEEE_B)
		return 11000000;
	else
		return 54000000;
}

static u32 ipw_get_current_rate(struct ipw_priv *priv)
{
	u32 rate, len = sizeof(rate);
	int err;

	if (!(priv->status & STATUS_ASSOCIATED))
		return 0;

	if (priv->tx_packets > IPW_REAL_RATE_RX_PACKET_THRESHOLD) {
		err = ipw_get_ordinal(priv, IPW_ORD_STAT_TX_CURR_RATE, &rate,
				      &len);
		if (err) {
			IPW_DEBUG_INFO("failed querying ordinals.\n");
			return 0;
		}
	} else
		return ipw_get_max_rate(priv);

	switch (rate) {
	case IPW_TX_RATE_1MB:
		return 1000000;
	case IPW_TX_RATE_2MB:
		return 2000000;
	case IPW_TX_RATE_5MB:
		return 5500000;
	case IPW_TX_RATE_6MB:
		return 6000000;
	case IPW_TX_RATE_9MB:
		return 9000000;
	case IPW_TX_RATE_11MB:
		return 11000000;
	case IPW_TX_RATE_12MB:
		return 12000000;
	case IPW_TX_RATE_18MB:
		return 18000000;
	case IPW_TX_RATE_24MB:
		return 24000000;
	case IPW_TX_RATE_36MB:
		return 36000000;
	case IPW_TX_RATE_48MB:
		return 48000000;
	case IPW_TX_RATE_54MB:
		return 54000000;
	}

	return 0;
}

#define IPW_STATS_INTERVAL (2 * HZ)
static void ipw_gather_stats(struct ipw_priv *priv)
{
	u32 rx_err, rx_err_delta, rx_packets_delta;
	u32 tx_failures, tx_failures_delta, tx_packets_delta;
	u32 missed_beacons_percent, missed_beacons_delta;
	u32 quality = 0;
	u32 len = sizeof(u32);
	s16 rssi;
	u32 beacon_quality, signal_quality, tx_quality, rx_quality,
	    rate_quality;
	u32 max_rate;

	if (!(priv->status & STATUS_ASSOCIATED)) {
		priv->quality = 0;
		return;
	}

	/* Update the statistics */
	ipw_get_ordinal(priv, IPW_ORD_STAT_MISSED_BEACONS,
			&priv->missed_beacons, &len);
	missed_beacons_delta = priv->missed_beacons - priv->last_missed_beacons;
	priv->last_missed_beacons = priv->missed_beacons;
	if (priv->assoc_request.beacon_interval) {
		missed_beacons_percent = missed_beacons_delta *
		    (HZ * priv->assoc_request.beacon_interval) /
		    (IPW_STATS_INTERVAL * 10);
	} else {
		missed_beacons_percent = 0;
	}
	average_add(&priv->average_missed_beacons, missed_beacons_percent);

	ipw_get_ordinal(priv, IPW_ORD_STAT_RX_ERR_CRC, &rx_err, &len);
	rx_err_delta = rx_err - priv->last_rx_err;
	priv->last_rx_err = rx_err;

	ipw_get_ordinal(priv, IPW_ORD_STAT_TX_FAILURE, &tx_failures, &len);
	tx_failures_delta = tx_failures - priv->last_tx_failures;
	priv->last_tx_failures = tx_failures;

	rx_packets_delta = priv->rx_packets - priv->last_rx_packets;
	priv->last_rx_packets = priv->rx_packets;

	tx_packets_delta = priv->tx_packets - priv->last_tx_packets;
	priv->last_tx_packets = priv->tx_packets;

	/* Calculate quality based on the following:
	 *
	 * Missed beacon: 100% = 0, 0% = 70% missed
	 * Rate: 60% = 1Mbs, 100% = Max
	 * Rx and Tx errors represent a straight % of total Rx/Tx
	 * RSSI: 100% = > -50,  0% = < -80
	 * Rx errors: 100% = 0, 0% = 50% missed
	 *
	 * The lowest computed quality is used.
	 *
	 */
#define BEACON_THRESHOLD 5
	beacon_quality = 100 - missed_beacons_percent;
	if (beacon_quality < BEACON_THRESHOLD)
		beacon_quality = 0;
	else
		beacon_quality = (beacon_quality - BEACON_THRESHOLD) * 100 /
		    (100 - BEACON_THRESHOLD);
	IPW_DEBUG_STATS("Missed beacon: %3d%% (%d%%)\n",
			beacon_quality, missed_beacons_percent);

	priv->last_rate = ipw_get_current_rate(priv);
	max_rate = ipw_get_max_rate(priv);
	rate_quality = priv->last_rate * 40 / max_rate + 60;
	IPW_DEBUG_STATS("Rate quality : %3d%% (%dMbs)\n",
			rate_quality, priv->last_rate / 1000000);

	if (rx_packets_delta > 100 && rx_packets_delta + rx_err_delta)
		rx_quality = 100 - (rx_err_delta * 100) /
		    (rx_packets_delta + rx_err_delta);
	else
		rx_quality = 100;
	IPW_DEBUG_STATS("Rx quality   : %3d%% (%u errors, %u packets)\n",
			rx_quality, rx_err_delta, rx_packets_delta);

	if (tx_packets_delta > 100 && tx_packets_delta + tx_failures_delta)
		tx_quality = 100 - (tx_failures_delta * 100) /
		    (tx_packets_delta + tx_failures_delta);
	else
		tx_quality = 100;
	IPW_DEBUG_STATS("Tx quality   : %3d%% (%u errors, %u packets)\n",
			tx_quality, tx_failures_delta, tx_packets_delta);

	rssi = average_value(&priv->average_rssi);
	signal_quality =
	    (100 *
	     (priv->ieee->perfect_rssi - priv->ieee->worst_rssi) *
	     (priv->ieee->perfect_rssi - priv->ieee->worst_rssi) -
	     (priv->ieee->perfect_rssi - rssi) *
	     (15 * (priv->ieee->perfect_rssi - priv->ieee->worst_rssi) +
	      62 * (priv->ieee->perfect_rssi - rssi))) /
	    ((priv->ieee->perfect_rssi - priv->ieee->worst_rssi) *
	     (priv->ieee->perfect_rssi - priv->ieee->worst_rssi));
	if (signal_quality > 100)
		signal_quality = 100;
	else if (signal_quality < 1)
		signal_quality = 0;

	IPW_DEBUG_STATS("Signal level : %3d%% (%d dBm)\n",
			signal_quality, rssi);

	quality = min(beacon_quality,
		      min(rate_quality,
			  min(tx_quality, min(rx_quality, signal_quality))));
	if (quality == beacon_quality)
		IPW_DEBUG_STATS("Quality (%d%%): Clamped to missed beacons.\n",
				quality);
	if (quality == rate_quality)
		IPW_DEBUG_STATS("Quality (%d%%): Clamped to rate quality.\n",
				quality);
	if (quality == tx_quality)
		IPW_DEBUG_STATS("Quality (%d%%): Clamped to Tx quality.\n",
				quality);
	if (quality == rx_quality)
		IPW_DEBUG_STATS("Quality (%d%%): Clamped to Rx quality.\n",
				quality);
	if (quality == signal_quality)
		IPW_DEBUG_STATS("Quality (%d%%): Clamped to signal quality.\n",
				quality);

	priv->quality = quality;

	queue_delayed_work(priv->workqueue, &priv->gather_stats,
			   IPW_STATS_INTERVAL);
}

static void ipw_bg_gather_stats(void *data)
{
	struct ipw_priv *priv = data;
	mutex_lock(&priv->mutex);
	ipw_gather_stats(data);
	mutex_unlock(&priv->mutex);
}

/* Missed beacon behavior:
 * 1st missed -> roaming_threshold, just wait, don't do any scan/roam.
 * roaming_threshold -> disassociate_threshold, scan and roam for better signal.
 * Above disassociate threshold, give up and stop scanning.
 * Roaming is disabled if disassociate_threshold <= roaming_threshold  */
static void ipw_handle_missed_beacon(struct ipw_priv *priv,
					    int missed_count)
{
	priv->notif_missed_beacons = missed_count;

	if (missed_count > priv->disassociate_threshold &&
	    priv->status & STATUS_ASSOCIATED) {
		/* If associated and we've hit the missed
		 * beacon threshold, disassociate, turn
		 * off roaming, and abort any active scans */
		IPW_DEBUG(IPW_DL_INFO | IPW_DL_NOTIF |
			  IPW_DL_STATE | IPW_DL_ASSOC,
			  "Missed beacon: %d - disassociate\n", missed_count);
		priv->status &= ~STATUS_ROAMING;
		if (priv->status & STATUS_SCANNING) {
			IPW_DEBUG(IPW_DL_INFO | IPW_DL_NOTIF |
				  IPW_DL_STATE,
				  "Aborting scan with missed beacon.\n");
			queue_work(priv->workqueue, &priv->abort_scan);
		}

		queue_work(priv->workqueue, &priv->disassociate);
		return;
	}

	if (priv->status & STATUS_ROAMING) {
		/* If we are currently roaming, then just
		 * print a debug statement... */
		IPW_DEBUG(IPW_DL_NOTIF | IPW_DL_STATE,
			  "Missed beacon: %d - roam in progress\n",
			  missed_count);
		return;
	}

	if (roaming &&
	    (missed_count > priv->roaming_threshold &&
	     missed_count <= priv->disassociate_threshold)) {
		/* If we are not already roaming, set the ROAM
		 * bit in the status and kick off a scan.
		 * This can happen several times before we reach
		 * disassociate_threshold. */
		IPW_DEBUG(IPW_DL_NOTIF | IPW_DL_STATE,
			  "Missed beacon: %d - initiate "
			  "roaming\n", missed_count);
		if (!(priv->status & STATUS_ROAMING)) {
			priv->status |= STATUS_ROAMING;
			if (!(priv->status & STATUS_SCANNING))
				queue_work(priv->workqueue,
					   &priv->request_scan);
		}
		return;
	}

	if (priv->status & STATUS_SCANNING) {
		/* Stop scan to keep fw from getting
		 * stuck (only if we aren't roaming --
		 * otherwise we'll never scan more than 2 or 3
		 * channels..) */
		IPW_DEBUG(IPW_DL_INFO | IPW_DL_NOTIF | IPW_DL_STATE,
			  "Aborting scan with missed beacon.\n");
		queue_work(priv->workqueue, &priv->abort_scan);
	}

	IPW_DEBUG_NOTIF("Missed beacon: %d\n", missed_count);
}

/**
 * Handle host notification packet.
 * Called from interrupt routine
 */
static void ipw_rx_notification(struct ipw_priv *priv,
				       struct ipw_rx_notification *notif)
{
	notif->size = le16_to_cpu(notif->size);

	IPW_DEBUG_NOTIF("type = %i (%d bytes)\n", notif->subtype, notif->size);

	switch (notif->subtype) {
	case HOST_NOTIFICATION_STATUS_ASSOCIATED:{
			struct notif_association *assoc = &notif->u.assoc;

			switch (assoc->state) {
			case CMAS_ASSOCIATED:{
					IPW_DEBUG(IPW_DL_NOTIF | IPW_DL_STATE |
						  IPW_DL_ASSOC,
						  "associated: '%s' " MAC_FMT
						  " \n",
						  escape_essid(priv->essid,
							       priv->essid_len),
						  MAC_ARG(priv->bssid));

					switch (priv->ieee->iw_mode) {
					case IW_MODE_INFRA:
						memcpy(priv->ieee->bssid,
						       priv->bssid, ETH_ALEN);
						break;

					case IW_MODE_ADHOC:
						memcpy(priv->ieee->bssid,
						       priv->bssid, ETH_ALEN);

						/* clear out the station table */
						priv->num_stations = 0;

						IPW_DEBUG_ASSOC
						    ("queueing adhoc check\n");
						queue_delayed_work(priv->
								   workqueue,
								   &priv->
								   adhoc_check,
								   priv->
								   assoc_request.
								   beacon_interval);
						break;
					}

					priv->status &= ~STATUS_ASSOCIATING;
					priv->status |= STATUS_ASSOCIATED;
					queue_work(priv->workqueue,
						   &priv->system_config);

#ifdef CONFIG_IPW_QOS
#define IPW_GET_PACKET_STYPE(x) WLAN_FC_GET_STYPE( \
			 le16_to_cpu(((struct ieee80211_hdr *)(x))->frame_ctl))
					if ((priv->status & STATUS_AUTH) &&
					    (IPW_GET_PACKET_STYPE(&notif->u.raw)
					     == IEEE80211_STYPE_ASSOC_RESP)) {
						if ((sizeof
						     (struct
						      ieee80211_assoc_response)
						     <= notif->size)
						    && (notif->size <= 2314)) {
							struct
							ieee80211_rx_stats
							    stats = {
								.len =
								    notif->
								    size - 1,
							};

							IPW_DEBUG_QOS
							    ("QoS Associate "
							     "size %d\n",
							     notif->size);
							ieee80211_rx_mgt(priv->
									 ieee,
									 (struct
									  ieee80211_hdr_4addr
									  *)
									 &notif->u.raw, &stats);
						}
					}
#endif

					schedule_work(&priv->link_up);

					break;
				}

			case CMAS_AUTHENTICATED:{
					if (priv->
					    status & (STATUS_ASSOCIATED |
						      STATUS_AUTH)) {
#ifdef CONFIG_IPW2200_DEBUG
						struct notif_authenticate *auth
						    = &notif->u.auth;
						IPW_DEBUG(IPW_DL_NOTIF |
							  IPW_DL_STATE |
							  IPW_DL_ASSOC,
							  "deauthenticated: '%s' "
							  MAC_FMT
							  ": (0x%04X) - %s \n",
							  escape_essid(priv->
								       essid,
								       priv->
								       essid_len),
							  MAC_ARG(priv->bssid),
							  ntohs(auth->status),
							  ipw_get_status_code
							  (ntohs
							   (auth->status)));
#endif

						priv->status &=
						    ~(STATUS_ASSOCIATING |
						      STATUS_AUTH |
						      STATUS_ASSOCIATED);

						schedule_work(&priv->link_down);
						break;
					}

					IPW_DEBUG(IPW_DL_NOTIF | IPW_DL_STATE |
						  IPW_DL_ASSOC,
						  "authenticated: '%s' " MAC_FMT
						  "\n",
						  escape_essid(priv->essid,
							       priv->essid_len),
						  MAC_ARG(priv->bssid));
					break;
				}

			case CMAS_INIT:{
					if (priv->status & STATUS_AUTH) {
						struct
						    ieee80211_assoc_response
						*resp;
						resp =
						    (struct
						     ieee80211_assoc_response
						     *)&notif->u.raw;
						IPW_DEBUG(IPW_DL_NOTIF |
							  IPW_DL_STATE |
							  IPW_DL_ASSOC,
							  "association failed (0x%04X): %s\n",
							  ntohs(resp->status),
							  ipw_get_status_code
							  (ntohs
							   (resp->status)));
					}

					IPW_DEBUG(IPW_DL_NOTIF | IPW_DL_STATE |
						  IPW_DL_ASSOC,
						  "disassociated: '%s' " MAC_FMT
						  " \n",
						  escape_essid(priv->essid,
							       priv->essid_len),
						  MAC_ARG(priv->bssid));

					priv->status &=
					    ~(STATUS_DISASSOCIATING |
					      STATUS_ASSOCIATING |
					      STATUS_ASSOCIATED | STATUS_AUTH);
					if (priv->assoc_network
					    && (priv->assoc_network->
						capability &
						WLAN_CAPABILITY_IBSS))
						ipw_remove_current_network
						    (priv);

					schedule_work(&priv->link_down);

					break;
				}

			case CMAS_RX_ASSOC_RESP:
				break;

			default:
				IPW_ERROR("assoc: unknown (%d)\n",
					  assoc->state);
				break;
			}

			break;
		}

	case HOST_NOTIFICATION_STATUS_AUTHENTICATE:{
			struct notif_authenticate *auth = &notif->u.auth;
			switch (auth->state) {
			case CMAS_AUTHENTICATED:
				IPW_DEBUG(IPW_DL_NOTIF | IPW_DL_STATE,
					  "authenticated: '%s' " MAC_FMT " \n",
					  escape_essid(priv->essid,
						       priv->essid_len),
					  MAC_ARG(priv->bssid));
				priv->status |= STATUS_AUTH;
				break;

			case CMAS_INIT:
				if (priv->status & STATUS_AUTH) {
					IPW_DEBUG(IPW_DL_NOTIF | IPW_DL_STATE |
						  IPW_DL_ASSOC,
						  "authentication failed (0x%04X): %s\n",
						  ntohs(auth->status),
						  ipw_get_status_code(ntohs
								      (auth->
								       status)));
				}
				IPW_DEBUG(IPW_DL_NOTIF | IPW_DL_STATE |
					  IPW_DL_ASSOC,
					  "deauthenticated: '%s' " MAC_FMT "\n",
					  escape_essid(priv->essid,
						       priv->essid_len),
					  MAC_ARG(priv->bssid));

				priv->status &= ~(STATUS_ASSOCIATING |
						  STATUS_AUTH |
						  STATUS_ASSOCIATED);

				schedule_work(&priv->link_down);
				break;

			case CMAS_TX_AUTH_SEQ_1:
				IPW_DEBUG(IPW_DL_NOTIF | IPW_DL_STATE |
					  IPW_DL_ASSOC, "AUTH_SEQ_1\n");
				break;
			case CMAS_RX_AUTH_SEQ_2:
				IPW_DEBUG(IPW_DL_NOTIF | IPW_DL_STATE |
					  IPW_DL_ASSOC, "AUTH_SEQ_2\n");
				break;
			case CMAS_AUTH_SEQ_1_PASS:
				IPW_DEBUG(IPW_DL_NOTIF | IPW_DL_STATE |
					  IPW_DL_ASSOC, "AUTH_SEQ_1_PASS\n");
				break;
			case CMAS_AUTH_SEQ_1_FAIL:
				IPW_DEBUG(IPW_DL_NOTIF | IPW_DL_STATE |
					  IPW_DL_ASSOC, "AUTH_SEQ_1_FAIL\n");
				break;
			case CMAS_TX_AUTH_SEQ_3:
				IPW_DEBUG(IPW_DL_NOTIF | IPW_DL_STATE |
					  IPW_DL_ASSOC, "AUTH_SEQ_3\n");
				break;
			case CMAS_RX_AUTH_SEQ_4:
				IPW_DEBUG(IPW_DL_NOTIF | IPW_DL_STATE |
					  IPW_DL_ASSOC, "RX_AUTH_SEQ_4\n");
				break;
			case CMAS_AUTH_SEQ_2_PASS:
				IPW_DEBUG(IPW_DL_NOTIF | IPW_DL_STATE |
					  IPW_DL_ASSOC, "AUTH_SEQ_2_PASS\n");
				break;
			case CMAS_AUTH_SEQ_2_FAIL:
				IPW_DEBUG(IPW_DL_NOTIF | IPW_DL_STATE |
					  IPW_DL_ASSOC, "AUT_SEQ_2_FAIL\n");
				break;
			case CMAS_TX_ASSOC:
				IPW_DEBUG(IPW_DL_NOTIF | IPW_DL_STATE |
					  IPW_DL_ASSOC, "TX_ASSOC\n");
				break;
			case CMAS_RX_ASSOC_RESP:
				IPW_DEBUG(IPW_DL_NOTIF | IPW_DL_STATE |
					  IPW_DL_ASSOC, "RX_ASSOC_RESP\n");

				break;
			case CMAS_ASSOCIATED:
				IPW_DEBUG(IPW_DL_NOTIF | IPW_DL_STATE |
					  IPW_DL_ASSOC, "ASSOCIATED\n");
				break;
			default:
				IPW_DEBUG_NOTIF("auth: failure - %d\n",
						auth->state);
				break;
			}
			break;
		}

	case HOST_NOTIFICATION_STATUS_SCAN_CHANNEL_RESULT:{
			struct notif_channel_result *x =
			    &notif->u.channel_result;

			if (notif->size == sizeof(*x)) {
				IPW_DEBUG_SCAN("Scan result for channel %d\n",
					       x->channel_num);
			} else {
				IPW_DEBUG_SCAN("Scan result of wrong size %d "
					       "(should be %zd)\n",
					       notif->size, sizeof(*x));
			}
			break;
		}

	case HOST_NOTIFICATION_STATUS_SCAN_COMPLETED:{
			struct notif_scan_complete *x = &notif->u.scan_complete;
			if (notif->size == sizeof(*x)) {
				IPW_DEBUG_SCAN
				    ("Scan completed: type %d, %d channels, "
				     "%d status\n", x->scan_type,
				     x->num_channels, x->status);
			} else {
				IPW_ERROR("Scan completed of wrong size %d "
					  "(should be %zd)\n",
					  notif->size, sizeof(*x));
			}

			priv->status &=
			    ~(STATUS_SCANNING | STATUS_SCAN_ABORTING);

			wake_up_interruptible(&priv->wait_state);
			cancel_delayed_work(&priv->scan_check);

			if (priv->status & STATUS_EXIT_PENDING)
				break;

			priv->ieee->scans++;

#ifdef CONFIG_IPW2200_MONITOR
			if (priv->ieee->iw_mode == IW_MODE_MONITOR) {
				priv->status |= STATUS_SCAN_FORCED;
				queue_work(priv->workqueue,
					   &priv->request_scan);
				break;
			}
			priv->status &= ~STATUS_SCAN_FORCED;
#endif				/* CONFIG_IPW2200_MONITOR */

			if (!(priv->status & (STATUS_ASSOCIATED |
					      STATUS_ASSOCIATING |
					      STATUS_ROAMING |
					      STATUS_DISASSOCIATING)))
				queue_work(priv->workqueue, &priv->associate);
			else if (priv->status & STATUS_ROAMING) {
				if (x->status == SCAN_COMPLETED_STATUS_COMPLETE)
					/* If a scan completed and we are in roam mode, then
					 * the scan that completed was the one requested as a
					 * result of entering roam... so, schedule the
					 * roam work */
					queue_work(priv->workqueue,
						   &priv->roam);
				else
					/* Don't schedule if we aborted the scan */
					priv->status &= ~STATUS_ROAMING;
			} else if (priv->status & STATUS_SCAN_PENDING)
				queue_work(priv->workqueue,
					   &priv->request_scan);
			else if (priv->config & CFG_BACKGROUND_SCAN
				 && priv->status & STATUS_ASSOCIATED)
				queue_delayed_work(priv->workqueue,
						   &priv->request_scan, HZ);
			break;
		}

	case HOST_NOTIFICATION_STATUS_FRAG_LENGTH:{
			struct notif_frag_length *x = &notif->u.frag_len;

			if (notif->size == sizeof(*x))
				IPW_ERROR("Frag length: %d\n",
					  le16_to_cpu(x->frag_length));
			else
				IPW_ERROR("Frag length of wrong size %d "
					  "(should be %zd)\n",
					  notif->size, sizeof(*x));
			break;
		}

	case HOST_NOTIFICATION_STATUS_LINK_DETERIORATION:{
			struct notif_link_deterioration *x =
			    &notif->u.link_deterioration;

			if (notif->size == sizeof(*x)) {
				IPW_DEBUG(IPW_DL_NOTIF | IPW_DL_STATE,
					  "link deterioration: '%s' " MAC_FMT
					  " \n", escape_essid(priv->essid,
							      priv->essid_len),
					  MAC_ARG(priv->bssid));
				memcpy(&priv->last_link_deterioration, x,
				       sizeof(*x));
			} else {
				IPW_ERROR("Link Deterioration of wrong size %d "
					  "(should be %zd)\n",
					  notif->size, sizeof(*x));
			}
			break;
		}

	case HOST_NOTIFICATION_DINO_CONFIG_RESPONSE:{
			IPW_ERROR("Dino config\n");
			if (priv->hcmd
			    && priv->hcmd->cmd != HOST_CMD_DINO_CONFIG)
				IPW_ERROR("Unexpected DINO_CONFIG_RESPONSE\n");

			break;
		}

	case HOST_NOTIFICATION_STATUS_BEACON_STATE:{
			struct notif_beacon_state *x = &notif->u.beacon_state;
			if (notif->size != sizeof(*x)) {
				IPW_ERROR
				    ("Beacon state of wrong size %d (should "
				     "be %zd)\n", notif->size, sizeof(*x));
				break;
			}

			if (le32_to_cpu(x->state) ==
			    HOST_NOTIFICATION_STATUS_BEACON_MISSING)
				ipw_handle_missed_beacon(priv,
							 le32_to_cpu(x->
								     number));

			break;
		}

	case HOST_NOTIFICATION_STATUS_TGI_TX_KEY:{
			struct notif_tgi_tx_key *x = &notif->u.tgi_tx_key;
			if (notif->size == sizeof(*x)) {
				IPW_ERROR("TGi Tx Key: state 0x%02x sec type "
					  "0x%02x station %d\n",
					  x->key_state, x->security_type,
					  x->station_index);
				break;
			}

			IPW_ERROR
			    ("TGi Tx Key of wrong size %d (should be %zd)\n",
			     notif->size, sizeof(*x));
			break;
		}

	case HOST_NOTIFICATION_CALIB_KEEP_RESULTS:{
			struct notif_calibration *x = &notif->u.calibration;

			if (notif->size == sizeof(*x)) {
				memcpy(&priv->calib, x, sizeof(*x));
				IPW_DEBUG_INFO("TODO: Calibration\n");
				break;
			}

			IPW_ERROR
			    ("Calibration of wrong size %d (should be %zd)\n",
			     notif->size, sizeof(*x));
			break;
		}

	case HOST_NOTIFICATION_NOISE_STATS:{
			if (notif->size == sizeof(u32)) {
				priv->last_noise =
				    (u8) (le32_to_cpu(notif->u.noise.value) &
					  0xff);
				average_add(&priv->average_noise,
					    priv->last_noise);
				break;
			}

			IPW_ERROR
			    ("Noise stat is wrong size %d (should be %zd)\n",
			     notif->size, sizeof(u32));
			break;
		}

	default:
		IPW_DEBUG_NOTIF("Unknown notification: "
				"subtype=%d,flags=0x%2x,size=%d\n",
				notif->subtype, notif->flags, notif->size);
	}
}

/**
 * Destroys all DMA structures and initialise them again
 *
 * @param priv
 * @return error code
 */
static int ipw_queue_reset(struct ipw_priv *priv)
{
	int rc = 0;
	/** @todo customize queue sizes */
	int nTx = 64, nTxCmd = 8;
	ipw_tx_queue_free(priv);
	/* Tx CMD queue */
	rc = ipw_queue_tx_init(priv, &priv->txq_cmd, nTxCmd,
			       IPW_TX_CMD_QUEUE_READ_INDEX,
			       IPW_TX_CMD_QUEUE_WRITE_INDEX,
			       IPW_TX_CMD_QUEUE_BD_BASE,
			       IPW_TX_CMD_QUEUE_BD_SIZE);
	if (rc) {
		IPW_ERROR("Tx Cmd queue init failed\n");
		goto error;
	}
	/* Tx queue(s) */
	rc = ipw_queue_tx_init(priv, &priv->txq[0], nTx,
			       IPW_TX_QUEUE_0_READ_INDEX,
			       IPW_TX_QUEUE_0_WRITE_INDEX,
			       IPW_TX_QUEUE_0_BD_BASE, IPW_TX_QUEUE_0_BD_SIZE);
	if (rc) {
		IPW_ERROR("Tx 0 queue init failed\n");
		goto error;
	}
	rc = ipw_queue_tx_init(priv, &priv->txq[1], nTx,
			       IPW_TX_QUEUE_1_READ_INDEX,
			       IPW_TX_QUEUE_1_WRITE_INDEX,
			       IPW_TX_QUEUE_1_BD_BASE, IPW_TX_QUEUE_1_BD_SIZE);
	if (rc) {
		IPW_ERROR("Tx 1 queue init failed\n");
		goto error;
	}
	rc = ipw_queue_tx_init(priv, &priv->txq[2], nTx,
			       IPW_TX_QUEUE_2_READ_INDEX,
			       IPW_TX_QUEUE_2_WRITE_INDEX,
			       IPW_TX_QUEUE_2_BD_BASE, IPW_TX_QUEUE_2_BD_SIZE);
	if (rc) {
		IPW_ERROR("Tx 2 queue init failed\n");
		goto error;
	}
	rc = ipw_queue_tx_init(priv, &priv->txq[3], nTx,
			       IPW_TX_QUEUE_3_READ_INDEX,
			       IPW_TX_QUEUE_3_WRITE_INDEX,
			       IPW_TX_QUEUE_3_BD_BASE, IPW_TX_QUEUE_3_BD_SIZE);
	if (rc) {
		IPW_ERROR("Tx 3 queue init failed\n");
		goto error;
	}
	/* statistics */
	priv->rx_bufs_min = 0;
	priv->rx_pend_max = 0;
	return rc;

      error:
	ipw_tx_queue_free(priv);
	return rc;
}

/**
 * Reclaim Tx queue entries no more used by NIC.
 *
 * When FW adwances 'R' index, all entries between old and
 * new 'R' index need to be reclaimed. As result, some free space
 * forms. If there is enough free space (> low mark), wake Tx queue.
 *
 * @note Need to protect against garbage in 'R' index
 * @param priv
 * @param txq
 * @param qindex
 * @return Number of used entries remains in the queue
 */
static int ipw_queue_tx_reclaim(struct ipw_priv *priv,
				struct clx2_tx_queue *txq, int qindex)
{
	u32 hw_tail;
	int used;
	struct clx2_queue *q = &txq->q;

	hw_tail = ipw_read32(priv, q->reg_r);
	if (hw_tail >= q->n_bd) {
		IPW_ERROR
		    ("Read index for DMA queue (%d) is out of range [0-%d)\n",
		     hw_tail, q->n_bd);
		goto done;
	}
	for (; q->last_used != hw_tail;
	     q->last_used = ipw_queue_inc_wrap(q->last_used, q->n_bd)) {
		ipw_queue_tx_free_tfd(priv, txq);
		priv->tx_packets++;
	}
      done:
	if ((ipw_queue_space(q) > q->low_mark) &&
	    (qindex >= 0) &&
	    (priv->status & STATUS_ASSOCIATED) && netif_running(priv->net_dev))
		netif_wake_queue(priv->net_dev);
	used = q->first_empty - q->last_used;
	if (used < 0)
		used += q->n_bd;

	return used;
}

static int ipw_queue_tx_hcmd(struct ipw_priv *priv, int hcmd, void *buf,
			     int len, int sync)
{
	struct clx2_tx_queue *txq = &priv->txq_cmd;
	struct clx2_queue *q = &txq->q;
	struct tfd_frame *tfd;

	if (ipw_queue_space(q) < (sync ? 1 : 2)) {
		IPW_ERROR("No space for Tx\n");
		return -EBUSY;
	}

	tfd = &txq->bd[q->first_empty];
	txq->txb[q->first_empty] = NULL;

	memset(tfd, 0, sizeof(*tfd));
	tfd->control_flags.message_type = TX_HOST_COMMAND_TYPE;
	tfd->control_flags.control_bits = TFD_NEED_IRQ_MASK;
	priv->hcmd_seq++;
	tfd->u.cmd.index = hcmd;
	tfd->u.cmd.length = len;
	memcpy(tfd->u.cmd.payload, buf, len);
	q->first_empty = ipw_queue_inc_wrap(q->first_empty, q->n_bd);
	ipw_write32(priv, q->reg_w, q->first_empty);
	_ipw_read32(priv, 0x90);

	return 0;
}

/*
 * Rx theory of operation
 *
 * The host allocates 32 DMA target addresses and passes the host address
 * to the firmware at register IPW_RFDS_TABLE_LOWER + N * RFD_SIZE where N is
 * 0 to 31
 *
 * Rx Queue Indexes
 * The host/firmware share two index registers for managing the Rx buffers.
 *
 * The READ index maps to the first position that the firmware may be writing
 * to -- the driver can read up to (but not including) this position and get
 * good data.
 * The READ index is managed by the firmware once the card is enabled.
 *
 * The WRITE index maps to the last position the driver has read from -- the
 * position preceding WRITE is the last slot the firmware can place a packet.
 *
 * The queue is empty (no good data) if WRITE = READ - 1, and is full if
 * WRITE = READ.
 *
 * During initialization the host sets up the READ queue position to the first
 * INDEX position, and WRITE to the last (READ - 1 wrapped)
 *
 * When the firmware places a packet in a buffer it will advance the READ index
 * and fire the RX interrupt.  The driver can then query the READ index and
 * process as many packets as possible, moving the WRITE index forward as it
 * resets the Rx queue buffers with new memory.
 *
 * The management in the driver is as follows:
 * + A list of pre-allocated SKBs is stored in ipw->rxq->rx_free.  When
 *   ipw->rxq->free_count drops to or below RX_LOW_WATERMARK, work is scheduled
 *   to replensish the ipw->rxq->rx_free.
 * + In ipw_rx_queue_replenish (scheduled) if 'processed' != 'read' then the
 *   ipw->rxq is replenished and the READ INDEX is updated (updating the
 *   'processed' and 'read' driver indexes as well)
 * + A received packet is processed and handed to the kernel network stack,
 *   detached from the ipw->rxq.  The driver 'processed' index is updated.
 * + The Host/Firmware ipw->rxq is replenished at tasklet time from the rx_free
 *   list. If there are no allocated buffers in ipw->rxq->rx_free, the READ
 *   INDEX is not incremented and ipw->status(RX_STALLED) is set.  If there
 *   were enough free buffers and RX_STALLED is set it is cleared.
 *
 *
 * Driver sequence:
 *
 * ipw_rx_queue_alloc()       Allocates rx_free
 * ipw_rx_queue_replenish()   Replenishes rx_free list from rx_used, and calls
 *                            ipw_rx_queue_restock
 * ipw_rx_queue_restock()     Moves available buffers from rx_free into Rx
 *                            queue, updates firmware pointers, and updates
 *                            the WRITE index.  If insufficient rx_free buffers
 *                            are available, schedules ipw_rx_queue_replenish
 *
 * -- enable interrupts --
 * ISR - ipw_rx()             Detach ipw_rx_mem_buffers from pool up to the
 *                            READ INDEX, detaching the SKB from the pool.
 *                            Moves the packet buffer from queue to rx_used.
 *                            Calls ipw_rx_queue_restock to refill any empty
 *                            slots.
 * ...
 *
 */

/*
 * If there are slots in the RX queue that  need to be restocked,
 * and we have free pre-allocated buffers, fill the ranks as much
 * as we can pulling from rx_free.
 *
 * This moves the 'write' index forward to catch up with 'processed', and
 * also updates the memory address in the firmware to reference the new
 * target buffer.
 */
static void ipw_rx_queue_restock(struct ipw_priv *priv)
{
	struct ipw_rx_queue *rxq = priv->rxq;
	struct list_head *element;
	struct ipw_rx_mem_buffer *rxb;
	unsigned long flags;
	int write;

	spin_lock_irqsave(&rxq->lock, flags);
	write = rxq->write;
	while ((rxq->write != rxq->processed) && (rxq->free_count)) {
		element = rxq->rx_free.next;
		rxb = list_entry(element, struct ipw_rx_mem_buffer, list);
		list_del(element);

		ipw_write32(priv, IPW_RFDS_TABLE_LOWER + rxq->write * RFD_SIZE,
			    rxb->dma_addr);
		rxq->queue[rxq->write] = rxb;
		rxq->write = (rxq->write + 1) % RX_QUEUE_SIZE;
		rxq->free_count--;
	}
	spin_unlock_irqrestore(&rxq->lock, flags);

	/* If the pre-allocated buffer pool is dropping low, schedule to
	 * refill it */
	if (rxq->free_count <= RX_LOW_WATERMARK)
		queue_work(priv->workqueue, &priv->rx_replenish);

	/* If we've added more space for the firmware to place data, tell it */
	if (write != rxq->write)
		ipw_write32(priv, IPW_RX_WRITE_INDEX, rxq->write);
}

/*
 * Move all used packet from rx_used to rx_free, allocating a new SKB for each.
 * Also restock the Rx queue via ipw_rx_queue_restock.
 *
 * This is called as a scheduled work item (except for during intialization)
 */
static void ipw_rx_queue_replenish(void *data)
{
	struct ipw_priv *priv = data;
	struct ipw_rx_queue *rxq = priv->rxq;
	struct list_head *element;
	struct ipw_rx_mem_buffer *rxb;
	unsigned long flags;

	spin_lock_irqsave(&rxq->lock, flags);
	while (!list_empty(&rxq->rx_used)) {
		element = rxq->rx_used.next;
		rxb = list_entry(element, struct ipw_rx_mem_buffer, list);
		rxb->skb = alloc_skb(IPW_RX_BUF_SIZE, GFP_ATOMIC);
		if (!rxb->skb) {
			printk(KERN_CRIT "%s: Can not allocate SKB buffers.\n",
			       priv->net_dev->name);
			/* We don't reschedule replenish work here -- we will
			 * call the restock method and if it still needs
			 * more buffers it will schedule replenish */
			break;
		}
		list_del(element);

		rxb->rxb = (struct ipw_rx_buffer *)rxb->skb->data;
		rxb->dma_addr =
		    pci_map_single(priv->pci_dev, rxb->skb->data,
				   IPW_RX_BUF_SIZE, PCI_DMA_FROMDEVICE);

		list_add_tail(&rxb->list, &rxq->rx_free);
		rxq->free_count++;
	}
	spin_unlock_irqrestore(&rxq->lock, flags);

	ipw_rx_queue_restock(priv);
}

static void ipw_bg_rx_queue_replenish(void *data)
{
	struct ipw_priv *priv = data;
	mutex_lock(&priv->mutex);
	ipw_rx_queue_replenish(data);
	mutex_unlock(&priv->mutex);
}

/* Assumes that the skb field of the buffers in 'pool' is kept accurate.
 * If an SKB has been detached, the POOL needs to have its SKB set to NULL
 * This free routine walks the list of POOL entries and if SKB is set to
 * non NULL it is unmapped and freed
 */
static void ipw_rx_queue_free(struct ipw_priv *priv, struct ipw_rx_queue *rxq)
{
	int i;

	if (!rxq)
		return;

	for (i = 0; i < RX_QUEUE_SIZE + RX_FREE_BUFFERS; i++) {
		if (rxq->pool[i].skb != NULL) {
			pci_unmap_single(priv->pci_dev, rxq->pool[i].dma_addr,
					 IPW_RX_BUF_SIZE, PCI_DMA_FROMDEVICE);
			dev_kfree_skb(rxq->pool[i].skb);
		}
	}

	kfree(rxq);
}

static struct ipw_rx_queue *ipw_rx_queue_alloc(struct ipw_priv *priv)
{
	struct ipw_rx_queue *rxq;
	int i;

	rxq = kzalloc(sizeof(*rxq), GFP_KERNEL);
	if (unlikely(!rxq)) {
		IPW_ERROR("memory allocation failed\n");
		return NULL;
	}
	spin_lock_init(&rxq->lock);
	INIT_LIST_HEAD(&rxq->rx_free);
	INIT_LIST_HEAD(&rxq->rx_used);

	/* Fill the rx_used queue with _all_ of the Rx buffers */
	for (i = 0; i < RX_FREE_BUFFERS + RX_QUEUE_SIZE; i++)
		list_add_tail(&rxq->pool[i].list, &rxq->rx_used);

	/* Set us so that we have processed and used all buffers, but have
	 * not restocked the Rx queue with fresh buffers */
	rxq->read = rxq->write = 0;
	rxq->processed = RX_QUEUE_SIZE - 1;
	rxq->free_count = 0;

	return rxq;
}

static int ipw_is_rate_in_mask(struct ipw_priv *priv, int ieee_mode, u8 rate)
{
	rate &= ~IEEE80211_BASIC_RATE_MASK;
	if (ieee_mode == IEEE_A) {
		switch (rate) {
		case IEEE80211_OFDM_RATE_6MB:
			return priv->rates_mask & IEEE80211_OFDM_RATE_6MB_MASK ?
			    1 : 0;
		case IEEE80211_OFDM_RATE_9MB:
			return priv->rates_mask & IEEE80211_OFDM_RATE_9MB_MASK ?
			    1 : 0;
		case IEEE80211_OFDM_RATE_12MB:
			return priv->
			    rates_mask & IEEE80211_OFDM_RATE_12MB_MASK ? 1 : 0;
		case IEEE80211_OFDM_RATE_18MB:
			return priv->
			    rates_mask & IEEE80211_OFDM_RATE_18MB_MASK ? 1 : 0;
		case IEEE80211_OFDM_RATE_24MB:
			return priv->
			    rates_mask & IEEE80211_OFDM_RATE_24MB_MASK ? 1 : 0;
		case IEEE80211_OFDM_RATE_36MB:
			return priv->
			    rates_mask & IEEE80211_OFDM_RATE_36MB_MASK ? 1 : 0;
		case IEEE80211_OFDM_RATE_48MB:
			return priv->
			    rates_mask & IEEE80211_OFDM_RATE_48MB_MASK ? 1 : 0;
		case IEEE80211_OFDM_RATE_54MB:
			return priv->
			    rates_mask & IEEE80211_OFDM_RATE_54MB_MASK ? 1 : 0;
		default:
			return 0;
		}
	}

	/* B and G mixed */
	switch (rate) {
	case IEEE80211_CCK_RATE_1MB:
		return priv->rates_mask & IEEE80211_CCK_RATE_1MB_MASK ? 1 : 0;
	case IEEE80211_CCK_RATE_2MB:
		return priv->rates_mask & IEEE80211_CCK_RATE_2MB_MASK ? 1 : 0;
	case IEEE80211_CCK_RATE_5MB:
		return priv->rates_mask & IEEE80211_CCK_RATE_5MB_MASK ? 1 : 0;
	case IEEE80211_CCK_RATE_11MB:
		return priv->rates_mask & IEEE80211_CCK_RATE_11MB_MASK ? 1 : 0;
	}

	/* If we are limited to B modulations, bail at this point */
	if (ieee_mode == IEEE_B)
		return 0;

	/* G */
	switch (rate) {
	case IEEE80211_OFDM_RATE_6MB:
		return priv->rates_mask & IEEE80211_OFDM_RATE_6MB_MASK ? 1 : 0;
	case IEEE80211_OFDM_RATE_9MB:
		return priv->rates_mask & IEEE80211_OFDM_RATE_9MB_MASK ? 1 : 0;
	case IEEE80211_OFDM_RATE_12MB:
		return priv->rates_mask & IEEE80211_OFDM_RATE_12MB_MASK ? 1 : 0;
	case IEEE80211_OFDM_RATE_18MB:
		return priv->rates_mask & IEEE80211_OFDM_RATE_18MB_MASK ? 1 : 0;
	case IEEE80211_OFDM_RATE_24MB:
		return priv->rates_mask & IEEE80211_OFDM_RATE_24MB_MASK ? 1 : 0;
	case IEEE80211_OFDM_RATE_36MB:
		return priv->rates_mask & IEEE80211_OFDM_RATE_36MB_MASK ? 1 : 0;
	case IEEE80211_OFDM_RATE_48MB:
		return priv->rates_mask & IEEE80211_OFDM_RATE_48MB_MASK ? 1 : 0;
	case IEEE80211_OFDM_RATE_54MB:
		return priv->rates_mask & IEEE80211_OFDM_RATE_54MB_MASK ? 1 : 0;
	}

	return 0;
}

static int ipw_compatible_rates(struct ipw_priv *priv,
				const struct ieee80211_network *network,
				struct ipw_supported_rates *rates)
{
	int num_rates, i;

	memset(rates, 0, sizeof(*rates));
	num_rates = min(network->rates_len, (u8) IPW_MAX_RATES);
	rates->num_rates = 0;
	for (i = 0; i < num_rates; i++) {
		if (!ipw_is_rate_in_mask(priv, network->mode,
					 network->rates[i])) {

			if (network->rates[i] & IEEE80211_BASIC_RATE_MASK) {
				IPW_DEBUG_SCAN("Adding masked mandatory "
					       "rate %02X\n",
					       network->rates[i]);
				rates->supported_rates[rates->num_rates++] =
				    network->rates[i];
				continue;
			}

			IPW_DEBUG_SCAN("Rate %02X masked : 0x%08X\n",
				       network->rates[i], priv->rates_mask);
			continue;
		}

		rates->supported_rates[rates->num_rates++] = network->rates[i];
	}

	num_rates = min(network->rates_ex_len,
			(u8) (IPW_MAX_RATES - num_rates));
	for (i = 0; i < num_rates; i++) {
		if (!ipw_is_rate_in_mask(priv, network->mode,
					 network->rates_ex[i])) {
			if (network->rates_ex[i] & IEEE80211_BASIC_RATE_MASK) {
				IPW_DEBUG_SCAN("Adding masked mandatory "
					       "rate %02X\n",
					       network->rates_ex[i]);
				rates->supported_rates[rates->num_rates++] =
				    network->rates[i];
				continue;
			}

			IPW_DEBUG_SCAN("Rate %02X masked : 0x%08X\n",
				       network->rates_ex[i], priv->rates_mask);
			continue;
		}

		rates->supported_rates[rates->num_rates++] =
		    network->rates_ex[i];
	}

	return 1;
}

static void ipw_copy_rates(struct ipw_supported_rates *dest,
				  const struct ipw_supported_rates *src)
{
	u8 i;
	for (i = 0; i < src->num_rates; i++)
		dest->supported_rates[i] = src->supported_rates[i];
	dest->num_rates = src->num_rates;
}

/* TODO: Look at sniffed packets in the air to determine if the basic rate
 * mask should ever be used -- right now all callers to add the scan rates are
 * set with the modulation = CCK, so BASIC_RATE_MASK is never set... */
static void ipw_add_cck_scan_rates(struct ipw_supported_rates *rates,
				   u8 modulation, u32 rate_mask)
{
	u8 basic_mask = (IEEE80211_OFDM_MODULATION == modulation) ?
	    IEEE80211_BASIC_RATE_MASK : 0;

	if (rate_mask & IEEE80211_CCK_RATE_1MB_MASK)
		rates->supported_rates[rates->num_rates++] =
		    IEEE80211_BASIC_RATE_MASK | IEEE80211_CCK_RATE_1MB;

	if (rate_mask & IEEE80211_CCK_RATE_2MB_MASK)
		rates->supported_rates[rates->num_rates++] =
		    IEEE80211_BASIC_RATE_MASK | IEEE80211_CCK_RATE_2MB;

	if (rate_mask & IEEE80211_CCK_RATE_5MB_MASK)
		rates->supported_rates[rates->num_rates++] = basic_mask |
		    IEEE80211_CCK_RATE_5MB;

	if (rate_mask & IEEE80211_CCK_RATE_11MB_MASK)
		rates->supported_rates[rates->num_rates++] = basic_mask |
		    IEEE80211_CCK_RATE_11MB;
}

static void ipw_add_ofdm_scan_rates(struct ipw_supported_rates *rates,
				    u8 modulation, u32 rate_mask)
{
	u8 basic_mask = (IEEE80211_OFDM_MODULATION == modulation) ?
	    IEEE80211_BASIC_RATE_MASK : 0;

	if (rate_mask & IEEE80211_OFDM_RATE_6MB_MASK)
		rates->supported_rates[rates->num_rates++] = basic_mask |
		    IEEE80211_OFDM_RATE_6MB;

	if (rate_mask & IEEE80211_OFDM_RATE_9MB_MASK)
		rates->supported_rates[rates->num_rates++] =
		    IEEE80211_OFDM_RATE_9MB;

	if (rate_mask & IEEE80211_OFDM_RATE_12MB_MASK)
		rates->supported_rates[rates->num_rates++] = basic_mask |
		    IEEE80211_OFDM_RATE_12MB;

	if (rate_mask & IEEE80211_OFDM_RATE_18MB_MASK)
		rates->supported_rates[rates->num_rates++] =
		    IEEE80211_OFDM_RATE_18MB;

	if (rate_mask & IEEE80211_OFDM_RATE_24MB_MASK)
		rates->supported_rates[rates->num_rates++] = basic_mask |
		    IEEE80211_OFDM_RATE_24MB;

	if (rate_mask & IEEE80211_OFDM_RATE_36MB_MASK)
		rates->supported_rates[rates->num_rates++] =
		    IEEE80211_OFDM_RATE_36MB;

	if (rate_mask & IEEE80211_OFDM_RATE_48MB_MASK)
		rates->supported_rates[rates->num_rates++] =
		    IEEE80211_OFDM_RATE_48MB;

	if (rate_mask & IEEE80211_OFDM_RATE_54MB_MASK)
		rates->supported_rates[rates->num_rates++] =
		    IEEE80211_OFDM_RATE_54MB;
}

struct ipw_network_match {
	struct ieee80211_network *network;
	struct ipw_supported_rates rates;
};

static int ipw_find_adhoc_network(struct ipw_priv *priv,
				  struct ipw_network_match *match,
				  struct ieee80211_network *network,
				  int roaming)
{
	struct ipw_supported_rates rates;

	/* Verify that this network's capability is compatible with the
	 * current mode (AdHoc or Infrastructure) */
	if ((priv->ieee->iw_mode == IW_MODE_ADHOC &&
	     !(network->capability & WLAN_CAPABILITY_IBSS))) {
		IPW_DEBUG_MERGE("Network '%s (" MAC_FMT ")' excluded due to "
				"capability mismatch.\n",
				escape_essid(network->ssid, network->ssid_len),
				MAC_ARG(network->bssid));
		return 0;
	}

	/* If we do not have an ESSID for this AP, we can not associate with
	 * it */
	if (network->flags & NETWORK_EMPTY_ESSID) {
		IPW_DEBUG_MERGE("Network '%s (" MAC_FMT ")' excluded "
				"because of hidden ESSID.\n",
				escape_essid(network->ssid, network->ssid_len),
				MAC_ARG(network->bssid));
		return 0;
	}

	if (unlikely(roaming)) {
		/* If we are roaming, then ensure check if this is a valid
		 * network to try and roam to */
		if ((network->ssid_len != match->network->ssid_len) ||
		    memcmp(network->ssid, match->network->ssid,
			   network->ssid_len)) {
			IPW_DEBUG_MERGE("Netowrk '%s (" MAC_FMT ")' excluded "
					"because of non-network ESSID.\n",
					escape_essid(network->ssid,
						     network->ssid_len),
					MAC_ARG(network->bssid));
			return 0;
		}
	} else {
		/* If an ESSID has been configured then compare the broadcast
		 * ESSID to ours */
		if ((priv->config & CFG_STATIC_ESSID) &&
		    ((network->ssid_len != priv->essid_len) ||
		     memcmp(network->ssid, priv->essid,
			    min(network->ssid_len, priv->essid_len)))) {
			char escaped[IW_ESSID_MAX_SIZE * 2 + 1];

			strncpy(escaped,
				escape_essid(network->ssid, network->ssid_len),
				sizeof(escaped));
			IPW_DEBUG_MERGE("Network '%s (" MAC_FMT ")' excluded "
					"because of ESSID mismatch: '%s'.\n",
					escaped, MAC_ARG(network->bssid),
					escape_essid(priv->essid,
						     priv->essid_len));
			return 0;
		}
	}

	/* If the old network rate is better than this one, don't bother
	 * testing everything else. */

	if (network->time_stamp[0] < match->network->time_stamp[0]) {
		IPW_DEBUG_MERGE("Network '%s excluded because newer than "
				"current network.\n",
				escape_essid(match->network->ssid,
					     match->network->ssid_len));
		return 0;
	} else if (network->time_stamp[1] < match->network->time_stamp[1]) {
		IPW_DEBUG_MERGE("Network '%s excluded because newer than "
				"current network.\n",
				escape_essid(match->network->ssid,
					     match->network->ssid_len));
		return 0;
	}

	/* Now go through and see if the requested network is valid... */
	if (priv->ieee->scan_age != 0 &&
	    time_after(jiffies, network->last_scanned + priv->ieee->scan_age)) {
		IPW_DEBUG_MERGE("Network '%s (" MAC_FMT ")' excluded "
				"because of age: %ums.\n",
				escape_essid(network->ssid, network->ssid_len),
				MAC_ARG(network->bssid),
				jiffies_to_msecs(jiffies -
						 network->last_scanned));
		return 0;
	}

	if ((priv->config & CFG_STATIC_CHANNEL) &&
	    (network->channel != priv->channel)) {
		IPW_DEBUG_MERGE("Network '%s (" MAC_FMT ")' excluded "
				"because of channel mismatch: %d != %d.\n",
				escape_essid(network->ssid, network->ssid_len),
				MAC_ARG(network->bssid),
				network->channel, priv->channel);
		return 0;
	}

	/* Verify privacy compatability */
	if (((priv->capability & CAP_PRIVACY_ON) ? 1 : 0) !=
	    ((network->capability & WLAN_CAPABILITY_PRIVACY) ? 1 : 0)) {
		IPW_DEBUG_MERGE("Network '%s (" MAC_FMT ")' excluded "
				"because of privacy mismatch: %s != %s.\n",
				escape_essid(network->ssid, network->ssid_len),
				MAC_ARG(network->bssid),
				priv->
				capability & CAP_PRIVACY_ON ? "on" : "off",
				network->
				capability & WLAN_CAPABILITY_PRIVACY ? "on" :
				"off");
		return 0;
	}

	if (!memcmp(network->bssid, priv->bssid, ETH_ALEN)) {
		IPW_DEBUG_MERGE("Network '%s (" MAC_FMT ")' excluded "
				"because of the same BSSID match: " MAC_FMT
				".\n", escape_essid(network->ssid,
						    network->ssid_len),
				MAC_ARG(network->bssid), MAC_ARG(priv->bssid));
		return 0;
	}

	/* Filter out any incompatible freq / mode combinations */
	if (!ieee80211_is_valid_mode(priv->ieee, network->mode)) {
		IPW_DEBUG_MERGE("Network '%s (" MAC_FMT ")' excluded "
				"because of invalid frequency/mode "
				"combination.\n",
				escape_essid(network->ssid, network->ssid_len),
				MAC_ARG(network->bssid));
		return 0;
	}

	/* Ensure that the rates supported by the driver are compatible with
	 * this AP, including verification of basic rates (mandatory) */
	if (!ipw_compatible_rates(priv, network, &rates)) {
		IPW_DEBUG_MERGE("Network '%s (" MAC_FMT ")' excluded "
				"because configured rate mask excludes "
				"AP mandatory rate.\n",
				escape_essid(network->ssid, network->ssid_len),
				MAC_ARG(network->bssid));
		return 0;
	}

	if (rates.num_rates == 0) {
		IPW_DEBUG_MERGE("Network '%s (" MAC_FMT ")' excluded "
				"because of no compatible rates.\n",
				escape_essid(network->ssid, network->ssid_len),
				MAC_ARG(network->bssid));
		return 0;
	}

	/* TODO: Perform any further minimal comparititive tests.  We do not
	 * want to put too much policy logic here; intelligent scan selection
	 * should occur within a generic IEEE 802.11 user space tool.  */

	/* Set up 'new' AP to this network */
	ipw_copy_rates(&match->rates, &rates);
	match->network = network;
	IPW_DEBUG_MERGE("Network '%s (" MAC_FMT ")' is a viable match.\n",
			escape_essid(network->ssid, network->ssid_len),
			MAC_ARG(network->bssid));

	return 1;
}

static void ipw_merge_adhoc_network(void *data)
{
	struct ipw_priv *priv = data;
	struct ieee80211_network *network = NULL;
	struct ipw_network_match match = {
		.network = priv->assoc_network
	};

	if ((priv->status & STATUS_ASSOCIATED) &&
	    (priv->ieee->iw_mode == IW_MODE_ADHOC)) {
		/* First pass through ROAM process -- look for a better
		 * network */
		unsigned long flags;

		spin_lock_irqsave(&priv->ieee->lock, flags);
		list_for_each_entry(network, &priv->ieee->network_list, list) {
			if (network != priv->assoc_network)
				ipw_find_adhoc_network(priv, &match, network,
						       1);
		}
		spin_unlock_irqrestore(&priv->ieee->lock, flags);

		if (match.network == priv->assoc_network) {
			IPW_DEBUG_MERGE("No better ADHOC in this network to "
					"merge to.\n");
			return;
		}

		mutex_lock(&priv->mutex);
		if ((priv->ieee->iw_mode == IW_MODE_ADHOC)) {
			IPW_DEBUG_MERGE("remove network %s\n",
					escape_essid(priv->essid,
						     priv->essid_len));
			ipw_remove_current_network(priv);
		}

		ipw_disassociate(priv);
		priv->assoc_network = match.network;
		mutex_unlock(&priv->mutex);
		return;
	}
}

static int ipw_best_network(struct ipw_priv *priv,
			    struct ipw_network_match *match,
			    struct ieee80211_network *network, int roaming)
{
	struct ipw_supported_rates rates;

	/* Verify that this network's capability is compatible with the
	 * current mode (AdHoc or Infrastructure) */
	if ((priv->ieee->iw_mode == IW_MODE_INFRA &&
	     !(network->capability & WLAN_CAPABILITY_ESS)) ||
	    (priv->ieee->iw_mode == IW_MODE_ADHOC &&
	     !(network->capability & WLAN_CAPABILITY_IBSS))) {
		IPW_DEBUG_ASSOC("Network '%s (" MAC_FMT ")' excluded due to "
				"capability mismatch.\n",
				escape_essid(network->ssid, network->ssid_len),
				MAC_ARG(network->bssid));
		return 0;
	}

	/* If we do not have an ESSID for this AP, we can not associate with
	 * it */
	if (network->flags & NETWORK_EMPTY_ESSID) {
		IPW_DEBUG_ASSOC("Network '%s (" MAC_FMT ")' excluded "
				"because of hidden ESSID.\n",
				escape_essid(network->ssid, network->ssid_len),
				MAC_ARG(network->bssid));
		return 0;
	}

	if (unlikely(roaming)) {
		/* If we are roaming, then ensure check if this is a valid
		 * network to try and roam to */
		if ((network->ssid_len != match->network->ssid_len) ||
		    memcmp(network->ssid, match->network->ssid,
			   network->ssid_len)) {
			IPW_DEBUG_ASSOC("Netowrk '%s (" MAC_FMT ")' excluded "
					"because of non-network ESSID.\n",
					escape_essid(network->ssid,
						     network->ssid_len),
					MAC_ARG(network->bssid));
			return 0;
		}
	} else {
		/* If an ESSID has been configured then compare the broadcast
		 * ESSID to ours */
		if ((priv->config & CFG_STATIC_ESSID) &&
		    ((network->ssid_len != priv->essid_len) ||
		     memcmp(network->ssid, priv->essid,
			    min(network->ssid_len, priv->essid_len)))) {
			char escaped[IW_ESSID_MAX_SIZE * 2 + 1];
			strncpy(escaped,
				escape_essid(network->ssid, network->ssid_len),
				sizeof(escaped));
			IPW_DEBUG_ASSOC("Network '%s (" MAC_FMT ")' excluded "
					"because of ESSID mismatch: '%s'.\n",
					escaped, MAC_ARG(network->bssid),
					escape_essid(priv->essid,
						     priv->essid_len));
			return 0;
		}
	}

	/* If the old network rate is better than this one, don't bother
	 * testing everything else. */
	if (match->network && match->network->stats.rssi > network->stats.rssi) {
		char escaped[IW_ESSID_MAX_SIZE * 2 + 1];
		strncpy(escaped,
			escape_essid(network->ssid, network->ssid_len),
			sizeof(escaped));
		IPW_DEBUG_ASSOC("Network '%s (" MAC_FMT ")' excluded because "
				"'%s (" MAC_FMT ")' has a stronger signal.\n",
				escaped, MAC_ARG(network->bssid),
				escape_essid(match->network->ssid,
					     match->network->ssid_len),
				MAC_ARG(match->network->bssid));
		return 0;
	}

	/* If this network has already had an association attempt within the
	 * last 3 seconds, do not try and associate again... */
	if (network->last_associate &&
	    time_after(network->last_associate + (HZ * 3UL), jiffies)) {
		IPW_DEBUG_ASSOC("Network '%s (" MAC_FMT ")' excluded "
				"because of storming (%ums since last "
				"assoc attempt).\n",
				escape_essid(network->ssid, network->ssid_len),
				MAC_ARG(network->bssid),
				jiffies_to_msecs(jiffies -
						 network->last_associate));
		return 0;
	}

	/* Now go through and see if the requested network is valid... */
	if (priv->ieee->scan_age != 0 &&
	    time_after(jiffies, network->last_scanned + priv->ieee->scan_age)) {
		IPW_DEBUG_ASSOC("Network '%s (" MAC_FMT ")' excluded "
				"because of age: %ums.\n",
				escape_essid(network->ssid, network->ssid_len),
				MAC_ARG(network->bssid),
				jiffies_to_msecs(jiffies -
						 network->last_scanned));
		return 0;
	}

	if ((priv->config & CFG_STATIC_CHANNEL) &&
	    (network->channel != priv->channel)) {
		IPW_DEBUG_ASSOC("Network '%s (" MAC_FMT ")' excluded "
				"because of channel mismatch: %d != %d.\n",
				escape_essid(network->ssid, network->ssid_len),
				MAC_ARG(network->bssid),
				network->channel, priv->channel);
		return 0;
	}

	/* Verify privacy compatability */
	if (((priv->capability & CAP_PRIVACY_ON) ? 1 : 0) !=
	    ((network->capability & WLAN_CAPABILITY_PRIVACY) ? 1 : 0)) {
		IPW_DEBUG_ASSOC("Network '%s (" MAC_FMT ")' excluded "
				"because of privacy mismatch: %s != %s.\n",
				escape_essid(network->ssid, network->ssid_len),
				MAC_ARG(network->bssid),
				priv->capability & CAP_PRIVACY_ON ? "on" :
				"off",
				network->capability &
				WLAN_CAPABILITY_PRIVACY ? "on" : "off");
		return 0;
	}

	if (priv->ieee->wpa_enabled &&
	    network->wpa_ie_len == 0 && network->rsn_ie_len == 0) {
		IPW_DEBUG_ASSOC("Network '%s (" MAC_FMT ")' excluded "
				"because of WPA capability mismatch.\n",
				escape_essid(network->ssid, network->ssid_len),
				MAC_ARG(network->bssid));
		return 0;
	}

	if ((priv->config & CFG_STATIC_BSSID) &&
	    memcmp(network->bssid, priv->bssid, ETH_ALEN)) {
		IPW_DEBUG_ASSOC("Network '%s (" MAC_FMT ")' excluded "
				"because of BSSID mismatch: " MAC_FMT ".\n",
				escape_essid(network->ssid, network->ssid_len),
				MAC_ARG(network->bssid), MAC_ARG(priv->bssid));
		return 0;
	}

	/* Filter out any incompatible freq / mode combinations */
	if (!ieee80211_is_valid_mode(priv->ieee, network->mode)) {
		IPW_DEBUG_ASSOC("Network '%s (" MAC_FMT ")' excluded "
				"because of invalid frequency/mode "
				"combination.\n",
				escape_essid(network->ssid, network->ssid_len),
				MAC_ARG(network->bssid));
		return 0;
	}

	/* Filter out invalid channel in current GEO */
	if (!ipw_is_valid_channel(priv->ieee, network->channel)) {
		IPW_DEBUG_ASSOC("Network '%s (" MAC_FMT ")' excluded "
				"because of invalid channel in current GEO\n",
				escape_essid(network->ssid, network->ssid_len),
				MAC_ARG(network->bssid));
		return 0;
	}

	/* Ensure that the rates supported by the driver are compatible with
	 * this AP, including verification of basic rates (mandatory) */
	if (!ipw_compatible_rates(priv, network, &rates)) {
		IPW_DEBUG_ASSOC("Network '%s (" MAC_FMT ")' excluded "
				"because configured rate mask excludes "
				"AP mandatory rate.\n",
				escape_essid(network->ssid, network->ssid_len),
				MAC_ARG(network->bssid));
		return 0;
	}

	if (rates.num_rates == 0) {
		IPW_DEBUG_ASSOC("Network '%s (" MAC_FMT ")' excluded "
				"because of no compatible rates.\n",
				escape_essid(network->ssid, network->ssid_len),
				MAC_ARG(network->bssid));
		return 0;
	}

	/* TODO: Perform any further minimal comparititive tests.  We do not
	 * want to put too much policy logic here; intelligent scan selection
	 * should occur within a generic IEEE 802.11 user space tool.  */

	/* Set up 'new' AP to this network */
	ipw_copy_rates(&match->rates, &rates);
	match->network = network;

	IPW_DEBUG_ASSOC("Network '%s (" MAC_FMT ")' is a viable match.\n",
			escape_essid(network->ssid, network->ssid_len),
			MAC_ARG(network->bssid));

	return 1;
}

static void ipw_adhoc_create(struct ipw_priv *priv,
			     struct ieee80211_network *network)
{
	const struct ieee80211_geo *geo = ipw_get_geo(priv->ieee);
	int i;

	/*
	 * For the purposes of scanning, we can set our wireless mode
	 * to trigger scans across combinations of bands, but when it
	 * comes to creating a new ad-hoc network, we have tell the FW
	 * exactly which band to use.
	 *
	 * We also have the possibility of an invalid channel for the
	 * chossen band.  Attempting to create a new ad-hoc network
	 * with an invalid channel for wireless mode will trigger a
	 * FW fatal error.
	 *
	 */
	switch (ipw_is_valid_channel(priv->ieee, priv->channel)) {
	case IEEE80211_52GHZ_BAND:
		network->mode = IEEE_A;
		i = ipw_channel_to_index(priv->ieee, priv->channel);
		if (i == -1)
			BUG();
		if (geo->a[i].flags & IEEE80211_CH_PASSIVE_ONLY) {
			IPW_WARNING("Overriding invalid channel\n");
			priv->channel = geo->a[0].channel;
		}
		break;

	case IEEE80211_24GHZ_BAND:
		if (priv->ieee->mode & IEEE_G)
			network->mode = IEEE_G;
		else
			network->mode = IEEE_B;
		i = ipw_channel_to_index(priv->ieee, priv->channel);
		if (i == -1)
			BUG();
		if (geo->bg[i].flags & IEEE80211_CH_PASSIVE_ONLY) {
			IPW_WARNING("Overriding invalid channel\n");
			priv->channel = geo->bg[0].channel;
		}
		break;

	default:
		IPW_WARNING("Overriding invalid channel\n");
		if (priv->ieee->mode & IEEE_A) {
			network->mode = IEEE_A;
			priv->channel = geo->a[0].channel;
		} else if (priv->ieee->mode & IEEE_G) {
			network->mode = IEEE_G;
			priv->channel = geo->bg[0].channel;
		} else {
			network->mode = IEEE_B;
			priv->channel = geo->bg[0].channel;
		}
		break;
	}

	network->channel = priv->channel;
	priv->config |= CFG_ADHOC_PERSIST;
	ipw_create_bssid(priv, network->bssid);
	network->ssid_len = priv->essid_len;
	memcpy(network->ssid, priv->essid, priv->essid_len);
	memset(&network->stats, 0, sizeof(network->stats));
	network->capability = WLAN_CAPABILITY_IBSS;
	if (!(priv->config & CFG_PREAMBLE_LONG))
		network->capability |= WLAN_CAPABILITY_SHORT_PREAMBLE;
	if (priv->capability & CAP_PRIVACY_ON)
		network->capability |= WLAN_CAPABILITY_PRIVACY;
	network->rates_len = min(priv->rates.num_rates, MAX_RATES_LENGTH);
	memcpy(network->rates, priv->rates.supported_rates, network->rates_len);
	network->rates_ex_len = priv->rates.num_rates - network->rates_len;
	memcpy(network->rates_ex,
	       &priv->rates.supported_rates[network->rates_len],
	       network->rates_ex_len);
	network->last_scanned = 0;
	network->flags = 0;
	network->last_associate = 0;
	network->time_stamp[0] = 0;
	network->time_stamp[1] = 0;
	network->beacon_interval = 100;	/* Default */
	network->listen_interval = 10;	/* Default */
	network->atim_window = 0;	/* Default */
	network->wpa_ie_len = 0;
	network->rsn_ie_len = 0;
}

static void ipw_send_tgi_tx_key(struct ipw_priv *priv, int type, int index)
{
	struct ipw_tgi_tx_key key;

	if (!(priv->ieee->sec.flags & (1 << index)))
		return;

	key.key_id = index;
	memcpy(key.key, priv->ieee->sec.keys[index], SCM_TEMPORAL_KEY_LENGTH);
	key.security_type = type;
	key.station_index = 0;	/* always 0 for BSS */
	key.flags = 0;
	/* 0 for new key; previous value of counter (after fatal error) */
	key.tx_counter[0] = 0;
	key.tx_counter[1] = 0;

	ipw_send_cmd_pdu(priv, IPW_CMD_TGI_TX_KEY, sizeof(key), &key);
}

static void ipw_send_wep_keys(struct ipw_priv *priv, int type)
{
	struct ipw_wep_key key;
	int i;

	key.cmd_id = DINO_CMD_WEP_KEY;
	key.seq_num = 0;

	/* Note: AES keys cannot be set for multiple times.
	 * Only set it at the first time. */
	for (i = 0; i < 4; i++) {
		key.key_index = i | type;
		if (!(priv->ieee->sec.flags & (1 << i))) {
			key.key_size = 0;
			continue;
		}

		key.key_size = priv->ieee->sec.key_sizes[i];
		memcpy(key.key, priv->ieee->sec.keys[i], key.key_size);

		ipw_send_cmd_pdu(priv, IPW_CMD_WEP_KEY, sizeof(key), &key);
	}
}

static void ipw_set_hw_decrypt_unicast(struct ipw_priv *priv, int level)
{
	if (priv->ieee->host_encrypt)
		return;

	switch (level) {
	case SEC_LEVEL_3:
		priv->sys_config.disable_unicast_decryption = 0;
		priv->ieee->host_decrypt = 0;
		break;
	case SEC_LEVEL_2:
		priv->sys_config.disable_unicast_decryption = 1;
		priv->ieee->host_decrypt = 1;
		break;
	case SEC_LEVEL_1:
		priv->sys_config.disable_unicast_decryption = 0;
		priv->ieee->host_decrypt = 0;
		break;
	case SEC_LEVEL_0:
		priv->sys_config.disable_unicast_decryption = 1;
		break;
	default:
		break;
	}
}

static void ipw_set_hw_decrypt_multicast(struct ipw_priv *priv, int level)
{
	if (priv->ieee->host_encrypt)
		return;

	switch (level) {
	case SEC_LEVEL_3:
		priv->sys_config.disable_multicast_decryption = 0;
		break;
	case SEC_LEVEL_2:
		priv->sys_config.disable_multicast_decryption = 1;
		break;
	case SEC_LEVEL_1:
		priv->sys_config.disable_multicast_decryption = 0;
		break;
	case SEC_LEVEL_0:
		priv->sys_config.disable_multicast_decryption = 1;
		break;
	default:
		break;
	}
}

static void ipw_set_hwcrypto_keys(struct ipw_priv *priv)
{
	switch (priv->ieee->sec.level) {
	case SEC_LEVEL_3:
		if (priv->ieee->sec.flags & SEC_ACTIVE_KEY)
			ipw_send_tgi_tx_key(priv,
					    DCT_FLAG_EXT_SECURITY_CCM,
					    priv->ieee->sec.active_key);

		if (!priv->ieee->host_mc_decrypt)
			ipw_send_wep_keys(priv, DCW_WEP_KEY_SEC_TYPE_CCM);
		break;
	case SEC_LEVEL_2:
		if (priv->ieee->sec.flags & SEC_ACTIVE_KEY)
			ipw_send_tgi_tx_key(priv,
					    DCT_FLAG_EXT_SECURITY_TKIP,
					    priv->ieee->sec.active_key);
		break;
	case SEC_LEVEL_1:
		ipw_send_wep_keys(priv, DCW_WEP_KEY_SEC_TYPE_WEP);
		ipw_set_hw_decrypt_unicast(priv, priv->ieee->sec.level);
		ipw_set_hw_decrypt_multicast(priv, priv->ieee->sec.level);
		break;
	case SEC_LEVEL_0:
	default:
		break;
	}
}

static void ipw_adhoc_check(void *data)
{
	struct ipw_priv *priv = data;

	if (priv->missed_adhoc_beacons++ > priv->disassociate_threshold &&
	    !(priv->config & CFG_ADHOC_PERSIST)) {
		IPW_DEBUG(IPW_DL_INFO | IPW_DL_NOTIF |
			  IPW_DL_STATE | IPW_DL_ASSOC,
			  "Missed beacon: %d - disassociate\n",
			  priv->missed_adhoc_beacons);
		ipw_remove_current_network(priv);
		ipw_disassociate(priv);
		return;
	}

	queue_delayed_work(priv->workqueue, &priv->adhoc_check,
			   priv->assoc_request.beacon_interval);
}

static void ipw_bg_adhoc_check(void *data)
{
	struct ipw_priv *priv = data;
	mutex_lock(&priv->mutex);
	ipw_adhoc_check(data);
	mutex_unlock(&priv->mutex);
}

#ifdef CONFIG_IPW2200_DEBUG
static void ipw_debug_config(struct ipw_priv *priv)
{
	IPW_DEBUG_INFO("Scan completed, no valid APs matched "
		       "[CFG 0x%08X]\n", priv->config);
	if (priv->config & CFG_STATIC_CHANNEL)
		IPW_DEBUG_INFO("Channel locked to %d\n", priv->channel);
	else
		IPW_DEBUG_INFO("Channel unlocked.\n");
	if (priv->config & CFG_STATIC_ESSID)
		IPW_DEBUG_INFO("ESSID locked to '%s'\n",
			       escape_essid(priv->essid, priv->essid_len));
	else
		IPW_DEBUG_INFO("ESSID unlocked.\n");
	if (priv->config & CFG_STATIC_BSSID)
		IPW_DEBUG_INFO("BSSID locked to " MAC_FMT "\n",
			       MAC_ARG(priv->bssid));
	else
		IPW_DEBUG_INFO("BSSID unlocked.\n");
	if (priv->capability & CAP_PRIVACY_ON)
		IPW_DEBUG_INFO("PRIVACY on\n");
	else
		IPW_DEBUG_INFO("PRIVACY off\n");
	IPW_DEBUG_INFO("RATE MASK: 0x%08X\n", priv->rates_mask);
}
#else
#define ipw_debug_config(x) do {} while (0)
#endif

static void ipw_set_fixed_rate(struct ipw_priv *priv, int mode)
{
	/* TODO: Verify that this works... */
	struct ipw_fixed_rate fr = {
		.tx_rates = priv->rates_mask
	};
	u32 reg;
	u16 mask = 0;

	/* Identify 'current FW band' and match it with the fixed
	 * Tx rates */

	switch (priv->ieee->freq_band) {
	case IEEE80211_52GHZ_BAND:	/* A only */
		/* IEEE_A */
		if (priv->rates_mask & ~IEEE80211_OFDM_RATES_MASK) {
			/* Invalid fixed rate mask */
			IPW_DEBUG_WX
			    ("invalid fixed rate mask in ipw_set_fixed_rate\n");
			fr.tx_rates = 0;
			break;
		}

		fr.tx_rates >>= IEEE80211_OFDM_SHIFT_MASK_A;
		break;

	default:		/* 2.4Ghz or Mixed */
		/* IEEE_B */
		if (mode == IEEE_B) {
			if (fr.tx_rates & ~IEEE80211_CCK_RATES_MASK) {
				/* Invalid fixed rate mask */
				IPW_DEBUG_WX
				    ("invalid fixed rate mask in ipw_set_fixed_rate\n");
				fr.tx_rates = 0;
			}
			break;
		}

		/* IEEE_G */
		if (fr.tx_rates & ~(IEEE80211_CCK_RATES_MASK |
				    IEEE80211_OFDM_RATES_MASK)) {
			/* Invalid fixed rate mask */
			IPW_DEBUG_WX
			    ("invalid fixed rate mask in ipw_set_fixed_rate\n");
			fr.tx_rates = 0;
			break;
		}

		if (IEEE80211_OFDM_RATE_6MB_MASK & fr.tx_rates) {
			mask |= (IEEE80211_OFDM_RATE_6MB_MASK >> 1);
			fr.tx_rates &= ~IEEE80211_OFDM_RATE_6MB_MASK;
		}

		if (IEEE80211_OFDM_RATE_9MB_MASK & fr.tx_rates) {
			mask |= (IEEE80211_OFDM_RATE_9MB_MASK >> 1);
			fr.tx_rates &= ~IEEE80211_OFDM_RATE_9MB_MASK;
		}

		if (IEEE80211_OFDM_RATE_12MB_MASK & fr.tx_rates) {
			mask |= (IEEE80211_OFDM_RATE_12MB_MASK >> 1);
			fr.tx_rates &= ~IEEE80211_OFDM_RATE_12MB_MASK;
		}

		fr.tx_rates |= mask;
		break;
	}

	reg = ipw_read32(priv, IPW_MEM_FIXED_OVERRIDE);
	ipw_write_reg32(priv, reg, *(u32 *) & fr);
}

static void ipw_abort_scan(struct ipw_priv *priv)
{
	int err;

	if (priv->status & STATUS_SCAN_ABORTING) {
		IPW_DEBUG_HC("Ignoring concurrent scan abort request.\n");
		return;
	}
	priv->status |= STATUS_SCAN_ABORTING;

	err = ipw_send_scan_abort(priv);
	if (err)
		IPW_DEBUG_HC("Request to abort scan failed.\n");
}

static void ipw_add_scan_channels(struct ipw_priv *priv,
				  struct ipw_scan_request_ext *scan,
				  int scan_type)
{
	int channel_index = 0;
	const struct ieee80211_geo *geo;
	int i;

	geo = ipw_get_geo(priv->ieee);

	if (priv->ieee->freq_band & IEEE80211_52GHZ_BAND) {
		int start = channel_index;
		for (i = 0; i < geo->a_channels; i++) {
			if ((priv->status & STATUS_ASSOCIATED) &&
			    geo->a[i].channel == priv->channel)
				continue;
			channel_index++;
			scan->channels_list[channel_index] = geo->a[i].channel;
			ipw_set_scan_type(scan, channel_index,
					  geo->a[i].
					  flags & IEEE80211_CH_PASSIVE_ONLY ?
					  IPW_SCAN_PASSIVE_FULL_DWELL_SCAN :
					  scan_type);
		}

		if (start != channel_index) {
			scan->channels_list[start] = (u8) (IPW_A_MODE << 6) |
			    (channel_index - start);
			channel_index++;
		}
	}

	if (priv->ieee->freq_band & IEEE80211_24GHZ_BAND) {
		int start = channel_index;
		if (priv->config & CFG_SPEED_SCAN) {
			int index;
			u8 channels[IEEE80211_24GHZ_CHANNELS] = {
				/* nop out the list */
				[0] = 0
			};

			u8 channel;
			while (channel_index < IPW_SCAN_CHANNELS) {
				channel =
				    priv->speed_scan[priv->speed_scan_pos];
				if (channel == 0) {
					priv->speed_scan_pos = 0;
					channel = priv->speed_scan[0];
				}
				if ((priv->status & STATUS_ASSOCIATED) &&
				    channel == priv->channel) {
					priv->speed_scan_pos++;
					continue;
				}

				/* If this channel has already been
				 * added in scan, break from loop
				 * and this will be the first channel
				 * in the next scan.
				 */
				if (channels[channel - 1] != 0)
					break;

				channels[channel - 1] = 1;
				priv->speed_scan_pos++;
				channel_index++;
				scan->channels_list[channel_index] = channel;
				index =
				    ipw_channel_to_index(priv->ieee, channel);
				ipw_set_scan_type(scan, channel_index,
						  geo->bg[index].
						  flags &
						  IEEE80211_CH_PASSIVE_ONLY ?
						  IPW_SCAN_PASSIVE_FULL_DWELL_SCAN
						  : scan_type);
			}
		} else {
			for (i = 0; i < geo->bg_channels; i++) {
				if ((priv->status & STATUS_ASSOCIATED) &&
				    geo->bg[i].channel == priv->channel)
					continue;
				channel_index++;
				scan->channels_list[channel_index] =
				    geo->bg[i].channel;
				ipw_set_scan_type(scan, channel_index,
						  geo->bg[i].
						  flags &
						  IEEE80211_CH_PASSIVE_ONLY ?
						  IPW_SCAN_PASSIVE_FULL_DWELL_SCAN
						  : scan_type);
			}
		}

		if (start != channel_index) {
			scan->channels_list[start] = (u8) (IPW_B_MODE << 6) |
			    (channel_index - start);
		}
	}
}

static int ipw_request_scan(struct ipw_priv *priv)
{
	struct ipw_scan_request_ext scan;
	int err = 0, scan_type;

	if (!(priv->status & STATUS_INIT) ||
	    (priv->status & STATUS_EXIT_PENDING))
		return 0;

	mutex_lock(&priv->mutex);

	if (priv->status & STATUS_SCANNING) {
		IPW_DEBUG_HC("Concurrent scan requested.  Ignoring.\n");
		priv->status |= STATUS_SCAN_PENDING;
		goto done;
	}

	if (!(priv->status & STATUS_SCAN_FORCED) &&
	    priv->status & STATUS_SCAN_ABORTING) {
		IPW_DEBUG_HC("Scan request while abort pending.  Queuing.\n");
		priv->status |= STATUS_SCAN_PENDING;
		goto done;
	}

	if (priv->status & STATUS_RF_KILL_MASK) {
		IPW_DEBUG_HC("Aborting scan due to RF Kill activation\n");
		priv->status |= STATUS_SCAN_PENDING;
		goto done;
	}

	memset(&scan, 0, sizeof(scan));

	if (priv->config & CFG_SPEED_SCAN)
		scan.dwell_time[IPW_SCAN_ACTIVE_BROADCAST_SCAN] =
		    cpu_to_le16(30);
	else
		scan.dwell_time[IPW_SCAN_ACTIVE_BROADCAST_SCAN] =
		    cpu_to_le16(20);

	scan.dwell_time[IPW_SCAN_ACTIVE_BROADCAST_AND_DIRECT_SCAN] =
	    cpu_to_le16(20);
	scan.dwell_time[IPW_SCAN_PASSIVE_FULL_DWELL_SCAN] = cpu_to_le16(120);

	scan.full_scan_index = cpu_to_le32(ieee80211_get_scans(priv->ieee));

#ifdef CONFIG_IPW2200_MONITOR
	if (priv->ieee->iw_mode == IW_MODE_MONITOR) {
		u8 channel;
		u8 band = 0;

		switch (ipw_is_valid_channel(priv->ieee, priv->channel)) {
		case IEEE80211_52GHZ_BAND:
			band = (u8) (IPW_A_MODE << 6) | 1;
			channel = priv->channel;
			break;

		case IEEE80211_24GHZ_BAND:
			band = (u8) (IPW_B_MODE << 6) | 1;
			channel = priv->channel;
			break;

		default:
			band = (u8) (IPW_B_MODE << 6) | 1;
			channel = 9;
			break;
		}

		scan.channels_list[0] = band;
		scan.channels_list[1] = channel;
		ipw_set_scan_type(&scan, 1, IPW_SCAN_PASSIVE_FULL_DWELL_SCAN);

		/* NOTE:  The card will sit on this channel for this time
		 * period.  Scan aborts are timing sensitive and frequently
		 * result in firmware restarts.  As such, it is best to
		 * set a small dwell_time here and just keep re-issuing
		 * scans.  Otherwise fast channel hopping will not actually
		 * hop channels.
		 *
		 * TODO: Move SPEED SCAN support to all modes and bands */
		scan.dwell_time[IPW_SCAN_PASSIVE_FULL_DWELL_SCAN] =
		    cpu_to_le16(2000);
	} else {
#endif				/* CONFIG_IPW2200_MONITOR */
		/* If we are roaming, then make this a directed scan for the
		 * current network.  Otherwise, ensure that every other scan
		 * is a fast channel hop scan */
		if ((priv->status & STATUS_ROAMING)
		    || (!(priv->status & STATUS_ASSOCIATED)
			&& (priv->config & CFG_STATIC_ESSID)
			&& (le32_to_cpu(scan.full_scan_index) % 2))) {
			err = ipw_send_ssid(priv, priv->essid, priv->essid_len);
			if (err) {
				IPW_DEBUG_HC("Attempt to send SSID command "
					     "failed.\n");
				goto done;
			}

			scan_type = IPW_SCAN_ACTIVE_BROADCAST_AND_DIRECT_SCAN;
		} else
			scan_type = IPW_SCAN_ACTIVE_BROADCAST_SCAN;

		ipw_add_scan_channels(priv, &scan, scan_type);
#ifdef CONFIG_IPW2200_MONITOR
	}
#endif

	err = ipw_send_scan_request_ext(priv, &scan);
	if (err) {
		IPW_DEBUG_HC("Sending scan command failed: %08X\n", err);
		goto done;
	}

	priv->status |= STATUS_SCANNING;
	priv->status &= ~STATUS_SCAN_PENDING;
	queue_delayed_work(priv->workqueue, &priv->scan_check,
			   IPW_SCAN_CHECK_WATCHDOG);
      done:
	mutex_unlock(&priv->mutex);
	return err;
}

static void ipw_bg_abort_scan(void *data)
{
	struct ipw_priv *priv = data;
	mutex_lock(&priv->mutex);
	ipw_abort_scan(data);
	mutex_unlock(&priv->mutex);
}

static int ipw_wpa_enable(struct ipw_priv *priv, int value)
{
	/* This is called when wpa_supplicant loads and closes the driver
	 * interface. */
	priv->ieee->wpa_enabled = value;
	return 0;
}

static int ipw_wpa_set_auth_algs(struct ipw_priv *priv, int value)
{
	struct ieee80211_device *ieee = priv->ieee;
	struct ieee80211_security sec = {
		.flags = SEC_AUTH_MODE,
	};
	int ret = 0;

	if (value & IW_AUTH_ALG_SHARED_KEY) {
		sec.auth_mode = WLAN_AUTH_SHARED_KEY;
		ieee->open_wep = 0;
	} else if (value & IW_AUTH_ALG_OPEN_SYSTEM) {
		sec.auth_mode = WLAN_AUTH_OPEN;
		ieee->open_wep = 1;
	} else if (value & IW_AUTH_ALG_LEAP) {
		sec.auth_mode = WLAN_AUTH_LEAP;
		ieee->open_wep = 1;
	} else
		return -EINVAL;

	if (ieee->set_security)
		ieee->set_security(ieee->dev, &sec);
	else
		ret = -EOPNOTSUPP;

	return ret;
}

static void ipw_wpa_assoc_frame(struct ipw_priv *priv, char *wpa_ie,
				int wpa_ie_len)
{
	/* make sure WPA is enabled */
	ipw_wpa_enable(priv, 1);

	ipw_disassociate(priv);
}

static int ipw_set_rsn_capa(struct ipw_priv *priv,
			    char *capabilities, int length)
{
	IPW_DEBUG_HC("HOST_CMD_RSN_CAPABILITIES\n");

	return ipw_send_cmd_pdu(priv, IPW_CMD_RSN_CAPABILITIES, length,
				capabilities);
}

/*
 * WE-18 support
 */

/* SIOCSIWGENIE */
static int ipw_wx_set_genie(struct net_device *dev,
			    struct iw_request_info *info,
			    union iwreq_data *wrqu, char *extra)
{
	struct ipw_priv *priv = ieee80211_priv(dev);
	struct ieee80211_device *ieee = priv->ieee;
	u8 *buf;
	int err = 0;

	if (wrqu->data.length > MAX_WPA_IE_LEN ||
	    (wrqu->data.length && extra == NULL))
		return -EINVAL;

	//mutex_lock(&priv->mutex);

	//if (!ieee->wpa_enabled) {
	//      err = -EOPNOTSUPP;
	//      goto out;
	//}

	if (wrqu->data.length) {
		buf = kmalloc(wrqu->data.length, GFP_KERNEL);
		if (buf == NULL) {
			err = -ENOMEM;
			goto out;
		}

		memcpy(buf, extra, wrqu->data.length);
		kfree(ieee->wpa_ie);
		ieee->wpa_ie = buf;
		ieee->wpa_ie_len = wrqu->data.length;
	} else {
		kfree(ieee->wpa_ie);
		ieee->wpa_ie = NULL;
		ieee->wpa_ie_len = 0;
	}

	ipw_wpa_assoc_frame(priv, ieee->wpa_ie, ieee->wpa_ie_len);
      out:
	//mutex_unlock(&priv->mutex);
	return err;
}

/* SIOCGIWGENIE */
static int ipw_wx_get_genie(struct net_device *dev,
			    struct iw_request_info *info,
			    union iwreq_data *wrqu, char *extra)
{
	struct ipw_priv *priv = ieee80211_priv(dev);
	struct ieee80211_device *ieee = priv->ieee;
	int err = 0;

	//mutex_lock(&priv->mutex);

	//if (!ieee->wpa_enabled) {
	//      err = -EOPNOTSUPP;
	//      goto out;
	//}

	if (ieee->wpa_ie_len == 0 || ieee->wpa_ie == NULL) {
		wrqu->data.length = 0;
		goto out;
	}

	if (wrqu->data.length < ieee->wpa_ie_len) {
		err = -E2BIG;
		goto out;
	}

	wrqu->data.length = ieee->wpa_ie_len;
	memcpy(extra, ieee->wpa_ie, ieee->wpa_ie_len);

      out:
	//mutex_unlock(&priv->mutex);
	return err;
}

static int wext_cipher2level(int cipher)
{
	switch (cipher) {
	case IW_AUTH_CIPHER_NONE:
		return SEC_LEVEL_0;
	case IW_AUTH_CIPHER_WEP40:
	case IW_AUTH_CIPHER_WEP104:
		return SEC_LEVEL_1;
	case IW_AUTH_CIPHER_TKIP:
		return SEC_LEVEL_2;
	case IW_AUTH_CIPHER_CCMP:
		return SEC_LEVEL_3;
	default:
		return -1;
	}
}

/* SIOCSIWAUTH */
static int ipw_wx_set_auth(struct net_device *dev,
			   struct iw_request_info *info,
			   union iwreq_data *wrqu, char *extra)
{
	struct ipw_priv *priv = ieee80211_priv(dev);
	struct ieee80211_device *ieee = priv->ieee;
	struct iw_param *param = &wrqu->param;
	struct ieee80211_crypt_data *crypt;
	unsigned long flags;
	int ret = 0;

	switch (param->flags & IW_AUTH_INDEX) {
	case IW_AUTH_WPA_VERSION:
		break;
	case IW_AUTH_CIPHER_PAIRWISE:
		ipw_set_hw_decrypt_unicast(priv,
					   wext_cipher2level(param->value));
		break;
	case IW_AUTH_CIPHER_GROUP:
		ipw_set_hw_decrypt_multicast(priv,
					     wext_cipher2level(param->value));
		break;
	case IW_AUTH_KEY_MGMT:
		/*
		 * ipw2200 does not use these parameters
		 */
		break;

	case IW_AUTH_TKIP_COUNTERMEASURES:
		crypt = priv->ieee->crypt[priv->ieee->tx_keyidx];
		if (!crypt || !crypt->ops->set_flags || !crypt->ops->get_flags)
			break;

		flags = crypt->ops->get_flags(crypt->priv);

		if (param->value)
			flags |= IEEE80211_CRYPTO_TKIP_COUNTERMEASURES;
		else
			flags &= ~IEEE80211_CRYPTO_TKIP_COUNTERMEASURES;

		crypt->ops->set_flags(flags, crypt->priv);

		break;

	case IW_AUTH_DROP_UNENCRYPTED:{
			/* HACK:
			 *
			 * wpa_supplicant calls set_wpa_enabled when the driver
			 * is loaded and unloaded, regardless of if WPA is being
			 * used.  No other calls are made which can be used to
			 * determine if encryption will be used or not prior to
			 * association being expected.  If encryption is not being
			 * used, drop_unencrypted is set to false, else true -- we
			 * can use this to determine if the CAP_PRIVACY_ON bit should
			 * be set.
			 */
			struct ieee80211_security sec = {
				.flags = SEC_ENABLED,
				.enabled = param->value,
			};
			priv->ieee->drop_unencrypted = param->value;
			/* We only change SEC_LEVEL for open mode. Others
			 * are set by ipw_wpa_set_encryption.
			 */
			if (!param->value) {
				sec.flags |= SEC_LEVEL;
				sec.level = SEC_LEVEL_0;
			} else {
				sec.flags |= SEC_LEVEL;
				sec.level = SEC_LEVEL_1;
			}
			if (priv->ieee->set_security)
				priv->ieee->set_security(priv->ieee->dev, &sec);
			break;
		}

	case IW_AUTH_80211_AUTH_ALG:
		ret = ipw_wpa_set_auth_algs(priv, param->value);
		break;

	case IW_AUTH_WPA_ENABLED:
		ret = ipw_wpa_enable(priv, param->value);
		break;

	case IW_AUTH_RX_UNENCRYPTED_EAPOL:
		ieee->ieee802_1x = param->value;
		break;

		//case IW_AUTH_ROAMING_CONTROL:
	case IW_AUTH_PRIVACY_INVOKED:
		ieee->privacy_invoked = param->value;
		break;

	default:
		return -EOPNOTSUPP;
	}
	return ret;
}

/* SIOCGIWAUTH */
static int ipw_wx_get_auth(struct net_device *dev,
			   struct iw_request_info *info,
			   union iwreq_data *wrqu, char *extra)
{
	struct ipw_priv *priv = ieee80211_priv(dev);
	struct ieee80211_device *ieee = priv->ieee;
	struct ieee80211_crypt_data *crypt;
	struct iw_param *param = &wrqu->param;
	int ret = 0;

	switch (param->flags & IW_AUTH_INDEX) {
	case IW_AUTH_WPA_VERSION:
	case IW_AUTH_CIPHER_PAIRWISE:
	case IW_AUTH_CIPHER_GROUP:
	case IW_AUTH_KEY_MGMT:
		/*
		 * wpa_supplicant will control these internally
		 */
		ret = -EOPNOTSUPP;
		break;

	case IW_AUTH_TKIP_COUNTERMEASURES:
		crypt = priv->ieee->crypt[priv->ieee->tx_keyidx];
		if (!crypt || !crypt->ops->get_flags)
			break;

		param->value = (crypt->ops->get_flags(crypt->priv) &
				IEEE80211_CRYPTO_TKIP_COUNTERMEASURES) ? 1 : 0;

		break;

	case IW_AUTH_DROP_UNENCRYPTED:
		param->value = ieee->drop_unencrypted;
		break;

	case IW_AUTH_80211_AUTH_ALG:
		param->value = ieee->sec.auth_mode;
		break;

	case IW_AUTH_WPA_ENABLED:
		param->value = ieee->wpa_enabled;
		break;

	case IW_AUTH_RX_UNENCRYPTED_EAPOL:
		param->value = ieee->ieee802_1x;
		break;

	case IW_AUTH_ROAMING_CONTROL:
	case IW_AUTH_PRIVACY_INVOKED:
		param->value = ieee->privacy_invoked;
		break;

	default:
		return -EOPNOTSUPP;
	}
	return 0;
}

/* SIOCSIWENCODEEXT */
static int ipw_wx_set_encodeext(struct net_device *dev,
				struct iw_request_info *info,
				union iwreq_data *wrqu, char *extra)
{
	struct ipw_priv *priv = ieee80211_priv(dev);
	struct iw_encode_ext *ext = (struct iw_encode_ext *)extra;

	if (hwcrypto) {
		if (ext->alg == IW_ENCODE_ALG_TKIP) {
			/* IPW HW can't build TKIP MIC,
			   host decryption still needed */
			if (ext->ext_flags & IW_ENCODE_EXT_GROUP_KEY)
				priv->ieee->host_mc_decrypt = 1;
			else {
				priv->ieee->host_encrypt = 0;
				priv->ieee->host_encrypt_msdu = 1;
				priv->ieee->host_decrypt = 1;
			}
		} else {
			priv->ieee->host_encrypt = 0;
			priv->ieee->host_encrypt_msdu = 0;
			priv->ieee->host_decrypt = 0;
			priv->ieee->host_mc_decrypt = 0;
		}
	}

	return ieee80211_wx_set_encodeext(priv->ieee, info, wrqu, extra);
}

/* SIOCGIWENCODEEXT */
static int ipw_wx_get_encodeext(struct net_device *dev,
				struct iw_request_info *info,
				union iwreq_data *wrqu, char *extra)
{
	struct ipw_priv *priv = ieee80211_priv(dev);
	return ieee80211_wx_get_encodeext(priv->ieee, info, wrqu, extra);
}

/* SIOCSIWMLME */
static int ipw_wx_set_mlme(struct net_device *dev,
			   struct iw_request_info *info,
			   union iwreq_data *wrqu, char *extra)
{
	struct ipw_priv *priv = ieee80211_priv(dev);
	struct iw_mlme *mlme = (struct iw_mlme *)extra;
	u16 reason;

	reason = cpu_to_le16(mlme->reason_code);

	switch (mlme->cmd) {
	case IW_MLME_DEAUTH:
		// silently ignore
		break;

	case IW_MLME_DISASSOC:
		ipw_disassociate(priv);
		break;

	default:
		return -EOPNOTSUPP;
	}
	return 0;
}

#ifdef CONFIG_IPW_QOS

/* QoS */
/*
* get the modulation type of the current network or
* the card current mode
*/
u8 ipw_qos_current_mode(struct ipw_priv * priv)
{
	u8 mode = 0;

	if (priv->status & STATUS_ASSOCIATED) {
		unsigned long flags;

		spin_lock_irqsave(&priv->ieee->lock, flags);
		mode = priv->assoc_network->mode;
		spin_unlock_irqrestore(&priv->ieee->lock, flags);
	} else {
		mode = priv->ieee->mode;
	}
	IPW_DEBUG_QOS("QoS network/card mode %d \n", mode);
	return mode;
}

/*
* Handle management frame beacon and probe response
*/
static int ipw_qos_handle_probe_response(struct ipw_priv *priv,
					 int active_network,
					 struct ieee80211_network *network)
{
	u32 size = sizeof(struct ieee80211_qos_parameters);

	if (network->capability & WLAN_CAPABILITY_IBSS)
		network->qos_data.active = network->qos_data.supported;

	if (network->flags & NETWORK_HAS_QOS_MASK) {
		if (active_network &&
		    (network->flags & NETWORK_HAS_QOS_PARAMETERS))
			network->qos_data.active = network->qos_data.supported;

		if ((network->qos_data.active == 1) && (active_network == 1) &&
		    (network->flags & NETWORK_HAS_QOS_PARAMETERS) &&
		    (network->qos_data.old_param_count !=
		     network->qos_data.param_count)) {
			network->qos_data.old_param_count =
			    network->qos_data.param_count;
			schedule_work(&priv->qos_activate);
			IPW_DEBUG_QOS("QoS parameters change call "
				      "qos_activate\n");
		}
	} else {
		if ((priv->ieee->mode == IEEE_B) || (network->mode == IEEE_B))
			memcpy(&network->qos_data.parameters,
			       &def_parameters_CCK, size);
		else
			memcpy(&network->qos_data.parameters,
			       &def_parameters_OFDM, size);

		if ((network->qos_data.active == 1) && (active_network == 1)) {
			IPW_DEBUG_QOS("QoS was disabled call qos_activate \n");
			schedule_work(&priv->qos_activate);
		}

		network->qos_data.active = 0;
		network->qos_data.supported = 0;
	}
	if ((priv->status & STATUS_ASSOCIATED) &&
	    (priv->ieee->iw_mode == IW_MODE_ADHOC) && (active_network == 0)) {
		if (memcmp(network->bssid, priv->bssid, ETH_ALEN))
			if ((network->capability & WLAN_CAPABILITY_IBSS) &&
			    !(network->flags & NETWORK_EMPTY_ESSID))
				if ((network->ssid_len ==
				     priv->assoc_network->ssid_len) &&
				    !memcmp(network->ssid,
					    priv->assoc_network->ssid,
					    network->ssid_len)) {
					queue_work(priv->workqueue,
						   &priv->merge_networks);
				}
	}

	return 0;
}

/*
* This function set up the firmware to support QoS. It sends
* IPW_CMD_QOS_PARAMETERS and IPW_CMD_WME_INFO
*/
static int ipw_qos_activate(struct ipw_priv *priv,
			    struct ieee80211_qos_data *qos_network_data)
{
	int err;
	struct ieee80211_qos_parameters qos_parameters[QOS_QOS_SETS];
	struct ieee80211_qos_parameters *active_one = NULL;
	u32 size = sizeof(struct ieee80211_qos_parameters);
	u32 burst_duration;
	int i;
	u8 type;

	type = ipw_qos_current_mode(priv);

	active_one = &(qos_parameters[QOS_PARAM_SET_DEF_CCK]);
	memcpy(active_one, priv->qos_data.def_qos_parm_CCK, size);
	active_one = &(qos_parameters[QOS_PARAM_SET_DEF_OFDM]);
	memcpy(active_one, priv->qos_data.def_qos_parm_OFDM, size);

	if (qos_network_data == NULL) {
		if (type == IEEE_B) {
			IPW_DEBUG_QOS("QoS activate network mode %d\n", type);
			active_one = &def_parameters_CCK;
		} else
			active_one = &def_parameters_OFDM;

		memcpy(&qos_parameters[QOS_PARAM_SET_ACTIVE], active_one, size);
		burst_duration = ipw_qos_get_burst_duration(priv);
		for (i = 0; i < QOS_QUEUE_NUM; i++)
			qos_parameters[QOS_PARAM_SET_ACTIVE].tx_op_limit[i] =
			    (u16) burst_duration;
	} else if (priv->ieee->iw_mode == IW_MODE_ADHOC) {
		if (type == IEEE_B) {
			IPW_DEBUG_QOS("QoS activate IBSS nework mode %d\n",
				      type);
			if (priv->qos_data.qos_enable == 0)
				active_one = &def_parameters_CCK;
			else
				active_one = priv->qos_data.def_qos_parm_CCK;
		} else {
			if (priv->qos_data.qos_enable == 0)
				active_one = &def_parameters_OFDM;
			else
				active_one = priv->qos_data.def_qos_parm_OFDM;
		}
		memcpy(&qos_parameters[QOS_PARAM_SET_ACTIVE], active_one, size);
	} else {
		unsigned long flags;
		int active;

		spin_lock_irqsave(&priv->ieee->lock, flags);
		active_one = &(qos_network_data->parameters);
		qos_network_data->old_param_count =
		    qos_network_data->param_count;
		memcpy(&qos_parameters[QOS_PARAM_SET_ACTIVE], active_one, size);
		active = qos_network_data->supported;
		spin_unlock_irqrestore(&priv->ieee->lock, flags);

		if (active == 0) {
			burst_duration = ipw_qos_get_burst_duration(priv);
			for (i = 0; i < QOS_QUEUE_NUM; i++)
				qos_parameters[QOS_PARAM_SET_ACTIVE].
				    tx_op_limit[i] = (u16) burst_duration;
		}
	}

	IPW_DEBUG_QOS("QoS sending IPW_CMD_QOS_PARAMETERS\n");
	err = ipw_send_qos_params_command(priv,
					  (struct ieee80211_qos_parameters *)
					  &(qos_parameters[0]));
	if (err)
		IPW_DEBUG_QOS("QoS IPW_CMD_QOS_PARAMETERS failed\n");

	return err;
}

/*
* send IPW_CMD_WME_INFO to the firmware
*/
static int ipw_qos_set_info_element(struct ipw_priv *priv)
{
	int ret = 0;
	struct ieee80211_qos_information_element qos_info;

	if (priv == NULL)
		return -1;

	qos_info.elementID = QOS_ELEMENT_ID;
	qos_info.length = sizeof(struct ieee80211_qos_information_element) - 2;

	qos_info.version = QOS_VERSION_1;
	qos_info.ac_info = 0;

	memcpy(qos_info.qui, qos_oui, QOS_OUI_LEN);
	qos_info.qui_type = QOS_OUI_TYPE;
	qos_info.qui_subtype = QOS_OUI_INFO_SUB_TYPE;

	ret = ipw_send_qos_info_command(priv, &qos_info);
	if (ret != 0) {
		IPW_DEBUG_QOS("QoS error calling ipw_send_qos_info_command\n");
	}
	return ret;
}

/*
* Set the QoS parameter with the association request structure
*/
static int ipw_qos_association(struct ipw_priv *priv,
			       struct ieee80211_network *network)
{
	int err = 0;
	struct ieee80211_qos_data *qos_data = NULL;
	struct ieee80211_qos_data ibss_data = {
		.supported = 1,
		.active = 1,
	};

	switch (priv->ieee->iw_mode) {
	case IW_MODE_ADHOC:
		if (!(network->capability & WLAN_CAPABILITY_IBSS))
			BUG();

		qos_data = &ibss_data;
		break;

	case IW_MODE_INFRA:
		qos_data = &network->qos_data;
		break;

	default:
		BUG();
		break;
	}

	err = ipw_qos_activate(priv, qos_data);
	if (err) {
		priv->assoc_request.policy_support &= ~HC_QOS_SUPPORT_ASSOC;
		return err;
	}

	if (priv->qos_data.qos_enable && qos_data->supported) {
		IPW_DEBUG_QOS("QoS will be enabled for this association\n");
		priv->assoc_request.policy_support |= HC_QOS_SUPPORT_ASSOC;
		return ipw_qos_set_info_element(priv);
	}

	return 0;
}

/*
* handling the beaconing responces. if we get different QoS setting
* of the network from the the associated setting adjust the QoS
* setting
*/
static int ipw_qos_association_resp(struct ipw_priv *priv,
				    struct ieee80211_network *network)
{
	int ret = 0;
	unsigned long flags;
	u32 size = sizeof(struct ieee80211_qos_parameters);
	int set_qos_param = 0;

	if ((priv == NULL) || (network == NULL) ||
	    (priv->assoc_network == NULL))
		return ret;

	if (!(priv->status & STATUS_ASSOCIATED))
		return ret;

	if ((priv->ieee->iw_mode != IW_MODE_INFRA))
		return ret;

	spin_lock_irqsave(&priv->ieee->lock, flags);
	if (network->flags & NETWORK_HAS_QOS_PARAMETERS) {
		memcpy(&priv->assoc_network->qos_data, &network->qos_data,
		       sizeof(struct ieee80211_qos_data));
		priv->assoc_network->qos_data.active = 1;
		if ((network->qos_data.old_param_count !=
		     network->qos_data.param_count)) {
			set_qos_param = 1;
			network->qos_data.old_param_count =
			    network->qos_data.param_count;
		}

	} else {
		if ((network->mode == IEEE_B) || (priv->ieee->mode == IEEE_B))
			memcpy(&priv->assoc_network->qos_data.parameters,
			       &def_parameters_CCK, size);
		else
			memcpy(&priv->assoc_network->qos_data.parameters,
			       &def_parameters_OFDM, size);
		priv->assoc_network->qos_data.active = 0;
		priv->assoc_network->qos_data.supported = 0;
		set_qos_param = 1;
	}

	spin_unlock_irqrestore(&priv->ieee->lock, flags);

	if (set_qos_param == 1)
		schedule_work(&priv->qos_activate);

	return ret;
}

static u32 ipw_qos_get_burst_duration(struct ipw_priv *priv)
{
	u32 ret = 0;

	if ((priv == NULL))
		return 0;

	if (!(priv->ieee->modulation & IEEE80211_OFDM_MODULATION))
		ret = priv->qos_data.burst_duration_CCK;
	else
		ret = priv->qos_data.burst_duration_OFDM;

	return ret;
}

/*
* Initialize the setting of QoS global
*/
static void ipw_qos_init(struct ipw_priv *priv, int enable,
			 int burst_enable, u32 burst_duration_CCK,
			 u32 burst_duration_OFDM)
{
	priv->qos_data.qos_enable = enable;

	if (priv->qos_data.qos_enable) {
		priv->qos_data.def_qos_parm_CCK = &def_qos_parameters_CCK;
		priv->qos_data.def_qos_parm_OFDM = &def_qos_parameters_OFDM;
		IPW_DEBUG_QOS("QoS is enabled\n");
	} else {
		priv->qos_data.def_qos_parm_CCK = &def_parameters_CCK;
		priv->qos_data.def_qos_parm_OFDM = &def_parameters_OFDM;
		IPW_DEBUG_QOS("QoS is not enabled\n");
	}

	priv->qos_data.burst_enable = burst_enable;

	if (burst_enable) {
		priv->qos_data.burst_duration_CCK = burst_duration_CCK;
		priv->qos_data.burst_duration_OFDM = burst_duration_OFDM;
	} else {
		priv->qos_data.burst_duration_CCK = 0;
		priv->qos_data.burst_duration_OFDM = 0;
	}
}

/*
* map the packet priority to the right TX Queue
*/
static int ipw_get_tx_queue_number(struct ipw_priv *priv, u16 priority)
{
	if (priority > 7 || !priv->qos_data.qos_enable)
		priority = 0;

	return from_priority_to_tx_queue[priority] - 1;
}

/*
* add QoS parameter to the TX command
*/
static int ipw_qos_set_tx_queue_command(struct ipw_priv *priv,
					u16 priority,
					struct tfd_data *tfd, u8 unicast)
{
	int ret = 0;
	int tx_queue_id = 0;
	struct ieee80211_qos_data *qos_data = NULL;
	int active, supported;
	unsigned long flags;

	if (!(priv->status & STATUS_ASSOCIATED))
		return 0;

	qos_data = &priv->assoc_network->qos_data;

	spin_lock_irqsave(&priv->ieee->lock, flags);

	if (priv->ieee->iw_mode == IW_MODE_ADHOC) {
		if (unicast == 0)
			qos_data->active = 0;
		else
			qos_data->active = qos_data->supported;
	}

	active = qos_data->active;
	supported = qos_data->supported;

	spin_unlock_irqrestore(&priv->ieee->lock, flags);

	IPW_DEBUG_QOS("QoS  %d network is QoS active %d  supported %d  "
		      "unicast %d\n",
		      priv->qos_data.qos_enable, active, supported, unicast);
	if (active && priv->qos_data.qos_enable) {
		ret = from_priority_to_tx_queue[priority];
		tx_queue_id = ret - 1;
		IPW_DEBUG_QOS("QoS packet priority is %d \n", priority);
		if (priority <= 7) {
			tfd->tx_flags_ext |= DCT_FLAG_EXT_QOS_ENABLED;
			tfd->tfd.tfd_26.mchdr.qos_ctrl = priority;
			tfd->tfd.tfd_26.mchdr.frame_ctl |=
			    IEEE80211_STYPE_QOS_DATA;

			if (priv->qos_data.qos_no_ack_mask &
			    (1UL << tx_queue_id)) {
				tfd->tx_flags &= ~DCT_FLAG_ACK_REQD;
				tfd->tfd.tfd_26.mchdr.qos_ctrl |=
				    CTRL_QOS_NO_ACK;
			}
		}
	}

	return ret;
}

/*
* background support to run QoS activate functionality
*/
static void ipw_bg_qos_activate(void *data)
{
	struct ipw_priv *priv = data;

	if (priv == NULL)
		return;

	mutex_lock(&priv->mutex);

	if (priv->status & STATUS_ASSOCIATED)
		ipw_qos_activate(priv, &(priv->assoc_network->qos_data));

	mutex_unlock(&priv->mutex);
}

static int ipw_handle_probe_response(struct net_device *dev,
				     struct ieee80211_probe_response *resp,
				     struct ieee80211_network *network)
{
	struct ipw_priv *priv = ieee80211_priv(dev);
	int active_network = ((priv->status & STATUS_ASSOCIATED) &&
			      (network == priv->assoc_network));

	ipw_qos_handle_probe_response(priv, active_network, network);

	return 0;
}

static int ipw_handle_beacon(struct net_device *dev,
			     struct ieee80211_beacon *resp,
			     struct ieee80211_network *network)
{
	struct ipw_priv *priv = ieee80211_priv(dev);
	int active_network = ((priv->status & STATUS_ASSOCIATED) &&
			      (network == priv->assoc_network));

	ipw_qos_handle_probe_response(priv, active_network, network);

	return 0;
}

static int ipw_handle_assoc_response(struct net_device *dev,
				     struct ieee80211_assoc_response *resp,
				     struct ieee80211_network *network)
{
	struct ipw_priv *priv = ieee80211_priv(dev);
	ipw_qos_association_resp(priv, network);
	return 0;
}

static int ipw_send_qos_params_command(struct ipw_priv *priv, struct ieee80211_qos_parameters
				       *qos_param)
{
	return ipw_send_cmd_pdu(priv, IPW_CMD_QOS_PARAMETERS,
				sizeof(*qos_param) * 3, qos_param);
}

static int ipw_send_qos_info_command(struct ipw_priv *priv, struct ieee80211_qos_information_element
				     *qos_param)
{
	return ipw_send_cmd_pdu(priv, IPW_CMD_WME_INFO, sizeof(*qos_param),
				qos_param);
}

#endif				/* CONFIG_IPW_QOS */

static int ipw_associate_network(struct ipw_priv *priv,
				 struct ieee80211_network *network,
				 struct ipw_supported_rates *rates, int roaming)
{
	int err;

	if (priv->config & CFG_FIXED_RATE)
		ipw_set_fixed_rate(priv, network->mode);

	if (!(priv->config & CFG_STATIC_ESSID)) {
		priv->essid_len = min(network->ssid_len,
				      (u8) IW_ESSID_MAX_SIZE);
		memcpy(priv->essid, network->ssid, priv->essid_len);
	}

	network->last_associate = jiffies;

	memset(&priv->assoc_request, 0, sizeof(priv->assoc_request));
	priv->assoc_request.channel = network->channel;
	priv->assoc_request.auth_key = 0;

	if ((priv->capability & CAP_PRIVACY_ON) &&
	    (priv->ieee->sec.auth_mode == WLAN_AUTH_SHARED_KEY)) {
		priv->assoc_request.auth_type = AUTH_SHARED_KEY;
		priv->assoc_request.auth_key = priv->ieee->sec.active_key;

<<<<<<< HEAD
		if ((priv->ieee->sec.level == SEC_LEVEL_1) &&
		    !(priv->ieee->host_encrypt || priv->ieee->host_decrypt))
=======
		if (priv->ieee->sec.level == SEC_LEVEL_1)
>>>>>>> 07981aa4
			ipw_send_wep_keys(priv, DCW_WEP_KEY_SEC_TYPE_WEP);

	} else if ((priv->capability & CAP_PRIVACY_ON) &&
		   (priv->ieee->sec.auth_mode == WLAN_AUTH_LEAP))
		priv->assoc_request.auth_type = AUTH_LEAP;
	else
		priv->assoc_request.auth_type = AUTH_OPEN;

	if (priv->ieee->wpa_ie_len) {
		priv->assoc_request.policy_support = 0x02;	/* RSN active */
		ipw_set_rsn_capa(priv, priv->ieee->wpa_ie,
				 priv->ieee->wpa_ie_len);
	}

	/*
	 * It is valid for our ieee device to support multiple modes, but
	 * when it comes to associating to a given network we have to choose
	 * just one mode.
	 */
	if (network->mode & priv->ieee->mode & IEEE_A)
		priv->assoc_request.ieee_mode = IPW_A_MODE;
	else if (network->mode & priv->ieee->mode & IEEE_G)
		priv->assoc_request.ieee_mode = IPW_G_MODE;
	else if (network->mode & priv->ieee->mode & IEEE_B)
		priv->assoc_request.ieee_mode = IPW_B_MODE;

	priv->assoc_request.capability = network->capability;
	if ((network->capability & WLAN_CAPABILITY_SHORT_PREAMBLE)
	    && !(priv->config & CFG_PREAMBLE_LONG)) {
		priv->assoc_request.preamble_length = DCT_FLAG_SHORT_PREAMBLE;
	} else {
		priv->assoc_request.preamble_length = DCT_FLAG_LONG_PREAMBLE;

		/* Clear the short preamble if we won't be supporting it */
		priv->assoc_request.capability &=
		    ~WLAN_CAPABILITY_SHORT_PREAMBLE;
	}

	/* Clear capability bits that aren't used in Ad Hoc */
	if (priv->ieee->iw_mode == IW_MODE_ADHOC)
		priv->assoc_request.capability &=
		    ~WLAN_CAPABILITY_SHORT_SLOT_TIME;

	IPW_DEBUG_ASSOC("%sssocation attempt: '%s', channel %d, "
			"802.11%c [%d], %s[:%s], enc=%s%s%s%c%c\n",
			roaming ? "Rea" : "A",
			escape_essid(priv->essid, priv->essid_len),
			network->channel,
			ipw_modes[priv->assoc_request.ieee_mode],
			rates->num_rates,
			(priv->assoc_request.preamble_length ==
			 DCT_FLAG_LONG_PREAMBLE) ? "long" : "short",
			network->capability &
			WLAN_CAPABILITY_SHORT_PREAMBLE ? "short" : "long",
			priv->capability & CAP_PRIVACY_ON ? "on " : "off",
			priv->capability & CAP_PRIVACY_ON ?
			(priv->capability & CAP_SHARED_KEY ? "(shared)" :
			 "(open)") : "",
			priv->capability & CAP_PRIVACY_ON ? " key=" : "",
			priv->capability & CAP_PRIVACY_ON ?
			'1' + priv->ieee->sec.active_key : '.',
			priv->capability & CAP_PRIVACY_ON ? '.' : ' ');

	priv->assoc_request.beacon_interval = network->beacon_interval;
	if ((priv->ieee->iw_mode == IW_MODE_ADHOC) &&
	    (network->time_stamp[0] == 0) && (network->time_stamp[1] == 0)) {
		priv->assoc_request.assoc_type = HC_IBSS_START;
		priv->assoc_request.assoc_tsf_msw = 0;
		priv->assoc_request.assoc_tsf_lsw = 0;
	} else {
		if (unlikely(roaming))
			priv->assoc_request.assoc_type = HC_REASSOCIATE;
		else
			priv->assoc_request.assoc_type = HC_ASSOCIATE;
		priv->assoc_request.assoc_tsf_msw = network->time_stamp[1];
		priv->assoc_request.assoc_tsf_lsw = network->time_stamp[0];
	}

	memcpy(priv->assoc_request.bssid, network->bssid, ETH_ALEN);

	if (priv->ieee->iw_mode == IW_MODE_ADHOC) {
		memset(&priv->assoc_request.dest, 0xFF, ETH_ALEN);
		priv->assoc_request.atim_window = network->atim_window;
	} else {
		memcpy(priv->assoc_request.dest, network->bssid, ETH_ALEN);
		priv->assoc_request.atim_window = 0;
	}

	priv->assoc_request.listen_interval = network->listen_interval;

	err = ipw_send_ssid(priv, priv->essid, priv->essid_len);
	if (err) {
		IPW_DEBUG_HC("Attempt to send SSID command failed.\n");
		return err;
	}

	rates->ieee_mode = priv->assoc_request.ieee_mode;
	rates->purpose = IPW_RATE_CONNECT;
	ipw_send_supported_rates(priv, rates);

	if (priv->assoc_request.ieee_mode == IPW_G_MODE)
		priv->sys_config.dot11g_auto_detection = 1;
	else
		priv->sys_config.dot11g_auto_detection = 0;

	if (priv->ieee->iw_mode == IW_MODE_ADHOC)
		priv->sys_config.answer_broadcast_ssid_probe = 1;
	else
		priv->sys_config.answer_broadcast_ssid_probe = 0;

	err = ipw_send_system_config(priv, &priv->sys_config);
	if (err) {
		IPW_DEBUG_HC("Attempt to send sys config command failed.\n");
		return err;
	}

	IPW_DEBUG_ASSOC("Association sensitivity: %d\n", network->stats.rssi);
	err = ipw_set_sensitivity(priv, network->stats.rssi + IPW_RSSI_TO_DBM);
	if (err) {
		IPW_DEBUG_HC("Attempt to send associate command failed.\n");
		return err;
	}

	/*
	 * If preemption is enabled, it is possible for the association
	 * to complete before we return from ipw_send_associate.  Therefore
	 * we have to be sure and update our priviate data first.
	 */
	priv->channel = network->channel;
	memcpy(priv->bssid, network->bssid, ETH_ALEN);
	priv->status |= STATUS_ASSOCIATING;
	priv->status &= ~STATUS_SECURITY_UPDATED;

	priv->assoc_network = network;

#ifdef CONFIG_IPW_QOS
	ipw_qos_association(priv, network);
#endif

	err = ipw_send_associate(priv, &priv->assoc_request);
	if (err) {
		IPW_DEBUG_HC("Attempt to send associate command failed.\n");
		return err;
	}

	IPW_DEBUG(IPW_DL_STATE, "associating: '%s' " MAC_FMT " \n",
		  escape_essid(priv->essid, priv->essid_len),
		  MAC_ARG(priv->bssid));

	return 0;
}

static void ipw_roam(void *data)
{
	struct ipw_priv *priv = data;
	struct ieee80211_network *network = NULL;
	struct ipw_network_match match = {
		.network = priv->assoc_network
	};

	/* The roaming process is as follows:
	 *
	 * 1.  Missed beacon threshold triggers the roaming process by
	 *     setting the status ROAM bit and requesting a scan.
	 * 2.  When the scan completes, it schedules the ROAM work
	 * 3.  The ROAM work looks at all of the known networks for one that
	 *     is a better network than the currently associated.  If none
	 *     found, the ROAM process is over (ROAM bit cleared)
	 * 4.  If a better network is found, a disassociation request is
	 *     sent.
	 * 5.  When the disassociation completes, the roam work is again
	 *     scheduled.  The second time through, the driver is no longer
	 *     associated, and the newly selected network is sent an
	 *     association request.
	 * 6.  At this point ,the roaming process is complete and the ROAM
	 *     status bit is cleared.
	 */

	/* If we are no longer associated, and the roaming bit is no longer
	 * set, then we are not actively roaming, so just return */
	if (!(priv->status & (STATUS_ASSOCIATED | STATUS_ROAMING)))
		return;

	if (priv->status & STATUS_ASSOCIATED) {
		/* First pass through ROAM process -- look for a better
		 * network */
		unsigned long flags;
		u8 rssi = priv->assoc_network->stats.rssi;
		priv->assoc_network->stats.rssi = -128;
		spin_lock_irqsave(&priv->ieee->lock, flags);
		list_for_each_entry(network, &priv->ieee->network_list, list) {
			if (network != priv->assoc_network)
				ipw_best_network(priv, &match, network, 1);
		}
		spin_unlock_irqrestore(&priv->ieee->lock, flags);
		priv->assoc_network->stats.rssi = rssi;

		if (match.network == priv->assoc_network) {
			IPW_DEBUG_ASSOC("No better APs in this network to "
					"roam to.\n");
			priv->status &= ~STATUS_ROAMING;
			ipw_debug_config(priv);
			return;
		}

		ipw_send_disassociate(priv, 1);
		priv->assoc_network = match.network;

		return;
	}

	/* Second pass through ROAM process -- request association */
	ipw_compatible_rates(priv, priv->assoc_network, &match.rates);
	ipw_associate_network(priv, priv->assoc_network, &match.rates, 1);
	priv->status &= ~STATUS_ROAMING;
}

static void ipw_bg_roam(void *data)
{
	struct ipw_priv *priv = data;
	mutex_lock(&priv->mutex);
	ipw_roam(data);
	mutex_unlock(&priv->mutex);
}

static int ipw_associate(void *data)
{
	struct ipw_priv *priv = data;

	struct ieee80211_network *network = NULL;
	struct ipw_network_match match = {
		.network = NULL
	};
	struct ipw_supported_rates *rates;
	struct list_head *element;
	unsigned long flags;

	if (priv->ieee->iw_mode == IW_MODE_MONITOR) {
		IPW_DEBUG_ASSOC("Not attempting association (monitor mode)\n");
		return 0;
	}

	if (priv->status & (STATUS_ASSOCIATED | STATUS_ASSOCIATING)) {
		IPW_DEBUG_ASSOC("Not attempting association (already in "
				"progress)\n");
		return 0;
	}

	if (priv->status & STATUS_DISASSOCIATING) {
		IPW_DEBUG_ASSOC("Not attempting association (in "
				"disassociating)\n ");
		queue_work(priv->workqueue, &priv->associate);
		return 0;
	}

	if (!ipw_is_init(priv) || (priv->status & STATUS_SCANNING)) {
		IPW_DEBUG_ASSOC("Not attempting association (scanning or not "
				"initialized)\n");
		return 0;
	}

	if (!(priv->config & CFG_ASSOCIATE) &&
	    !(priv->config & (CFG_STATIC_ESSID |
			      CFG_STATIC_CHANNEL | CFG_STATIC_BSSID))) {
		IPW_DEBUG_ASSOC("Not attempting association (associate=0)\n");
		return 0;
	}

	/* Protect our use of the network_list */
	spin_lock_irqsave(&priv->ieee->lock, flags);
	list_for_each_entry(network, &priv->ieee->network_list, list)
	    ipw_best_network(priv, &match, network, 0);

	network = match.network;
	rates = &match.rates;

	if (network == NULL &&
	    priv->ieee->iw_mode == IW_MODE_ADHOC &&
	    priv->config & CFG_ADHOC_CREATE &&
	    priv->config & CFG_STATIC_ESSID &&
	    priv->config & CFG_STATIC_CHANNEL &&
	    !list_empty(&priv->ieee->network_free_list)) {
		element = priv->ieee->network_free_list.next;
		network = list_entry(element, struct ieee80211_network, list);
		ipw_adhoc_create(priv, network);
		rates = &priv->rates;
		list_del(element);
		list_add_tail(&network->list, &priv->ieee->network_list);
	}
	spin_unlock_irqrestore(&priv->ieee->lock, flags);

	/* If we reached the end of the list, then we don't have any valid
	 * matching APs */
	if (!network) {
		ipw_debug_config(priv);

		if (!(priv->status & STATUS_SCANNING)) {
			if (!(priv->config & CFG_SPEED_SCAN))
				queue_delayed_work(priv->workqueue,
						   &priv->request_scan,
						   SCAN_INTERVAL);
			else
				queue_work(priv->workqueue,
					   &priv->request_scan);
		}

		return 0;
	}

	ipw_associate_network(priv, network, rates, 0);

	return 1;
}

static void ipw_bg_associate(void *data)
{
	struct ipw_priv *priv = data;
	mutex_lock(&priv->mutex);
	ipw_associate(data);
	mutex_unlock(&priv->mutex);
}

static void ipw_rebuild_decrypted_skb(struct ipw_priv *priv,
				      struct sk_buff *skb)
{
	struct ieee80211_hdr *hdr;
	u16 fc;

	hdr = (struct ieee80211_hdr *)skb->data;
	fc = le16_to_cpu(hdr->frame_ctl);
	if (!(fc & IEEE80211_FCTL_PROTECTED))
		return;

	fc &= ~IEEE80211_FCTL_PROTECTED;
	hdr->frame_ctl = cpu_to_le16(fc);
	switch (priv->ieee->sec.level) {
	case SEC_LEVEL_3:
		/* Remove CCMP HDR */
		memmove(skb->data + IEEE80211_3ADDR_LEN,
			skb->data + IEEE80211_3ADDR_LEN + 8,
			skb->len - IEEE80211_3ADDR_LEN - 8);
		skb_trim(skb, skb->len - 16);	/* CCMP_HDR_LEN + CCMP_MIC_LEN */
		break;
	case SEC_LEVEL_2:
		break;
	case SEC_LEVEL_1:
		/* Remove IV */
		memmove(skb->data + IEEE80211_3ADDR_LEN,
			skb->data + IEEE80211_3ADDR_LEN + 4,
			skb->len - IEEE80211_3ADDR_LEN - 4);
		skb_trim(skb, skb->len - 8);	/* IV + ICV */
		break;
	case SEC_LEVEL_0:
		break;
	default:
		printk(KERN_ERR "Unknow security level %d\n",
		       priv->ieee->sec.level);
		break;
	}
}

static void ipw_handle_data_packet(struct ipw_priv *priv,
				   struct ipw_rx_mem_buffer *rxb,
				   struct ieee80211_rx_stats *stats)
{
	struct ieee80211_hdr_4addr *hdr;
	struct ipw_rx_packet *pkt = (struct ipw_rx_packet *)rxb->skb->data;

	/* We received data from the HW, so stop the watchdog */
	priv->net_dev->trans_start = jiffies;

	/* We only process data packets if the
	 * interface is open */
	if (unlikely((le16_to_cpu(pkt->u.frame.length) + IPW_RX_FRAME_SIZE) >
		     skb_tailroom(rxb->skb))) {
		priv->ieee->stats.rx_errors++;
		priv->wstats.discard.misc++;
		IPW_DEBUG_DROP("Corruption detected! Oh no!\n");
		return;
	} else if (unlikely(!netif_running(priv->net_dev))) {
		priv->ieee->stats.rx_dropped++;
		priv->wstats.discard.misc++;
		IPW_DEBUG_DROP("Dropping packet while interface is not up.\n");
		return;
	}

	/* Advance skb->data to the start of the actual payload */
	skb_reserve(rxb->skb, offsetof(struct ipw_rx_packet, u.frame.data));

	/* Set the size of the skb to the size of the frame */
	skb_put(rxb->skb, le16_to_cpu(pkt->u.frame.length));

	IPW_DEBUG_RX("Rx packet of %d bytes.\n", rxb->skb->len);

	/* HW decrypt will not clear the WEP bit, MIC, PN, etc. */
	hdr = (struct ieee80211_hdr_4addr *)rxb->skb->data;
	if (priv->ieee->iw_mode != IW_MODE_MONITOR &&
	    (is_multicast_ether_addr(hdr->addr1) ?
	     !priv->ieee->host_mc_decrypt : !priv->ieee->host_decrypt))
		ipw_rebuild_decrypted_skb(priv, rxb->skb);

	if (!ieee80211_rx(priv->ieee, rxb->skb, stats))
		priv->ieee->stats.rx_errors++;
	else {			/* ieee80211_rx succeeded, so it now owns the SKB */
		rxb->skb = NULL;
		__ipw_led_activity_on(priv);
	}
}

#ifdef CONFIG_IEEE80211_RADIOTAP
static void ipw_handle_data_packet_monitor(struct ipw_priv *priv,
					   struct ipw_rx_mem_buffer *rxb,
					   struct ieee80211_rx_stats *stats)
{
	struct ipw_rx_packet *pkt = (struct ipw_rx_packet *)rxb->skb->data;
	struct ipw_rx_frame *frame = &pkt->u.frame;

	/* initial pull of some data */
	u16 received_channel = frame->received_channel;
	u8 antennaAndPhy = frame->antennaAndPhy;
	s8 antsignal = frame->rssi_dbm - IPW_RSSI_TO_DBM;	/* call it signed anyhow */
	u16 pktrate = frame->rate;

	/* Magic struct that slots into the radiotap header -- no reason
	 * to build this manually element by element, we can write it much
	 * more efficiently than we can parse it. ORDER MATTERS HERE */
	struct ipw_rt_hdr {
		struct ieee80211_radiotap_header rt_hdr;
		u8 rt_flags;	/* radiotap packet flags */
		u8 rt_rate;	/* rate in 500kb/s */
		u16 rt_channel;	/* channel in mhz */
		u16 rt_chbitmask;	/* channel bitfield */
		s8 rt_dbmsignal;	/* signal in dbM, kluged to signed */
		u8 rt_antenna;	/* antenna number */
	} *ipw_rt;

	short len = le16_to_cpu(pkt->u.frame.length);

	/* We received data from the HW, so stop the watchdog */
	priv->net_dev->trans_start = jiffies;

	/* We only process data packets if the
	 * interface is open */
	if (unlikely((le16_to_cpu(pkt->u.frame.length) + IPW_RX_FRAME_SIZE) >
		     skb_tailroom(rxb->skb))) {
		priv->ieee->stats.rx_errors++;
		priv->wstats.discard.misc++;
		IPW_DEBUG_DROP("Corruption detected! Oh no!\n");
		return;
	} else if (unlikely(!netif_running(priv->net_dev))) {
		priv->ieee->stats.rx_dropped++;
		priv->wstats.discard.misc++;
		IPW_DEBUG_DROP("Dropping packet while interface is not up.\n");
		return;
	}

	/* Libpcap 0.9.3+ can handle variable length radiotap, so we'll use
	 * that now */
	if (len > IPW_RX_BUF_SIZE - sizeof(struct ipw_rt_hdr)) {
		/* FIXME: Should alloc bigger skb instead */
		priv->ieee->stats.rx_dropped++;
		priv->wstats.discard.misc++;
		IPW_DEBUG_DROP("Dropping too large packet in monitor\n");
		return;
	}

	/* copy the frame itself */
	memmove(rxb->skb->data + sizeof(struct ipw_rt_hdr),
		rxb->skb->data + IPW_RX_FRAME_SIZE, len);

	/* Zero the radiotap static buffer  ...  We only need to zero the bytes NOT
	 * part of our real header, saves a little time.
	 *
	 * No longer necessary since we fill in all our data.  Purge before merging
	 * patch officially.
	 * memset(rxb->skb->data + sizeof(struct ipw_rt_hdr), 0,
	 *        IEEE80211_RADIOTAP_HDRLEN - sizeof(struct ipw_rt_hdr));
	 */

	ipw_rt = (struct ipw_rt_hdr *)rxb->skb->data;

	ipw_rt->rt_hdr.it_version = PKTHDR_RADIOTAP_VERSION;
	ipw_rt->rt_hdr.it_pad = 0;	/* always good to zero */
	ipw_rt->rt_hdr.it_len = sizeof(struct ipw_rt_hdr);	/* total header+data */

	/* Big bitfield of all the fields we provide in radiotap */
	ipw_rt->rt_hdr.it_present =
	    ((1 << IEEE80211_RADIOTAP_FLAGS) |
	     (1 << IEEE80211_RADIOTAP_RATE) |
	     (1 << IEEE80211_RADIOTAP_CHANNEL) |
	     (1 << IEEE80211_RADIOTAP_DBM_ANTSIGNAL) |
	     (1 << IEEE80211_RADIOTAP_ANTENNA));

	/* Zero the flags, we'll add to them as we go */
	ipw_rt->rt_flags = 0;

	/* Convert signal to DBM */
	ipw_rt->rt_dbmsignal = antsignal;

	/* Convert the channel data and set the flags */
	ipw_rt->rt_channel = cpu_to_le16(ieee80211chan2mhz(received_channel));
	if (received_channel > 14) {	/* 802.11a */
		ipw_rt->rt_chbitmask =
		    cpu_to_le16((IEEE80211_CHAN_OFDM | IEEE80211_CHAN_5GHZ));
	} else if (antennaAndPhy & 32) {	/* 802.11b */
		ipw_rt->rt_chbitmask =
		    cpu_to_le16((IEEE80211_CHAN_CCK | IEEE80211_CHAN_2GHZ));
	} else {		/* 802.11g */
		ipw_rt->rt_chbitmask =
		    (IEEE80211_CHAN_OFDM | IEEE80211_CHAN_2GHZ);
	}

	/* set the rate in multiples of 500k/s */
	switch (pktrate) {
	case IPW_TX_RATE_1MB:
		ipw_rt->rt_rate = 2;
		break;
	case IPW_TX_RATE_2MB:
		ipw_rt->rt_rate = 4;
		break;
	case IPW_TX_RATE_5MB:
		ipw_rt->rt_rate = 10;
		break;
	case IPW_TX_RATE_6MB:
		ipw_rt->rt_rate = 12;
		break;
	case IPW_TX_RATE_9MB:
		ipw_rt->rt_rate = 18;
		break;
	case IPW_TX_RATE_11MB:
		ipw_rt->rt_rate = 22;
		break;
	case IPW_TX_RATE_12MB:
		ipw_rt->rt_rate = 24;
		break;
	case IPW_TX_RATE_18MB:
		ipw_rt->rt_rate = 36;
		break;
	case IPW_TX_RATE_24MB:
		ipw_rt->rt_rate = 48;
		break;
	case IPW_TX_RATE_36MB:
		ipw_rt->rt_rate = 72;
		break;
	case IPW_TX_RATE_48MB:
		ipw_rt->rt_rate = 96;
		break;
	case IPW_TX_RATE_54MB:
		ipw_rt->rt_rate = 108;
		break;
	default:
		ipw_rt->rt_rate = 0;
		break;
	}

	/* antenna number */
	ipw_rt->rt_antenna = (antennaAndPhy & 3);	/* Is this right? */

	/* set the preamble flag if we have it */
	if ((antennaAndPhy & 64))
		ipw_rt->rt_flags |= IEEE80211_RADIOTAP_F_SHORTPRE;

	/* Set the size of the skb to the size of the frame */
	skb_put(rxb->skb, len + sizeof(struct ipw_rt_hdr));

	IPW_DEBUG_RX("Rx packet of %d bytes.\n", rxb->skb->len);

	if (!ieee80211_rx(priv->ieee, rxb->skb, stats))
		priv->ieee->stats.rx_errors++;
	else {			/* ieee80211_rx succeeded, so it now owns the SKB */
		rxb->skb = NULL;
		/* no LED during capture */
	}
}
#endif

static int is_network_packet(struct ipw_priv *priv,
				    struct ieee80211_hdr_4addr *header)
{
	/* Filter incoming packets to determine if they are targetted toward
	 * this network, discarding packets coming from ourselves */
	switch (priv->ieee->iw_mode) {
	case IW_MODE_ADHOC:	/* Header: Dest. | Source    | BSSID */
		/* packets from our adapter are dropped (echo) */
		if (!memcmp(header->addr2, priv->net_dev->dev_addr, ETH_ALEN))
			return 0;

		/* {broad,multi}cast packets to our BSSID go through */
		if (is_multicast_ether_addr(header->addr1))
			return !memcmp(header->addr3, priv->bssid, ETH_ALEN);

		/* packets to our adapter go through */
		return !memcmp(header->addr1, priv->net_dev->dev_addr,
			       ETH_ALEN);

	case IW_MODE_INFRA:	/* Header: Dest. | BSSID | Source */
		/* packets from our adapter are dropped (echo) */
		if (!memcmp(header->addr3, priv->net_dev->dev_addr, ETH_ALEN))
			return 0;

		/* {broad,multi}cast packets to our BSS go through */
		if (is_multicast_ether_addr(header->addr1))
			return !memcmp(header->addr2, priv->bssid, ETH_ALEN);

		/* packets to our adapter go through */
		return !memcmp(header->addr1, priv->net_dev->dev_addr,
			       ETH_ALEN);
	}

	return 1;
}

#define IPW_PACKET_RETRY_TIME HZ

static  int is_duplicate_packet(struct ipw_priv *priv,
				      struct ieee80211_hdr_4addr *header)
{
	u16 sc = le16_to_cpu(header->seq_ctl);
	u16 seq = WLAN_GET_SEQ_SEQ(sc);
	u16 frag = WLAN_GET_SEQ_FRAG(sc);
	u16 *last_seq, *last_frag;
	unsigned long *last_time;

	switch (priv->ieee->iw_mode) {
	case IW_MODE_ADHOC:
		{
			struct list_head *p;
			struct ipw_ibss_seq *entry = NULL;
			u8 *mac = header->addr2;
			int index = mac[5] % IPW_IBSS_MAC_HASH_SIZE;

			__list_for_each(p, &priv->ibss_mac_hash[index]) {
				entry =
				    list_entry(p, struct ipw_ibss_seq, list);
				if (!memcmp(entry->mac, mac, ETH_ALEN))
					break;
			}
			if (p == &priv->ibss_mac_hash[index]) {
				entry = kmalloc(sizeof(*entry), GFP_ATOMIC);
				if (!entry) {
					IPW_ERROR
					    ("Cannot malloc new mac entry\n");
					return 0;
				}
				memcpy(entry->mac, mac, ETH_ALEN);
				entry->seq_num = seq;
				entry->frag_num = frag;
				entry->packet_time = jiffies;
				list_add(&entry->list,
					 &priv->ibss_mac_hash[index]);
				return 0;
			}
			last_seq = &entry->seq_num;
			last_frag = &entry->frag_num;
			last_time = &entry->packet_time;
			break;
		}
	case IW_MODE_INFRA:
		last_seq = &priv->last_seq_num;
		last_frag = &priv->last_frag_num;
		last_time = &priv->last_packet_time;
		break;
	default:
		return 0;
	}
	if ((*last_seq == seq) &&
	    time_after(*last_time + IPW_PACKET_RETRY_TIME, jiffies)) {
		if (*last_frag == frag)
			goto drop;
		if (*last_frag + 1 != frag)
			/* out-of-order fragment */
			goto drop;
	} else
		*last_seq = seq;

	*last_frag = frag;
	*last_time = jiffies;
	return 0;

      drop:
	/* Comment this line now since we observed the card receives
	 * duplicate packets but the FCTL_RETRY bit is not set in the
	 * IBSS mode with fragmentation enabled.
	 BUG_ON(!(le16_to_cpu(header->frame_ctl) & IEEE80211_FCTL_RETRY)); */
	return 1;
}

static void ipw_handle_mgmt_packet(struct ipw_priv *priv,
				   struct ipw_rx_mem_buffer *rxb,
				   struct ieee80211_rx_stats *stats)
{
	struct sk_buff *skb = rxb->skb;
	struct ipw_rx_packet *pkt = (struct ipw_rx_packet *)skb->data;
	struct ieee80211_hdr_4addr *header = (struct ieee80211_hdr_4addr *)
	    (skb->data + IPW_RX_FRAME_SIZE);

	ieee80211_rx_mgt(priv->ieee, header, stats);

	if (priv->ieee->iw_mode == IW_MODE_ADHOC &&
	    ((WLAN_FC_GET_STYPE(le16_to_cpu(header->frame_ctl)) ==
	      IEEE80211_STYPE_PROBE_RESP) ||
	     (WLAN_FC_GET_STYPE(le16_to_cpu(header->frame_ctl)) ==
	      IEEE80211_STYPE_BEACON))) {
		if (!memcmp(header->addr3, priv->bssid, ETH_ALEN))
			ipw_add_station(priv, header->addr2);
	}

	if (priv->config & CFG_NET_STATS) {
		IPW_DEBUG_HC("sending stat packet\n");

		/* Set the size of the skb to the size of the full
		 * ipw header and 802.11 frame */
		skb_put(skb, le16_to_cpu(pkt->u.frame.length) +
			IPW_RX_FRAME_SIZE);

		/* Advance past the ipw packet header to the 802.11 frame */
		skb_pull(skb, IPW_RX_FRAME_SIZE);

		/* Push the ieee80211_rx_stats before the 802.11 frame */
		memcpy(skb_push(skb, sizeof(*stats)), stats, sizeof(*stats));

		skb->dev = priv->ieee->dev;

		/* Point raw at the ieee80211_stats */
		skb->mac.raw = skb->data;

		skb->pkt_type = PACKET_OTHERHOST;
		skb->protocol = __constant_htons(ETH_P_80211_STATS);
		memset(skb->cb, 0, sizeof(rxb->skb->cb));
		netif_rx(skb);
		rxb->skb = NULL;
	}
}

/*
 * Main entry function for recieving a packet with 80211 headers.  This
 * should be called when ever the FW has notified us that there is a new
 * skb in the recieve queue.
 */
static void ipw_rx(struct ipw_priv *priv)
{
	struct ipw_rx_mem_buffer *rxb;
	struct ipw_rx_packet *pkt;
	struct ieee80211_hdr_4addr *header;
	u32 r, w, i;
	u8 network_packet;

	r = ipw_read32(priv, IPW_RX_READ_INDEX);
	w = ipw_read32(priv, IPW_RX_WRITE_INDEX);
	i = (priv->rxq->processed + 1) % RX_QUEUE_SIZE;

	while (i != r) {
		rxb = priv->rxq->queue[i];
#ifdef CONFIG_IPW2200_DEBUG
		if (unlikely(rxb == NULL)) {
			printk(KERN_CRIT "Queue not allocated!\n");
			break;
		}
#endif
		priv->rxq->queue[i] = NULL;

		pci_dma_sync_single_for_cpu(priv->pci_dev, rxb->dma_addr,
					    IPW_RX_BUF_SIZE,
					    PCI_DMA_FROMDEVICE);

		pkt = (struct ipw_rx_packet *)rxb->skb->data;
		IPW_DEBUG_RX("Packet: type=%02X seq=%02X bits=%02X\n",
			     pkt->header.message_type,
			     pkt->header.rx_seq_num, pkt->header.control_bits);

		switch (pkt->header.message_type) {
		case RX_FRAME_TYPE:	/* 802.11 frame */  {
				struct ieee80211_rx_stats stats = {
					.rssi =
					    le16_to_cpu(pkt->u.frame.rssi_dbm) -
					    IPW_RSSI_TO_DBM,
					.signal =
					    le16_to_cpu(pkt->u.frame.signal),
					.noise =
					    le16_to_cpu(pkt->u.frame.noise),
					.rate = pkt->u.frame.rate,
					.mac_time = jiffies,
					.received_channel =
					    pkt->u.frame.received_channel,
					.freq =
					    (pkt->u.frame.
					     control & (1 << 0)) ?
					    IEEE80211_24GHZ_BAND :
					    IEEE80211_52GHZ_BAND,
					.len = le16_to_cpu(pkt->u.frame.length),
				};

				if (stats.rssi != 0)
					stats.mask |= IEEE80211_STATMASK_RSSI;
				if (stats.signal != 0)
					stats.mask |= IEEE80211_STATMASK_SIGNAL;
				if (stats.noise != 0)
					stats.mask |= IEEE80211_STATMASK_NOISE;
				if (stats.rate != 0)
					stats.mask |= IEEE80211_STATMASK_RATE;

				priv->rx_packets++;

#ifdef CONFIG_IPW2200_MONITOR
				if (priv->ieee->iw_mode == IW_MODE_MONITOR) {
#ifdef CONFIG_IEEE80211_RADIOTAP
					ipw_handle_data_packet_monitor(priv,
								       rxb,
								       &stats);
#else
					ipw_handle_data_packet(priv, rxb,
							       &stats);
#endif
					break;
				}
#endif

				header =
				    (struct ieee80211_hdr_4addr *)(rxb->skb->
								   data +
								   IPW_RX_FRAME_SIZE);
				/* TODO: Check Ad-Hoc dest/source and make sure
				 * that we are actually parsing these packets
				 * correctly -- we should probably use the
				 * frame control of the packet and disregard
				 * the current iw_mode */

				network_packet =
				    is_network_packet(priv, header);
				if (network_packet && priv->assoc_network) {
					priv->assoc_network->stats.rssi =
					    stats.rssi;
					average_add(&priv->average_rssi,
						    stats.rssi);
					priv->last_rx_rssi = stats.rssi;
				}

				IPW_DEBUG_RX("Frame: len=%u\n",
					     le16_to_cpu(pkt->u.frame.length));

				if (le16_to_cpu(pkt->u.frame.length) <
				    frame_hdr_len(header)) {
					IPW_DEBUG_DROP
					    ("Received packet is too small. "
					     "Dropping.\n");
					priv->ieee->stats.rx_errors++;
					priv->wstats.discard.misc++;
					break;
				}

				switch (WLAN_FC_GET_TYPE
					(le16_to_cpu(header->frame_ctl))) {

				case IEEE80211_FTYPE_MGMT:
					ipw_handle_mgmt_packet(priv, rxb,
							       &stats);
					break;

				case IEEE80211_FTYPE_CTL:
					break;

				case IEEE80211_FTYPE_DATA:
					if (unlikely(!network_packet ||
						     is_duplicate_packet(priv,
									 header)))
					{
						IPW_DEBUG_DROP("Dropping: "
							       MAC_FMT ", "
							       MAC_FMT ", "
							       MAC_FMT "\n",
							       MAC_ARG(header->
								       addr1),
							       MAC_ARG(header->
								       addr2),
							       MAC_ARG(header->
								       addr3));
						break;
					}

					ipw_handle_data_packet(priv, rxb,
							       &stats);

					break;
				}
				break;
			}

		case RX_HOST_NOTIFICATION_TYPE:{
				IPW_DEBUG_RX
				    ("Notification: subtype=%02X flags=%02X size=%d\n",
				     pkt->u.notification.subtype,
				     pkt->u.notification.flags,
				     pkt->u.notification.size);
				ipw_rx_notification(priv, &pkt->u.notification);
				break;
			}

		default:
			IPW_DEBUG_RX("Bad Rx packet of type %d\n",
				     pkt->header.message_type);
			break;
		}

		/* For now we just don't re-use anything.  We can tweak this
		 * later to try and re-use notification packets and SKBs that
		 * fail to Rx correctly */
		if (rxb->skb != NULL) {
			dev_kfree_skb_any(rxb->skb);
			rxb->skb = NULL;
		}

		pci_unmap_single(priv->pci_dev, rxb->dma_addr,
				 IPW_RX_BUF_SIZE, PCI_DMA_FROMDEVICE);
		list_add_tail(&rxb->list, &priv->rxq->rx_used);

		i = (i + 1) % RX_QUEUE_SIZE;
	}

	/* Backtrack one entry */
	priv->rxq->processed = (i ? i : RX_QUEUE_SIZE) - 1;

	ipw_rx_queue_restock(priv);
}

#define DEFAULT_RTS_THRESHOLD     2304U
#define MIN_RTS_THRESHOLD         1U
#define MAX_RTS_THRESHOLD         2304U
#define DEFAULT_BEACON_INTERVAL   100U
#define	DEFAULT_SHORT_RETRY_LIMIT 7U
#define	DEFAULT_LONG_RETRY_LIMIT  4U

static int ipw_sw_reset(struct ipw_priv *priv, int init)
{
	int band, modulation;
	int old_mode = priv->ieee->iw_mode;

	/* Initialize module parameter values here */
	priv->config = 0;

	/* We default to disabling the LED code as right now it causes
	 * too many systems to lock up... */
	if (!led)
		priv->config |= CFG_NO_LED;

	if (associate)
		priv->config |= CFG_ASSOCIATE;
	else
		IPW_DEBUG_INFO("Auto associate disabled.\n");

	if (auto_create)
		priv->config |= CFG_ADHOC_CREATE;
	else
		IPW_DEBUG_INFO("Auto adhoc creation disabled.\n");

	priv->config &= ~CFG_STATIC_ESSID;
	priv->essid_len = 0;
	memset(priv->essid, 0, IW_ESSID_MAX_SIZE);

	if (disable) {
		priv->status |= STATUS_RF_KILL_SW;
		IPW_DEBUG_INFO("Radio disabled.\n");
	}

	if (channel != 0) {
		priv->config |= CFG_STATIC_CHANNEL;
		priv->channel = channel;
		IPW_DEBUG_INFO("Bind to static channel %d\n", channel);
		/* TODO: Validate that provided channel is in range */
	}
#ifdef CONFIG_IPW_QOS
	ipw_qos_init(priv, qos_enable, qos_burst_enable,
		     burst_duration_CCK, burst_duration_OFDM);
#endif				/* CONFIG_IPW_QOS */

	switch (mode) {
	case 1:
		priv->ieee->iw_mode = IW_MODE_ADHOC;
		priv->net_dev->type = ARPHRD_ETHER;

		break;
#ifdef CONFIG_IPW2200_MONITOR
	case 2:
		priv->ieee->iw_mode = IW_MODE_MONITOR;
#ifdef CONFIG_IEEE80211_RADIOTAP
		priv->net_dev->type = ARPHRD_IEEE80211_RADIOTAP;
#else
		priv->net_dev->type = ARPHRD_IEEE80211;
#endif
		break;
#endif
	default:
	case 0:
		priv->net_dev->type = ARPHRD_ETHER;
		priv->ieee->iw_mode = IW_MODE_INFRA;
		break;
	}

	if (hwcrypto) {
		priv->ieee->host_encrypt = 0;
		priv->ieee->host_encrypt_msdu = 0;
		priv->ieee->host_decrypt = 0;
		priv->ieee->host_mc_decrypt = 0;
	}
	IPW_DEBUG_INFO("Hardware crypto [%s]\n", hwcrypto ? "on" : "off");

	/* IPW2200/2915 is abled to do hardware fragmentation. */
	priv->ieee->host_open_frag = 0;

	if ((priv->pci_dev->device == 0x4223) ||
	    (priv->pci_dev->device == 0x4224)) {
		if (init)
			printk(KERN_INFO DRV_NAME
			       ": Detected Intel PRO/Wireless 2915ABG Network "
			       "Connection\n");
		priv->ieee->abg_true = 1;
		band = IEEE80211_52GHZ_BAND | IEEE80211_24GHZ_BAND;
		modulation = IEEE80211_OFDM_MODULATION |
		    IEEE80211_CCK_MODULATION;
		priv->adapter = IPW_2915ABG;
		priv->ieee->mode = IEEE_A | IEEE_G | IEEE_B;
	} else {
		if (init)
			printk(KERN_INFO DRV_NAME
			       ": Detected Intel PRO/Wireless 2200BG Network "
			       "Connection\n");

		priv->ieee->abg_true = 0;
		band = IEEE80211_24GHZ_BAND;
		modulation = IEEE80211_OFDM_MODULATION |
		    IEEE80211_CCK_MODULATION;
		priv->adapter = IPW_2200BG;
		priv->ieee->mode = IEEE_G | IEEE_B;
	}

	priv->ieee->freq_band = band;
	priv->ieee->modulation = modulation;

	priv->rates_mask = IEEE80211_DEFAULT_RATES_MASK;

	priv->disassociate_threshold = IPW_MB_DISASSOCIATE_THRESHOLD_DEFAULT;
	priv->roaming_threshold = IPW_MB_ROAMING_THRESHOLD_DEFAULT;

	priv->rts_threshold = DEFAULT_RTS_THRESHOLD;
	priv->short_retry_limit = DEFAULT_SHORT_RETRY_LIMIT;
	priv->long_retry_limit = DEFAULT_LONG_RETRY_LIMIT;

	/* If power management is turned on, default to AC mode */
	priv->power_mode = IPW_POWER_AC;
	priv->tx_power = IPW_TX_POWER_DEFAULT;

	return old_mode == priv->ieee->iw_mode;
}

/*
 * This file defines the Wireless Extension handlers.  It does not
 * define any methods of hardware manipulation and relies on the
 * functions defined in ipw_main to provide the HW interaction.
 *
 * The exception to this is the use of the ipw_get_ordinal()
 * function used to poll the hardware vs. making unecessary calls.
 *
 */

static int ipw_wx_get_name(struct net_device *dev,
			   struct iw_request_info *info,
			   union iwreq_data *wrqu, char *extra)
{
	struct ipw_priv *priv = ieee80211_priv(dev);
	mutex_lock(&priv->mutex);
	if (priv->status & STATUS_RF_KILL_MASK)
		strcpy(wrqu->name, "radio off");
	else if (!(priv->status & STATUS_ASSOCIATED))
		strcpy(wrqu->name, "unassociated");
	else
		snprintf(wrqu->name, IFNAMSIZ, "IEEE 802.11%c",
			 ipw_modes[priv->assoc_request.ieee_mode]);
	IPW_DEBUG_WX("Name: %s\n", wrqu->name);
	mutex_unlock(&priv->mutex);
	return 0;
}

static int ipw_set_channel(struct ipw_priv *priv, u8 channel)
{
	if (channel == 0) {
		IPW_DEBUG_INFO("Setting channel to ANY (0)\n");
		priv->config &= ~CFG_STATIC_CHANNEL;
		IPW_DEBUG_ASSOC("Attempting to associate with new "
				"parameters.\n");
		ipw_associate(priv);
		return 0;
	}

	priv->config |= CFG_STATIC_CHANNEL;

	if (priv->channel == channel) {
		IPW_DEBUG_INFO("Request to set channel to current value (%d)\n",
			       channel);
		return 0;
	}

	IPW_DEBUG_INFO("Setting channel to %i\n", (int)channel);
	priv->channel = channel;

#ifdef CONFIG_IPW2200_MONITOR
	if (priv->ieee->iw_mode == IW_MODE_MONITOR) {
		int i;
		if (priv->status & STATUS_SCANNING) {
			IPW_DEBUG_SCAN("Scan abort triggered due to "
				       "channel change.\n");
			ipw_abort_scan(priv);
		}

		for (i = 1000; i && (priv->status & STATUS_SCANNING); i--)
			udelay(10);

		if (priv->status & STATUS_SCANNING)
			IPW_DEBUG_SCAN("Still scanning...\n");
		else
			IPW_DEBUG_SCAN("Took %dms to abort current scan\n",
				       1000 - i);

		return 0;
	}
#endif				/* CONFIG_IPW2200_MONITOR */

	/* Network configuration changed -- force [re]association */
	IPW_DEBUG_ASSOC("[re]association triggered due to channel change.\n");
	if (!ipw_disassociate(priv))
		ipw_associate(priv);

	return 0;
}

static int ipw_wx_set_freq(struct net_device *dev,
			   struct iw_request_info *info,
			   union iwreq_data *wrqu, char *extra)
{
	struct ipw_priv *priv = ieee80211_priv(dev);
	const struct ieee80211_geo *geo = ipw_get_geo(priv->ieee);
	struct iw_freq *fwrq = &wrqu->freq;
	int ret = 0, i;
	u8 channel, flags;
	int band;

	if (fwrq->m == 0) {
		IPW_DEBUG_WX("SET Freq/Channel -> any\n");
		mutex_lock(&priv->mutex);
		ret = ipw_set_channel(priv, 0);
		mutex_unlock(&priv->mutex);
		return ret;
	}
	/* if setting by freq convert to channel */
	if (fwrq->e == 1) {
		channel = ipw_freq_to_channel(priv->ieee, fwrq->m);
		if (channel == 0)
			return -EINVAL;
	} else
		channel = fwrq->m;

	if (!(band = ipw_is_valid_channel(priv->ieee, channel)))
		return -EINVAL;

	if (priv->ieee->iw_mode == IW_MODE_ADHOC) {
		i = ipw_channel_to_index(priv->ieee, channel);
		if (i == -1)
			return -EINVAL;

		flags = (band == IEEE80211_24GHZ_BAND) ?
		    geo->bg[i].flags : geo->a[i].flags;
		if (flags & IEEE80211_CH_PASSIVE_ONLY) {
			IPW_DEBUG_WX("Invalid Ad-Hoc channel for 802.11a\n");
			return -EINVAL;
		}
	}

	IPW_DEBUG_WX("SET Freq/Channel -> %d \n", fwrq->m);
	mutex_lock(&priv->mutex);
	ret = ipw_set_channel(priv, channel);
	mutex_unlock(&priv->mutex);
	return ret;
}

static int ipw_wx_get_freq(struct net_device *dev,
			   struct iw_request_info *info,
			   union iwreq_data *wrqu, char *extra)
{
	struct ipw_priv *priv = ieee80211_priv(dev);

	wrqu->freq.e = 0;

	/* If we are associated, trying to associate, or have a statically
	 * configured CHANNEL then return that; otherwise return ANY */
	mutex_lock(&priv->mutex);
	if (priv->config & CFG_STATIC_CHANNEL ||
	    priv->status & (STATUS_ASSOCIATING | STATUS_ASSOCIATED))
		wrqu->freq.m = priv->channel;
	else
		wrqu->freq.m = 0;

	mutex_unlock(&priv->mutex);
	IPW_DEBUG_WX("GET Freq/Channel -> %d \n", priv->channel);
	return 0;
}

static int ipw_wx_set_mode(struct net_device *dev,
			   struct iw_request_info *info,
			   union iwreq_data *wrqu, char *extra)
{
	struct ipw_priv *priv = ieee80211_priv(dev);
	int err = 0;

	IPW_DEBUG_WX("Set MODE: %d\n", wrqu->mode);

	switch (wrqu->mode) {
#ifdef CONFIG_IPW2200_MONITOR
	case IW_MODE_MONITOR:
#endif
	case IW_MODE_ADHOC:
	case IW_MODE_INFRA:
		break;
	case IW_MODE_AUTO:
		wrqu->mode = IW_MODE_INFRA;
		break;
	default:
		return -EINVAL;
	}
	if (wrqu->mode == priv->ieee->iw_mode)
		return 0;

	mutex_lock(&priv->mutex);

	ipw_sw_reset(priv, 0);

#ifdef CONFIG_IPW2200_MONITOR
	if (priv->ieee->iw_mode == IW_MODE_MONITOR)
		priv->net_dev->type = ARPHRD_ETHER;

	if (wrqu->mode == IW_MODE_MONITOR)
#ifdef CONFIG_IEEE80211_RADIOTAP
		priv->net_dev->type = ARPHRD_IEEE80211_RADIOTAP;
#else
		priv->net_dev->type = ARPHRD_IEEE80211;
#endif
#endif				/* CONFIG_IPW2200_MONITOR */

	/* Free the existing firmware and reset the fw_loaded
	 * flag so ipw_load() will bring in the new firmawre */
	free_firmware();

	priv->ieee->iw_mode = wrqu->mode;

	queue_work(priv->workqueue, &priv->adapter_restart);
	mutex_unlock(&priv->mutex);
	return err;
}

static int ipw_wx_get_mode(struct net_device *dev,
			   struct iw_request_info *info,
			   union iwreq_data *wrqu, char *extra)
{
	struct ipw_priv *priv = ieee80211_priv(dev);
	mutex_lock(&priv->mutex);
	wrqu->mode = priv->ieee->iw_mode;
	IPW_DEBUG_WX("Get MODE -> %d\n", wrqu->mode);
	mutex_unlock(&priv->mutex);
	return 0;
}

/* Values are in microsecond */
static const s32 timeout_duration[] = {
	350000,
	250000,
	75000,
	37000,
	25000,
};

static const s32 period_duration[] = {
	400000,
	700000,
	1000000,
	1000000,
	1000000
};

static int ipw_wx_get_range(struct net_device *dev,
			    struct iw_request_info *info,
			    union iwreq_data *wrqu, char *extra)
{
	struct ipw_priv *priv = ieee80211_priv(dev);
	struct iw_range *range = (struct iw_range *)extra;
	const struct ieee80211_geo *geo = ipw_get_geo(priv->ieee);
	int i = 0, j;

	wrqu->data.length = sizeof(*range);
	memset(range, 0, sizeof(*range));

	/* 54Mbs == ~27 Mb/s real (802.11g) */
	range->throughput = 27 * 1000 * 1000;

	range->max_qual.qual = 100;
	/* TODO: Find real max RSSI and stick here */
	range->max_qual.level = 0;
	range->max_qual.noise = priv->ieee->worst_rssi + 0x100;
	range->max_qual.updated = 7;	/* Updated all three */

	range->avg_qual.qual = 70;
	/* TODO: Find real 'good' to 'bad' threshol value for RSSI */
	range->avg_qual.level = 0;	/* FIXME to real average level */
	range->avg_qual.noise = 0;
	range->avg_qual.updated = 7;	/* Updated all three */
	mutex_lock(&priv->mutex);
	range->num_bitrates = min(priv->rates.num_rates, (u8) IW_MAX_BITRATES);

	for (i = 0; i < range->num_bitrates; i++)
		range->bitrate[i] = (priv->rates.supported_rates[i] & 0x7F) *
		    500000;

	range->max_rts = DEFAULT_RTS_THRESHOLD;
	range->min_frag = MIN_FRAG_THRESHOLD;
	range->max_frag = MAX_FRAG_THRESHOLD;

	range->encoding_size[0] = 5;
	range->encoding_size[1] = 13;
	range->num_encoding_sizes = 2;
	range->max_encoding_tokens = WEP_KEYS;

	/* Set the Wireless Extension versions */
	range->we_version_compiled = WIRELESS_EXT;
	range->we_version_source = 18;

	i = 0;
	if (priv->ieee->mode & (IEEE_B | IEEE_G)) {
		for (j = 0; j < geo->bg_channels && i < IW_MAX_FREQUENCIES;
		     i++, j++) {
			range->freq[i].i = geo->bg[j].channel;
			range->freq[i].m = geo->bg[j].freq * 100000;
			range->freq[i].e = 1;
		}
	}

	if (priv->ieee->mode & IEEE_A) {
		for (j = 0; j < geo->a_channels && i < IW_MAX_FREQUENCIES;
		     i++, j++) {
			range->freq[i].i = geo->a[j].channel;
			range->freq[i].m = geo->a[j].freq * 100000;
			range->freq[i].e = 1;
		}
	}

	range->num_channels = i;
	range->num_frequency = i;

	mutex_unlock(&priv->mutex);

	/* Event capability (kernel + driver) */
	range->event_capa[0] = (IW_EVENT_CAPA_K_0 |
				IW_EVENT_CAPA_MASK(SIOCGIWTHRSPY) |
				IW_EVENT_CAPA_MASK(SIOCGIWAP));
	range->event_capa[1] = IW_EVENT_CAPA_K_1;

	range->enc_capa = IW_ENC_CAPA_WPA | IW_ENC_CAPA_WPA2 |
		IW_ENC_CAPA_CIPHER_TKIP | IW_ENC_CAPA_CIPHER_CCMP;

	IPW_DEBUG_WX("GET Range\n");
	return 0;
}

static int ipw_wx_set_wap(struct net_device *dev,
			  struct iw_request_info *info,
			  union iwreq_data *wrqu, char *extra)
{
	struct ipw_priv *priv = ieee80211_priv(dev);

	static const unsigned char any[] = {
		0xff, 0xff, 0xff, 0xff, 0xff, 0xff
	};
	static const unsigned char off[] = {
		0x00, 0x00, 0x00, 0x00, 0x00, 0x00
	};

	if (wrqu->ap_addr.sa_family != ARPHRD_ETHER)
		return -EINVAL;
	mutex_lock(&priv->mutex);
	if (!memcmp(any, wrqu->ap_addr.sa_data, ETH_ALEN) ||
	    !memcmp(off, wrqu->ap_addr.sa_data, ETH_ALEN)) {
		/* we disable mandatory BSSID association */
		IPW_DEBUG_WX("Setting AP BSSID to ANY\n");
		priv->config &= ~CFG_STATIC_BSSID;
		IPW_DEBUG_ASSOC("Attempting to associate with new "
				"parameters.\n");
		ipw_associate(priv);
		mutex_unlock(&priv->mutex);
		return 0;
	}

	priv->config |= CFG_STATIC_BSSID;
	if (!memcmp(priv->bssid, wrqu->ap_addr.sa_data, ETH_ALEN)) {
		IPW_DEBUG_WX("BSSID set to current BSSID.\n");
		mutex_unlock(&priv->mutex);
		return 0;
	}

	IPW_DEBUG_WX("Setting mandatory BSSID to " MAC_FMT "\n",
		     MAC_ARG(wrqu->ap_addr.sa_data));

	memcpy(priv->bssid, wrqu->ap_addr.sa_data, ETH_ALEN);

	/* Network configuration changed -- force [re]association */
	IPW_DEBUG_ASSOC("[re]association triggered due to BSSID change.\n");
	if (!ipw_disassociate(priv))
		ipw_associate(priv);

	mutex_unlock(&priv->mutex);
	return 0;
}

static int ipw_wx_get_wap(struct net_device *dev,
			  struct iw_request_info *info,
			  union iwreq_data *wrqu, char *extra)
{
	struct ipw_priv *priv = ieee80211_priv(dev);
	/* If we are associated, trying to associate, or have a statically
	 * configured BSSID then return that; otherwise return ANY */
	mutex_lock(&priv->mutex);
	if (priv->config & CFG_STATIC_BSSID ||
	    priv->status & (STATUS_ASSOCIATED | STATUS_ASSOCIATING)) {
		wrqu->ap_addr.sa_family = ARPHRD_ETHER;
		memcpy(wrqu->ap_addr.sa_data, priv->bssid, ETH_ALEN);
	} else
		memset(wrqu->ap_addr.sa_data, 0, ETH_ALEN);

	IPW_DEBUG_WX("Getting WAP BSSID: " MAC_FMT "\n",
		     MAC_ARG(wrqu->ap_addr.sa_data));
	mutex_unlock(&priv->mutex);
	return 0;
}

static int ipw_wx_set_essid(struct net_device *dev,
			    struct iw_request_info *info,
			    union iwreq_data *wrqu, char *extra)
{
	struct ipw_priv *priv = ieee80211_priv(dev);
	char *essid = "";	/* ANY */
	int length = 0;
	mutex_lock(&priv->mutex);
	if (wrqu->essid.flags && wrqu->essid.length) {
		length = wrqu->essid.length - 1;
		essid = extra;
	}
	if (length == 0) {
		IPW_DEBUG_WX("Setting ESSID to ANY\n");
		if ((priv->config & CFG_STATIC_ESSID) &&
		    !(priv->status & (STATUS_ASSOCIATED |
				      STATUS_ASSOCIATING))) {
			IPW_DEBUG_ASSOC("Attempting to associate with new "
					"parameters.\n");
			priv->config &= ~CFG_STATIC_ESSID;
			ipw_associate(priv);
		}
		mutex_unlock(&priv->mutex);
		return 0;
	}

	length = min(length, IW_ESSID_MAX_SIZE);

	priv->config |= CFG_STATIC_ESSID;

	if (priv->essid_len == length && !memcmp(priv->essid, extra, length)) {
		IPW_DEBUG_WX("ESSID set to current ESSID.\n");
		mutex_unlock(&priv->mutex);
		return 0;
	}

	IPW_DEBUG_WX("Setting ESSID: '%s' (%d)\n", escape_essid(essid, length),
		     length);

	priv->essid_len = length;
	memcpy(priv->essid, essid, priv->essid_len);

	/* Network configuration changed -- force [re]association */
	IPW_DEBUG_ASSOC("[re]association triggered due to ESSID change.\n");
	if (!ipw_disassociate(priv))
		ipw_associate(priv);

	mutex_unlock(&priv->mutex);
	return 0;
}

static int ipw_wx_get_essid(struct net_device *dev,
			    struct iw_request_info *info,
			    union iwreq_data *wrqu, char *extra)
{
	struct ipw_priv *priv = ieee80211_priv(dev);

	/* If we are associated, trying to associate, or have a statically
	 * configured ESSID then return that; otherwise return ANY */
	mutex_lock(&priv->mutex);
	if (priv->config & CFG_STATIC_ESSID ||
	    priv->status & (STATUS_ASSOCIATED | STATUS_ASSOCIATING)) {
		IPW_DEBUG_WX("Getting essid: '%s'\n",
			     escape_essid(priv->essid, priv->essid_len));
		memcpy(extra, priv->essid, priv->essid_len);
		wrqu->essid.length = priv->essid_len;
		wrqu->essid.flags = 1;	/* active */
	} else {
		IPW_DEBUG_WX("Getting essid: ANY\n");
		wrqu->essid.length = 0;
		wrqu->essid.flags = 0;	/* active */
	}
	mutex_unlock(&priv->mutex);
	return 0;
}

static int ipw_wx_set_nick(struct net_device *dev,
			   struct iw_request_info *info,
			   union iwreq_data *wrqu, char *extra)
{
	struct ipw_priv *priv = ieee80211_priv(dev);

	IPW_DEBUG_WX("Setting nick to '%s'\n", extra);
	if (wrqu->data.length > IW_ESSID_MAX_SIZE)
		return -E2BIG;
	mutex_lock(&priv->mutex);
	wrqu->data.length = min((size_t) wrqu->data.length, sizeof(priv->nick));
	memset(priv->nick, 0, sizeof(priv->nick));
	memcpy(priv->nick, extra, wrqu->data.length);
	IPW_DEBUG_TRACE("<<\n");
	mutex_unlock(&priv->mutex);
	return 0;

}

static int ipw_wx_get_nick(struct net_device *dev,
			   struct iw_request_info *info,
			   union iwreq_data *wrqu, char *extra)
{
	struct ipw_priv *priv = ieee80211_priv(dev);
	IPW_DEBUG_WX("Getting nick\n");
	mutex_lock(&priv->mutex);
	wrqu->data.length = strlen(priv->nick) + 1;
	memcpy(extra, priv->nick, wrqu->data.length);
	wrqu->data.flags = 1;	/* active */
	mutex_unlock(&priv->mutex);
	return 0;
}

static int ipw_wx_set_rate(struct net_device *dev,
			   struct iw_request_info *info,
			   union iwreq_data *wrqu, char *extra)
{
	/* TODO: We should use semaphores or locks for access to priv */
	struct ipw_priv *priv = ieee80211_priv(dev);
	u32 target_rate = wrqu->bitrate.value;
	u32 fixed, mask;

	/* value = -1, fixed = 0 means auto only, so we should use all rates offered by AP */
	/* value = X, fixed = 1 means only rate X */
	/* value = X, fixed = 0 means all rates lower equal X */

	if (target_rate == -1) {
		fixed = 0;
		mask = IEEE80211_DEFAULT_RATES_MASK;
		/* Now we should reassociate */
		goto apply;
	}

	mask = 0;
	fixed = wrqu->bitrate.fixed;

	if (target_rate == 1000000 || !fixed)
		mask |= IEEE80211_CCK_RATE_1MB_MASK;
	if (target_rate == 1000000)
		goto apply;

	if (target_rate == 2000000 || !fixed)
		mask |= IEEE80211_CCK_RATE_2MB_MASK;
	if (target_rate == 2000000)
		goto apply;

	if (target_rate == 5500000 || !fixed)
		mask |= IEEE80211_CCK_RATE_5MB_MASK;
	if (target_rate == 5500000)
		goto apply;

	if (target_rate == 6000000 || !fixed)
		mask |= IEEE80211_OFDM_RATE_6MB_MASK;
	if (target_rate == 6000000)
		goto apply;

	if (target_rate == 9000000 || !fixed)
		mask |= IEEE80211_OFDM_RATE_9MB_MASK;
	if (target_rate == 9000000)
		goto apply;

	if (target_rate == 11000000 || !fixed)
		mask |= IEEE80211_CCK_RATE_11MB_MASK;
	if (target_rate == 11000000)
		goto apply;

	if (target_rate == 12000000 || !fixed)
		mask |= IEEE80211_OFDM_RATE_12MB_MASK;
	if (target_rate == 12000000)
		goto apply;

	if (target_rate == 18000000 || !fixed)
		mask |= IEEE80211_OFDM_RATE_18MB_MASK;
	if (target_rate == 18000000)
		goto apply;

	if (target_rate == 24000000 || !fixed)
		mask |= IEEE80211_OFDM_RATE_24MB_MASK;
	if (target_rate == 24000000)
		goto apply;

	if (target_rate == 36000000 || !fixed)
		mask |= IEEE80211_OFDM_RATE_36MB_MASK;
	if (target_rate == 36000000)
		goto apply;

	if (target_rate == 48000000 || !fixed)
		mask |= IEEE80211_OFDM_RATE_48MB_MASK;
	if (target_rate == 48000000)
		goto apply;

	if (target_rate == 54000000 || !fixed)
		mask |= IEEE80211_OFDM_RATE_54MB_MASK;
	if (target_rate == 54000000)
		goto apply;

	IPW_DEBUG_WX("invalid rate specified, returning error\n");
	return -EINVAL;

      apply:
	IPW_DEBUG_WX("Setting rate mask to 0x%08X [%s]\n",
		     mask, fixed ? "fixed" : "sub-rates");
	mutex_lock(&priv->mutex);
	if (mask == IEEE80211_DEFAULT_RATES_MASK) {
		priv->config &= ~CFG_FIXED_RATE;
		ipw_set_fixed_rate(priv, priv->ieee->mode);
	} else
		priv->config |= CFG_FIXED_RATE;

	if (priv->rates_mask == mask) {
		IPW_DEBUG_WX("Mask set to current mask.\n");
		mutex_unlock(&priv->mutex);
		return 0;
	}

	priv->rates_mask = mask;

	/* Network configuration changed -- force [re]association */
	IPW_DEBUG_ASSOC("[re]association triggered due to rates change.\n");
	if (!ipw_disassociate(priv))
		ipw_associate(priv);

	mutex_unlock(&priv->mutex);
	return 0;
}

static int ipw_wx_get_rate(struct net_device *dev,
			   struct iw_request_info *info,
			   union iwreq_data *wrqu, char *extra)
{
	struct ipw_priv *priv = ieee80211_priv(dev);
	mutex_lock(&priv->mutex);
	wrqu->bitrate.value = priv->last_rate;
	mutex_unlock(&priv->mutex);
	IPW_DEBUG_WX("GET Rate -> %d \n", wrqu->bitrate.value);
	return 0;
}

static int ipw_wx_set_rts(struct net_device *dev,
			  struct iw_request_info *info,
			  union iwreq_data *wrqu, char *extra)
{
	struct ipw_priv *priv = ieee80211_priv(dev);
	mutex_lock(&priv->mutex);
	if (wrqu->rts.disabled)
		priv->rts_threshold = DEFAULT_RTS_THRESHOLD;
	else {
		if (wrqu->rts.value < MIN_RTS_THRESHOLD ||
		    wrqu->rts.value > MAX_RTS_THRESHOLD) {
			mutex_unlock(&priv->mutex);
			return -EINVAL;
		}
		priv->rts_threshold = wrqu->rts.value;
	}

	ipw_send_rts_threshold(priv, priv->rts_threshold);
	mutex_unlock(&priv->mutex);
	IPW_DEBUG_WX("SET RTS Threshold -> %d \n", priv->rts_threshold);
	return 0;
}

static int ipw_wx_get_rts(struct net_device *dev,
			  struct iw_request_info *info,
			  union iwreq_data *wrqu, char *extra)
{
	struct ipw_priv *priv = ieee80211_priv(dev);
	mutex_lock(&priv->mutex);
	wrqu->rts.value = priv->rts_threshold;
	wrqu->rts.fixed = 0;	/* no auto select */
	wrqu->rts.disabled = (wrqu->rts.value == DEFAULT_RTS_THRESHOLD);
	mutex_unlock(&priv->mutex);
	IPW_DEBUG_WX("GET RTS Threshold -> %d \n", wrqu->rts.value);
	return 0;
}

static int ipw_wx_set_txpow(struct net_device *dev,
			    struct iw_request_info *info,
			    union iwreq_data *wrqu, char *extra)
{
	struct ipw_priv *priv = ieee80211_priv(dev);
	int err = 0;

	mutex_lock(&priv->mutex);
	if (ipw_radio_kill_sw(priv, wrqu->power.disabled)) {
		err = -EINPROGRESS;
		goto out;
	}

	if (!wrqu->power.fixed)
		wrqu->power.value = IPW_TX_POWER_DEFAULT;

	if (wrqu->power.flags != IW_TXPOW_DBM) {
		err = -EINVAL;
		goto out;
	}

	if ((wrqu->power.value > IPW_TX_POWER_MAX) ||
	    (wrqu->power.value < IPW_TX_POWER_MIN)) {
		err = -EINVAL;
		goto out;
	}

	priv->tx_power = wrqu->power.value;
	err = ipw_set_tx_power(priv);
      out:
	mutex_unlock(&priv->mutex);
	return err;
}

static int ipw_wx_get_txpow(struct net_device *dev,
			    struct iw_request_info *info,
			    union iwreq_data *wrqu, char *extra)
{
	struct ipw_priv *priv = ieee80211_priv(dev);
	mutex_lock(&priv->mutex);
	wrqu->power.value = priv->tx_power;
	wrqu->power.fixed = 1;
	wrqu->power.flags = IW_TXPOW_DBM;
	wrqu->power.disabled = (priv->status & STATUS_RF_KILL_MASK) ? 1 : 0;
	mutex_unlock(&priv->mutex);

	IPW_DEBUG_WX("GET TX Power -> %s %d \n",
		     wrqu->power.disabled ? "OFF" : "ON", wrqu->power.value);

	return 0;
}

static int ipw_wx_set_frag(struct net_device *dev,
			   struct iw_request_info *info,
			   union iwreq_data *wrqu, char *extra)
{
	struct ipw_priv *priv = ieee80211_priv(dev);
	mutex_lock(&priv->mutex);
	if (wrqu->frag.disabled)
		priv->ieee->fts = DEFAULT_FTS;
	else {
		if (wrqu->frag.value < MIN_FRAG_THRESHOLD ||
		    wrqu->frag.value > MAX_FRAG_THRESHOLD) {
			mutex_unlock(&priv->mutex);
			return -EINVAL;
		}

		priv->ieee->fts = wrqu->frag.value & ~0x1;
	}

	ipw_send_frag_threshold(priv, wrqu->frag.value);
	mutex_unlock(&priv->mutex);
	IPW_DEBUG_WX("SET Frag Threshold -> %d \n", wrqu->frag.value);
	return 0;
}

static int ipw_wx_get_frag(struct net_device *dev,
			   struct iw_request_info *info,
			   union iwreq_data *wrqu, char *extra)
{
	struct ipw_priv *priv = ieee80211_priv(dev);
	mutex_lock(&priv->mutex);
	wrqu->frag.value = priv->ieee->fts;
	wrqu->frag.fixed = 0;	/* no auto select */
	wrqu->frag.disabled = (wrqu->frag.value == DEFAULT_FTS);
	mutex_unlock(&priv->mutex);
	IPW_DEBUG_WX("GET Frag Threshold -> %d \n", wrqu->frag.value);

	return 0;
}

static int ipw_wx_set_retry(struct net_device *dev,
			    struct iw_request_info *info,
			    union iwreq_data *wrqu, char *extra)
{
	struct ipw_priv *priv = ieee80211_priv(dev);

	if (wrqu->retry.flags & IW_RETRY_LIFETIME || wrqu->retry.disabled)
		return -EINVAL;

	if (!(wrqu->retry.flags & IW_RETRY_LIMIT))
		return 0;

	if (wrqu->retry.value < 0 || wrqu->retry.value > 255)
		return -EINVAL;

	mutex_lock(&priv->mutex);
	if (wrqu->retry.flags & IW_RETRY_MIN)
		priv->short_retry_limit = (u8) wrqu->retry.value;
	else if (wrqu->retry.flags & IW_RETRY_MAX)
		priv->long_retry_limit = (u8) wrqu->retry.value;
	else {
		priv->short_retry_limit = (u8) wrqu->retry.value;
		priv->long_retry_limit = (u8) wrqu->retry.value;
	}

	ipw_send_retry_limit(priv, priv->short_retry_limit,
			     priv->long_retry_limit);
	mutex_unlock(&priv->mutex);
	IPW_DEBUG_WX("SET retry limit -> short:%d long:%d\n",
		     priv->short_retry_limit, priv->long_retry_limit);
	return 0;
}

static int ipw_wx_get_retry(struct net_device *dev,
			    struct iw_request_info *info,
			    union iwreq_data *wrqu, char *extra)
{
	struct ipw_priv *priv = ieee80211_priv(dev);

	mutex_lock(&priv->mutex);
	wrqu->retry.disabled = 0;

	if ((wrqu->retry.flags & IW_RETRY_TYPE) == IW_RETRY_LIFETIME) {
		mutex_unlock(&priv->mutex);
		return -EINVAL;
	}

	if (wrqu->retry.flags & IW_RETRY_MAX) {
		wrqu->retry.flags = IW_RETRY_LIMIT | IW_RETRY_MAX;
		wrqu->retry.value = priv->long_retry_limit;
	} else if (wrqu->retry.flags & IW_RETRY_MIN) {
		wrqu->retry.flags = IW_RETRY_LIMIT | IW_RETRY_MIN;
		wrqu->retry.value = priv->short_retry_limit;
	} else {
		wrqu->retry.flags = IW_RETRY_LIMIT;
		wrqu->retry.value = priv->short_retry_limit;
	}
	mutex_unlock(&priv->mutex);

	IPW_DEBUG_WX("GET retry -> %d \n", wrqu->retry.value);

	return 0;
}

static int ipw_request_direct_scan(struct ipw_priv *priv, char *essid,
				   int essid_len)
{
	struct ipw_scan_request_ext scan;
	int err = 0, scan_type;

	if (!(priv->status & STATUS_INIT) ||
	    (priv->status & STATUS_EXIT_PENDING))
		return 0;

	mutex_lock(&priv->mutex);

	if (priv->status & STATUS_RF_KILL_MASK) {
		IPW_DEBUG_HC("Aborting scan due to RF kill activation\n");
		priv->status |= STATUS_SCAN_PENDING;
		goto done;
	}

	IPW_DEBUG_HC("starting request direct scan!\n");

	if (priv->status & (STATUS_SCANNING | STATUS_SCAN_ABORTING)) {
		/* We should not sleep here; otherwise we will block most
		 * of the system (for instance, we hold rtnl_lock when we
		 * get here).
		 */
		err = -EAGAIN;
		goto done;
	}
	memset(&scan, 0, sizeof(scan));

	if (priv->config & CFG_SPEED_SCAN)
		scan.dwell_time[IPW_SCAN_ACTIVE_BROADCAST_SCAN] =
		    cpu_to_le16(30);
	else
		scan.dwell_time[IPW_SCAN_ACTIVE_BROADCAST_SCAN] =
		    cpu_to_le16(20);

	scan.dwell_time[IPW_SCAN_ACTIVE_BROADCAST_AND_DIRECT_SCAN] =
	    cpu_to_le16(20);
	scan.dwell_time[IPW_SCAN_PASSIVE_FULL_DWELL_SCAN] = cpu_to_le16(120);
	scan.dwell_time[IPW_SCAN_ACTIVE_DIRECT_SCAN] = cpu_to_le16(20);

	scan.full_scan_index = cpu_to_le32(ieee80211_get_scans(priv->ieee));

	err = ipw_send_ssid(priv, essid, essid_len);
	if (err) {
		IPW_DEBUG_HC("Attempt to send SSID command failed\n");
		goto done;
	}
	scan_type = IPW_SCAN_ACTIVE_BROADCAST_AND_DIRECT_SCAN;

	ipw_add_scan_channels(priv, &scan, scan_type);

	err = ipw_send_scan_request_ext(priv, &scan);
	if (err) {
		IPW_DEBUG_HC("Sending scan command failed: %08X\n", err);
		goto done;
	}

	priv->status |= STATUS_SCANNING;

      done:
	mutex_unlock(&priv->mutex);
	return err;
}

static int ipw_wx_set_scan(struct net_device *dev,
			   struct iw_request_info *info,
			   union iwreq_data *wrqu, char *extra)
{
	struct ipw_priv *priv = ieee80211_priv(dev);
	struct iw_scan_req *req = NULL;
	if (wrqu->data.length
	    && wrqu->data.length == sizeof(struct iw_scan_req)) {
		req = (struct iw_scan_req *)extra;
		if (wrqu->data.flags & IW_SCAN_THIS_ESSID) {
			ipw_request_direct_scan(priv, req->essid,
						req->essid_len);
			return 0;
		}
	}

	IPW_DEBUG_WX("Start scan\n");

	queue_work(priv->workqueue, &priv->request_scan);

	return 0;
}

static int ipw_wx_get_scan(struct net_device *dev,
			   struct iw_request_info *info,
			   union iwreq_data *wrqu, char *extra)
{
	struct ipw_priv *priv = ieee80211_priv(dev);
	return ieee80211_wx_get_scan(priv->ieee, info, wrqu, extra);
}

static int ipw_wx_set_encode(struct net_device *dev,
			     struct iw_request_info *info,
			     union iwreq_data *wrqu, char *key)
{
	struct ipw_priv *priv = ieee80211_priv(dev);
	int ret;
	u32 cap = priv->capability;

	mutex_lock(&priv->mutex);
	ret = ieee80211_wx_set_encode(priv->ieee, info, wrqu, key);

	/* In IBSS mode, we need to notify the firmware to update
	 * the beacon info after we changed the capability. */
	if (cap != priv->capability &&
	    priv->ieee->iw_mode == IW_MODE_ADHOC &&
	    priv->status & STATUS_ASSOCIATED)
		ipw_disassociate(priv);

	mutex_unlock(&priv->mutex);
	return ret;
}

static int ipw_wx_get_encode(struct net_device *dev,
			     struct iw_request_info *info,
			     union iwreq_data *wrqu, char *key)
{
	struct ipw_priv *priv = ieee80211_priv(dev);
	return ieee80211_wx_get_encode(priv->ieee, info, wrqu, key);
}

static int ipw_wx_set_power(struct net_device *dev,
			    struct iw_request_info *info,
			    union iwreq_data *wrqu, char *extra)
{
	struct ipw_priv *priv = ieee80211_priv(dev);
	int err;
	mutex_lock(&priv->mutex);
	if (wrqu->power.disabled) {
		priv->power_mode = IPW_POWER_LEVEL(priv->power_mode);
		err = ipw_send_power_mode(priv, IPW_POWER_MODE_CAM);
		if (err) {
			IPW_DEBUG_WX("failed setting power mode.\n");
			mutex_unlock(&priv->mutex);
			return err;
		}
		IPW_DEBUG_WX("SET Power Management Mode -> off\n");
		mutex_unlock(&priv->mutex);
		return 0;
	}

	switch (wrqu->power.flags & IW_POWER_MODE) {
	case IW_POWER_ON:	/* If not specified */
	case IW_POWER_MODE:	/* If set all mask */
	case IW_POWER_ALL_R:	/* If explicitely state all */
		break;
	default:		/* Otherwise we don't support it */
		IPW_DEBUG_WX("SET PM Mode: %X not supported.\n",
			     wrqu->power.flags);
		mutex_unlock(&priv->mutex);
		return -EOPNOTSUPP;
	}

	/* If the user hasn't specified a power management mode yet, default
	 * to BATTERY */
	if (IPW_POWER_LEVEL(priv->power_mode) == IPW_POWER_AC)
		priv->power_mode = IPW_POWER_ENABLED | IPW_POWER_BATTERY;
	else
		priv->power_mode = IPW_POWER_ENABLED | priv->power_mode;
	err = ipw_send_power_mode(priv, IPW_POWER_LEVEL(priv->power_mode));
	if (err) {
		IPW_DEBUG_WX("failed setting power mode.\n");
		mutex_unlock(&priv->mutex);
		return err;
	}

	IPW_DEBUG_WX("SET Power Management Mode -> 0x%02X\n", priv->power_mode);
	mutex_unlock(&priv->mutex);
	return 0;
}

static int ipw_wx_get_power(struct net_device *dev,
			    struct iw_request_info *info,
			    union iwreq_data *wrqu, char *extra)
{
	struct ipw_priv *priv = ieee80211_priv(dev);
	mutex_lock(&priv->mutex);
	if (!(priv->power_mode & IPW_POWER_ENABLED))
		wrqu->power.disabled = 1;
	else
		wrqu->power.disabled = 0;

	mutex_unlock(&priv->mutex);
	IPW_DEBUG_WX("GET Power Management Mode -> %02X\n", priv->power_mode);

	return 0;
}

static int ipw_wx_set_powermode(struct net_device *dev,
				struct iw_request_info *info,
				union iwreq_data *wrqu, char *extra)
{
	struct ipw_priv *priv = ieee80211_priv(dev);
	int mode = *(int *)extra;
	int err;
	mutex_lock(&priv->mutex);
	if ((mode < 1) || (mode > IPW_POWER_LIMIT)) {
		mode = IPW_POWER_AC;
		priv->power_mode = mode;
	} else {
		priv->power_mode = IPW_POWER_ENABLED | mode;
	}

	if (priv->power_mode != mode) {
		err = ipw_send_power_mode(priv, mode);

		if (err) {
			IPW_DEBUG_WX("failed setting power mode.\n");
			mutex_unlock(&priv->mutex);
			return err;
		}
	}
	mutex_unlock(&priv->mutex);
	return 0;
}

#define MAX_WX_STRING 80
static int ipw_wx_get_powermode(struct net_device *dev,
				struct iw_request_info *info,
				union iwreq_data *wrqu, char *extra)
{
	struct ipw_priv *priv = ieee80211_priv(dev);
	int level = IPW_POWER_LEVEL(priv->power_mode);
	char *p = extra;

	p += snprintf(p, MAX_WX_STRING, "Power save level: %d ", level);

	switch (level) {
	case IPW_POWER_AC:
		p += snprintf(p, MAX_WX_STRING - (p - extra), "(AC)");
		break;
	case IPW_POWER_BATTERY:
		p += snprintf(p, MAX_WX_STRING - (p - extra), "(BATTERY)");
		break;
	default:
		p += snprintf(p, MAX_WX_STRING - (p - extra),
			      "(Timeout %dms, Period %dms)",
			      timeout_duration[level - 1] / 1000,
			      period_duration[level - 1] / 1000);
	}

	if (!(priv->power_mode & IPW_POWER_ENABLED))
		p += snprintf(p, MAX_WX_STRING - (p - extra), " OFF");

	wrqu->data.length = p - extra + 1;

	return 0;
}

static int ipw_wx_set_wireless_mode(struct net_device *dev,
				    struct iw_request_info *info,
				    union iwreq_data *wrqu, char *extra)
{
	struct ipw_priv *priv = ieee80211_priv(dev);
	int mode = *(int *)extra;
	u8 band = 0, modulation = 0;

	if (mode == 0 || mode & ~IEEE_MODE_MASK) {
		IPW_WARNING("Attempt to set invalid wireless mode: %d\n", mode);
		return -EINVAL;
	}
	mutex_lock(&priv->mutex);
	if (priv->adapter == IPW_2915ABG) {
		priv->ieee->abg_true = 1;
		if (mode & IEEE_A) {
			band |= IEEE80211_52GHZ_BAND;
			modulation |= IEEE80211_OFDM_MODULATION;
		} else
			priv->ieee->abg_true = 0;
	} else {
		if (mode & IEEE_A) {
			IPW_WARNING("Attempt to set 2200BG into "
				    "802.11a mode\n");
			mutex_unlock(&priv->mutex);
			return -EINVAL;
		}

		priv->ieee->abg_true = 0;
	}

	if (mode & IEEE_B) {
		band |= IEEE80211_24GHZ_BAND;
		modulation |= IEEE80211_CCK_MODULATION;
	} else
		priv->ieee->abg_true = 0;

	if (mode & IEEE_G) {
		band |= IEEE80211_24GHZ_BAND;
		modulation |= IEEE80211_OFDM_MODULATION;
	} else
		priv->ieee->abg_true = 0;

	priv->ieee->mode = mode;
	priv->ieee->freq_band = band;
	priv->ieee->modulation = modulation;
	init_supported_rates(priv, &priv->rates);

	/* Network configuration changed -- force [re]association */
	IPW_DEBUG_ASSOC("[re]association triggered due to mode change.\n");
	if (!ipw_disassociate(priv)) {
		ipw_send_supported_rates(priv, &priv->rates);
		ipw_associate(priv);
	}

	/* Update the band LEDs */
	ipw_led_band_on(priv);

	IPW_DEBUG_WX("PRIV SET MODE: %c%c%c\n",
		     mode & IEEE_A ? 'a' : '.',
		     mode & IEEE_B ? 'b' : '.', mode & IEEE_G ? 'g' : '.');
	mutex_unlock(&priv->mutex);
	return 0;
}

static int ipw_wx_get_wireless_mode(struct net_device *dev,
				    struct iw_request_info *info,
				    union iwreq_data *wrqu, char *extra)
{
	struct ipw_priv *priv = ieee80211_priv(dev);
	mutex_lock(&priv->mutex);
	switch (priv->ieee->mode) {
	case IEEE_A:
		strncpy(extra, "802.11a (1)", MAX_WX_STRING);
		break;
	case IEEE_B:
		strncpy(extra, "802.11b (2)", MAX_WX_STRING);
		break;
	case IEEE_A | IEEE_B:
		strncpy(extra, "802.11ab (3)", MAX_WX_STRING);
		break;
	case IEEE_G:
		strncpy(extra, "802.11g (4)", MAX_WX_STRING);
		break;
	case IEEE_A | IEEE_G:
		strncpy(extra, "802.11ag (5)", MAX_WX_STRING);
		break;
	case IEEE_B | IEEE_G:
		strncpy(extra, "802.11bg (6)", MAX_WX_STRING);
		break;
	case IEEE_A | IEEE_B | IEEE_G:
		strncpy(extra, "802.11abg (7)", MAX_WX_STRING);
		break;
	default:
		strncpy(extra, "unknown", MAX_WX_STRING);
		break;
	}

	IPW_DEBUG_WX("PRIV GET MODE: %s\n", extra);

	wrqu->data.length = strlen(extra) + 1;
	mutex_unlock(&priv->mutex);

	return 0;
}

static int ipw_wx_set_preamble(struct net_device *dev,
			       struct iw_request_info *info,
			       union iwreq_data *wrqu, char *extra)
{
	struct ipw_priv *priv = ieee80211_priv(dev);
	int mode = *(int *)extra;
	mutex_lock(&priv->mutex);
	/* Switching from SHORT -> LONG requires a disassociation */
	if (mode == 1) {
		if (!(priv->config & CFG_PREAMBLE_LONG)) {
			priv->config |= CFG_PREAMBLE_LONG;

			/* Network configuration changed -- force [re]association */
			IPW_DEBUG_ASSOC
			    ("[re]association triggered due to preamble change.\n");
			if (!ipw_disassociate(priv))
				ipw_associate(priv);
		}
		goto done;
	}

	if (mode == 0) {
		priv->config &= ~CFG_PREAMBLE_LONG;
		goto done;
	}
	mutex_unlock(&priv->mutex);
	return -EINVAL;

      done:
	mutex_unlock(&priv->mutex);
	return 0;
}

static int ipw_wx_get_preamble(struct net_device *dev,
			       struct iw_request_info *info,
			       union iwreq_data *wrqu, char *extra)
{
	struct ipw_priv *priv = ieee80211_priv(dev);
	mutex_lock(&priv->mutex);
	if (priv->config & CFG_PREAMBLE_LONG)
		snprintf(wrqu->name, IFNAMSIZ, "long (1)");
	else
		snprintf(wrqu->name, IFNAMSIZ, "auto (0)");
	mutex_unlock(&priv->mutex);
	return 0;
}

#ifdef CONFIG_IPW2200_MONITOR
static int ipw_wx_set_monitor(struct net_device *dev,
			      struct iw_request_info *info,
			      union iwreq_data *wrqu, char *extra)
{
	struct ipw_priv *priv = ieee80211_priv(dev);
	int *parms = (int *)extra;
	int enable = (parms[0] > 0);
	mutex_lock(&priv->mutex);
	IPW_DEBUG_WX("SET MONITOR: %d %d\n", enable, parms[1]);
	if (enable) {
		if (priv->ieee->iw_mode != IW_MODE_MONITOR) {
#ifdef CONFIG_IEEE80211_RADIOTAP
			priv->net_dev->type = ARPHRD_IEEE80211_RADIOTAP;
#else
			priv->net_dev->type = ARPHRD_IEEE80211;
#endif
			queue_work(priv->workqueue, &priv->adapter_restart);
		}

		ipw_set_channel(priv, parms[1]);
	} else {
		if (priv->ieee->iw_mode != IW_MODE_MONITOR) {
			mutex_unlock(&priv->mutex);
			return 0;
		}
		priv->net_dev->type = ARPHRD_ETHER;
		queue_work(priv->workqueue, &priv->adapter_restart);
	}
	mutex_unlock(&priv->mutex);
	return 0;
}

#endif				// CONFIG_IPW2200_MONITOR

static int ipw_wx_reset(struct net_device *dev,
			struct iw_request_info *info,
			union iwreq_data *wrqu, char *extra)
{
	struct ipw_priv *priv = ieee80211_priv(dev);
	IPW_DEBUG_WX("RESET\n");
	queue_work(priv->workqueue, &priv->adapter_restart);
	return 0;
}

static int ipw_wx_sw_reset(struct net_device *dev,
			   struct iw_request_info *info,
			   union iwreq_data *wrqu, char *extra)
{
	struct ipw_priv *priv = ieee80211_priv(dev);
	union iwreq_data wrqu_sec = {
		.encoding = {
			     .flags = IW_ENCODE_DISABLED,
			     },
	};
	int ret;

	IPW_DEBUG_WX("SW_RESET\n");

	mutex_lock(&priv->mutex);

	ret = ipw_sw_reset(priv, 0);
	if (!ret) {
		free_firmware();
		ipw_adapter_restart(priv);
	}

	/* The SW reset bit might have been toggled on by the 'disable'
	 * module parameter, so take appropriate action */
	ipw_radio_kill_sw(priv, priv->status & STATUS_RF_KILL_SW);

	mutex_unlock(&priv->mutex);
	ieee80211_wx_set_encode(priv->ieee, info, &wrqu_sec, NULL);
	mutex_lock(&priv->mutex);

	if (!(priv->status & STATUS_RF_KILL_MASK)) {
		/* Configuration likely changed -- force [re]association */
		IPW_DEBUG_ASSOC("[re]association triggered due to sw "
				"reset.\n");
		if (!ipw_disassociate(priv))
			ipw_associate(priv);
	}

	mutex_unlock(&priv->mutex);

	return 0;
}

/* Rebase the WE IOCTLs to zero for the handler array */
#define IW_IOCTL(x) [(x)-SIOCSIWCOMMIT]
static iw_handler ipw_wx_handlers[] = {
	IW_IOCTL(SIOCGIWNAME) = ipw_wx_get_name,
	IW_IOCTL(SIOCSIWFREQ) = ipw_wx_set_freq,
	IW_IOCTL(SIOCGIWFREQ) = ipw_wx_get_freq,
	IW_IOCTL(SIOCSIWMODE) = ipw_wx_set_mode,
	IW_IOCTL(SIOCGIWMODE) = ipw_wx_get_mode,
	IW_IOCTL(SIOCGIWRANGE) = ipw_wx_get_range,
	IW_IOCTL(SIOCSIWAP) = ipw_wx_set_wap,
	IW_IOCTL(SIOCGIWAP) = ipw_wx_get_wap,
	IW_IOCTL(SIOCSIWSCAN) = ipw_wx_set_scan,
	IW_IOCTL(SIOCGIWSCAN) = ipw_wx_get_scan,
	IW_IOCTL(SIOCSIWESSID) = ipw_wx_set_essid,
	IW_IOCTL(SIOCGIWESSID) = ipw_wx_get_essid,
	IW_IOCTL(SIOCSIWNICKN) = ipw_wx_set_nick,
	IW_IOCTL(SIOCGIWNICKN) = ipw_wx_get_nick,
	IW_IOCTL(SIOCSIWRATE) = ipw_wx_set_rate,
	IW_IOCTL(SIOCGIWRATE) = ipw_wx_get_rate,
	IW_IOCTL(SIOCSIWRTS) = ipw_wx_set_rts,
	IW_IOCTL(SIOCGIWRTS) = ipw_wx_get_rts,
	IW_IOCTL(SIOCSIWFRAG) = ipw_wx_set_frag,
	IW_IOCTL(SIOCGIWFRAG) = ipw_wx_get_frag,
	IW_IOCTL(SIOCSIWTXPOW) = ipw_wx_set_txpow,
	IW_IOCTL(SIOCGIWTXPOW) = ipw_wx_get_txpow,
	IW_IOCTL(SIOCSIWRETRY) = ipw_wx_set_retry,
	IW_IOCTL(SIOCGIWRETRY) = ipw_wx_get_retry,
	IW_IOCTL(SIOCSIWENCODE) = ipw_wx_set_encode,
	IW_IOCTL(SIOCGIWENCODE) = ipw_wx_get_encode,
	IW_IOCTL(SIOCSIWPOWER) = ipw_wx_set_power,
	IW_IOCTL(SIOCGIWPOWER) = ipw_wx_get_power,
	IW_IOCTL(SIOCSIWSPY) = iw_handler_set_spy,
	IW_IOCTL(SIOCGIWSPY) = iw_handler_get_spy,
	IW_IOCTL(SIOCSIWTHRSPY) = iw_handler_set_thrspy,
	IW_IOCTL(SIOCGIWTHRSPY) = iw_handler_get_thrspy,
	IW_IOCTL(SIOCSIWGENIE) = ipw_wx_set_genie,
	IW_IOCTL(SIOCGIWGENIE) = ipw_wx_get_genie,
	IW_IOCTL(SIOCSIWMLME) = ipw_wx_set_mlme,
	IW_IOCTL(SIOCSIWAUTH) = ipw_wx_set_auth,
	IW_IOCTL(SIOCGIWAUTH) = ipw_wx_get_auth,
	IW_IOCTL(SIOCSIWENCODEEXT) = ipw_wx_set_encodeext,
	IW_IOCTL(SIOCGIWENCODEEXT) = ipw_wx_get_encodeext,
};

enum {
	IPW_PRIV_SET_POWER = SIOCIWFIRSTPRIV,
	IPW_PRIV_GET_POWER,
	IPW_PRIV_SET_MODE,
	IPW_PRIV_GET_MODE,
	IPW_PRIV_SET_PREAMBLE,
	IPW_PRIV_GET_PREAMBLE,
	IPW_PRIV_RESET,
	IPW_PRIV_SW_RESET,
#ifdef CONFIG_IPW2200_MONITOR
	IPW_PRIV_SET_MONITOR,
#endif
};

static struct iw_priv_args ipw_priv_args[] = {
	{
	 .cmd = IPW_PRIV_SET_POWER,
	 .set_args = IW_PRIV_TYPE_INT | IW_PRIV_SIZE_FIXED | 1,
	 .name = "set_power"},
	{
	 .cmd = IPW_PRIV_GET_POWER,
	 .get_args = IW_PRIV_TYPE_CHAR | IW_PRIV_SIZE_FIXED | MAX_WX_STRING,
	 .name = "get_power"},
	{
	 .cmd = IPW_PRIV_SET_MODE,
	 .set_args = IW_PRIV_TYPE_INT | IW_PRIV_SIZE_FIXED | 1,
	 .name = "set_mode"},
	{
	 .cmd = IPW_PRIV_GET_MODE,
	 .get_args = IW_PRIV_TYPE_CHAR | IW_PRIV_SIZE_FIXED | MAX_WX_STRING,
	 .name = "get_mode"},
	{
	 .cmd = IPW_PRIV_SET_PREAMBLE,
	 .set_args = IW_PRIV_TYPE_INT | IW_PRIV_SIZE_FIXED | 1,
	 .name = "set_preamble"},
	{
	 .cmd = IPW_PRIV_GET_PREAMBLE,
	 .get_args = IW_PRIV_TYPE_CHAR | IW_PRIV_SIZE_FIXED | IFNAMSIZ,
	 .name = "get_preamble"},
	{
	 IPW_PRIV_RESET,
	 IW_PRIV_TYPE_INT | IW_PRIV_SIZE_FIXED | 0, 0, "reset"},
	{
	 IPW_PRIV_SW_RESET,
	 IW_PRIV_TYPE_INT | IW_PRIV_SIZE_FIXED | 0, 0, "sw_reset"},
#ifdef CONFIG_IPW2200_MONITOR
	{
	 IPW_PRIV_SET_MONITOR,
	 IW_PRIV_TYPE_INT | IW_PRIV_SIZE_FIXED | 2, 0, "monitor"},
#endif				/* CONFIG_IPW2200_MONITOR */
};

static iw_handler ipw_priv_handler[] = {
	ipw_wx_set_powermode,
	ipw_wx_get_powermode,
	ipw_wx_set_wireless_mode,
	ipw_wx_get_wireless_mode,
	ipw_wx_set_preamble,
	ipw_wx_get_preamble,
	ipw_wx_reset,
	ipw_wx_sw_reset,
#ifdef CONFIG_IPW2200_MONITOR
	ipw_wx_set_monitor,
#endif
};

static struct iw_handler_def ipw_wx_handler_def = {
	.standard = ipw_wx_handlers,
	.num_standard = ARRAY_SIZE(ipw_wx_handlers),
	.num_private = ARRAY_SIZE(ipw_priv_handler),
	.num_private_args = ARRAY_SIZE(ipw_priv_args),
	.private = ipw_priv_handler,
	.private_args = ipw_priv_args,
	.get_wireless_stats = ipw_get_wireless_stats,
};

/*
 * Get wireless statistics.
 * Called by /proc/net/wireless
 * Also called by SIOCGIWSTATS
 */
static struct iw_statistics *ipw_get_wireless_stats(struct net_device *dev)
{
	struct ipw_priv *priv = ieee80211_priv(dev);
	struct iw_statistics *wstats;

	wstats = &priv->wstats;

	/* if hw is disabled, then ipw_get_ordinal() can't be called.
	 * netdev->get_wireless_stats seems to be called before fw is
	 * initialized.  STATUS_ASSOCIATED will only be set if the hw is up
	 * and associated; if not associcated, the values are all meaningless
	 * anyway, so set them all to NULL and INVALID */
	if (!(priv->status & STATUS_ASSOCIATED)) {
		wstats->miss.beacon = 0;
		wstats->discard.retries = 0;
		wstats->qual.qual = 0;
		wstats->qual.level = 0;
		wstats->qual.noise = 0;
		wstats->qual.updated = 7;
		wstats->qual.updated |= IW_QUAL_NOISE_INVALID |
		    IW_QUAL_QUAL_INVALID | IW_QUAL_LEVEL_INVALID;
		return wstats;
	}

	wstats->qual.qual = priv->quality;
	wstats->qual.level = average_value(&priv->average_rssi);
	wstats->qual.noise = average_value(&priv->average_noise);
	wstats->qual.updated = IW_QUAL_QUAL_UPDATED | IW_QUAL_LEVEL_UPDATED |
	    IW_QUAL_NOISE_UPDATED;

	wstats->miss.beacon = average_value(&priv->average_missed_beacons);
	wstats->discard.retries = priv->last_tx_failures;
	wstats->discard.code = priv->ieee->ieee_stats.rx_discards_undecryptable;

/*	if (ipw_get_ordinal(priv, IPW_ORD_STAT_TX_RETRY, &tx_retry, &len))
	goto fail_get_ordinal;
	wstats->discard.retries += tx_retry; */

	return wstats;
}

/* net device stuff */

static  void init_sys_config(struct ipw_sys_config *sys_config)
{
	memset(sys_config, 0, sizeof(struct ipw_sys_config));
	sys_config->bt_coexistence = 0;
	sys_config->answer_broadcast_ssid_probe = 0;
	sys_config->accept_all_data_frames = 0;
	sys_config->accept_non_directed_frames = 1;
	sys_config->exclude_unicast_unencrypted = 0;
	sys_config->disable_unicast_decryption = 1;
	sys_config->exclude_multicast_unencrypted = 0;
	sys_config->disable_multicast_decryption = 1;
	sys_config->antenna_diversity = CFG_SYS_ANTENNA_BOTH;
	sys_config->pass_crc_to_host = 0;	/* TODO: See if 1 gives us FCS */
	sys_config->dot11g_auto_detection = 0;
	sys_config->enable_cts_to_self = 0;
	sys_config->bt_coexist_collision_thr = 0;
	sys_config->pass_noise_stats_to_host = 1;	//1 -- fix for 256
}

static int ipw_net_open(struct net_device *dev)
{
	struct ipw_priv *priv = ieee80211_priv(dev);
	IPW_DEBUG_INFO("dev->open\n");
	/* we should be verifying the device is ready to be opened */
	mutex_lock(&priv->mutex);
	if (!(priv->status & STATUS_RF_KILL_MASK) &&
	    (priv->status & STATUS_ASSOCIATED))
		netif_start_queue(dev);
	mutex_unlock(&priv->mutex);
	return 0;
}

static int ipw_net_stop(struct net_device *dev)
{
	IPW_DEBUG_INFO("dev->close\n");
	netif_stop_queue(dev);
	return 0;
}

/*
todo:

modify to send one tfd per fragment instead of using chunking.  otherwise
we need to heavily modify the ieee80211_skb_to_txb.
*/

static int ipw_tx_skb(struct ipw_priv *priv, struct ieee80211_txb *txb,
			     int pri)
{
	struct ieee80211_hdr_3addr *hdr = (struct ieee80211_hdr_3addr *)
	    txb->fragments[0]->data;
	int i = 0;
	struct tfd_frame *tfd;
#ifdef CONFIG_IPW_QOS
	int tx_id = ipw_get_tx_queue_number(priv, pri);
	struct clx2_tx_queue *txq = &priv->txq[tx_id];
#else
	struct clx2_tx_queue *txq = &priv->txq[0];
#endif
	struct clx2_queue *q = &txq->q;
	u8 id, hdr_len, unicast;
	u16 remaining_bytes;
	int fc;

	/* If there isn't room in the queue, we return busy and let the
	 * network stack requeue the packet for us */
	if (ipw_queue_space(q) < q->high_mark)
		return NETDEV_TX_BUSY;

	switch (priv->ieee->iw_mode) {
	case IW_MODE_ADHOC:
		hdr_len = IEEE80211_3ADDR_LEN;
		unicast = !is_multicast_ether_addr(hdr->addr1);
		id = ipw_find_station(priv, hdr->addr1);
		if (id == IPW_INVALID_STATION) {
			id = ipw_add_station(priv, hdr->addr1);
			if (id == IPW_INVALID_STATION) {
				IPW_WARNING("Attempt to send data to "
					    "invalid cell: " MAC_FMT "\n",
					    MAC_ARG(hdr->addr1));
				goto drop;
			}
		}
		break;

	case IW_MODE_INFRA:
	default:
		unicast = !is_multicast_ether_addr(hdr->addr3);
		hdr_len = IEEE80211_3ADDR_LEN;
		id = 0;
		break;
	}

	tfd = &txq->bd[q->first_empty];
	txq->txb[q->first_empty] = txb;
	memset(tfd, 0, sizeof(*tfd));
	tfd->u.data.station_number = id;

	tfd->control_flags.message_type = TX_FRAME_TYPE;
	tfd->control_flags.control_bits = TFD_NEED_IRQ_MASK;

	tfd->u.data.cmd_id = DINO_CMD_TX;
	tfd->u.data.len = cpu_to_le16(txb->payload_size);
	remaining_bytes = txb->payload_size;

	if (priv->assoc_request.ieee_mode == IPW_B_MODE)
		tfd->u.data.tx_flags_ext |= DCT_FLAG_EXT_MODE_CCK;
	else
		tfd->u.data.tx_flags_ext |= DCT_FLAG_EXT_MODE_OFDM;

	if (priv->assoc_request.preamble_length == DCT_FLAG_SHORT_PREAMBLE)
		tfd->u.data.tx_flags |= DCT_FLAG_SHORT_PREAMBLE;

	fc = le16_to_cpu(hdr->frame_ctl);
	hdr->frame_ctl = cpu_to_le16(fc & ~IEEE80211_FCTL_MOREFRAGS);

	memcpy(&tfd->u.data.tfd.tfd_24.mchdr, hdr, hdr_len);

	if (likely(unicast))
		tfd->u.data.tx_flags |= DCT_FLAG_ACK_REQD;

	if (txb->encrypted && !priv->ieee->host_encrypt) {
		switch (priv->ieee->sec.level) {
		case SEC_LEVEL_3:
			tfd->u.data.tfd.tfd_24.mchdr.frame_ctl |=
			    IEEE80211_FCTL_PROTECTED;
			/* XXX: ACK flag must be set for CCMP even if it
			 * is a multicast/broadcast packet, because CCMP
			 * group communication encrypted by GTK is
			 * actually done by the AP. */
			if (!unicast)
				tfd->u.data.tx_flags |= DCT_FLAG_ACK_REQD;

			tfd->u.data.tx_flags &= ~DCT_FLAG_NO_WEP;
			tfd->u.data.tx_flags_ext |= DCT_FLAG_EXT_SECURITY_CCM;
			tfd->u.data.key_index = 0;
			tfd->u.data.key_index |= DCT_WEP_INDEX_USE_IMMEDIATE;
			break;
		case SEC_LEVEL_2:
			tfd->u.data.tfd.tfd_24.mchdr.frame_ctl |=
			    IEEE80211_FCTL_PROTECTED;
			tfd->u.data.tx_flags &= ~DCT_FLAG_NO_WEP;
			tfd->u.data.tx_flags_ext |= DCT_FLAG_EXT_SECURITY_TKIP;
			tfd->u.data.key_index = DCT_WEP_INDEX_USE_IMMEDIATE;
			break;
		case SEC_LEVEL_1:
			tfd->u.data.tfd.tfd_24.mchdr.frame_ctl |=
			    IEEE80211_FCTL_PROTECTED;
			tfd->u.data.key_index = priv->ieee->tx_keyidx;
			if (priv->ieee->sec.key_sizes[priv->ieee->tx_keyidx] <=
			    40)
				tfd->u.data.key_index |= DCT_WEP_KEY_64Bit;
			else
				tfd->u.data.key_index |= DCT_WEP_KEY_128Bit;
			break;
		case SEC_LEVEL_0:
			break;
		default:
			printk(KERN_ERR "Unknow security level %d\n",
			       priv->ieee->sec.level);
			break;
		}
	} else
		/* No hardware encryption */
		tfd->u.data.tx_flags |= DCT_FLAG_NO_WEP;

#ifdef CONFIG_IPW_QOS
	ipw_qos_set_tx_queue_command(priv, pri, &(tfd->u.data), unicast);
#endif				/* CONFIG_IPW_QOS */

	/* payload */
	tfd->u.data.num_chunks = cpu_to_le32(min((u8) (NUM_TFD_CHUNKS - 2),
						 txb->nr_frags));
	IPW_DEBUG_FRAG("%i fragments being sent as %i chunks.\n",
		       txb->nr_frags, le32_to_cpu(tfd->u.data.num_chunks));
	for (i = 0; i < le32_to_cpu(tfd->u.data.num_chunks); i++) {
		IPW_DEBUG_FRAG("Adding fragment %i of %i (%d bytes).\n",
			       i, le32_to_cpu(tfd->u.data.num_chunks),
			       txb->fragments[i]->len - hdr_len);
		IPW_DEBUG_TX("Dumping TX packet frag %i of %i (%d bytes):\n",
			     i, tfd->u.data.num_chunks,
			     txb->fragments[i]->len - hdr_len);
		printk_buf(IPW_DL_TX, txb->fragments[i]->data + hdr_len,
			   txb->fragments[i]->len - hdr_len);

		tfd->u.data.chunk_ptr[i] =
		    cpu_to_le32(pci_map_single
				(priv->pci_dev,
				 txb->fragments[i]->data + hdr_len,
				 txb->fragments[i]->len - hdr_len,
				 PCI_DMA_TODEVICE));
		tfd->u.data.chunk_len[i] =
		    cpu_to_le16(txb->fragments[i]->len - hdr_len);
	}

	if (i != txb->nr_frags) {
		struct sk_buff *skb;
		u16 remaining_bytes = 0;
		int j;

		for (j = i; j < txb->nr_frags; j++)
			remaining_bytes += txb->fragments[j]->len - hdr_len;

		printk(KERN_INFO "Trying to reallocate for %d bytes\n",
		       remaining_bytes);
		skb = alloc_skb(remaining_bytes, GFP_ATOMIC);
		if (skb != NULL) {
			tfd->u.data.chunk_len[i] = cpu_to_le16(remaining_bytes);
			for (j = i; j < txb->nr_frags; j++) {
				int size = txb->fragments[j]->len - hdr_len;

				printk(KERN_INFO "Adding frag %d %d...\n",
				       j, size);
				memcpy(skb_put(skb, size),
				       txb->fragments[j]->data + hdr_len, size);
			}
			dev_kfree_skb_any(txb->fragments[i]);
			txb->fragments[i] = skb;
			tfd->u.data.chunk_ptr[i] =
			    cpu_to_le32(pci_map_single
					(priv->pci_dev, skb->data,
					 tfd->u.data.chunk_len[i],
					 PCI_DMA_TODEVICE));

			tfd->u.data.num_chunks =
			    cpu_to_le32(le32_to_cpu(tfd->u.data.num_chunks) +
					1);
		}
	}

	/* kick DMA */
	q->first_empty = ipw_queue_inc_wrap(q->first_empty, q->n_bd);
	ipw_write32(priv, q->reg_w, q->first_empty);

	return NETDEV_TX_OK;

      drop:
	IPW_DEBUG_DROP("Silently dropping Tx packet.\n");
	ieee80211_txb_free(txb);
	return NETDEV_TX_OK;
}

static int ipw_net_is_queue_full(struct net_device *dev, int pri)
{
	struct ipw_priv *priv = ieee80211_priv(dev);
#ifdef CONFIG_IPW_QOS
	int tx_id = ipw_get_tx_queue_number(priv, pri);
	struct clx2_tx_queue *txq = &priv->txq[tx_id];
#else
	struct clx2_tx_queue *txq = &priv->txq[0];
#endif				/* CONFIG_IPW_QOS */

	if (ipw_queue_space(&txq->q) < txq->q.high_mark)
		return 1;

	return 0;
}

static int ipw_net_hard_start_xmit(struct ieee80211_txb *txb,
				   struct net_device *dev, int pri)
{
	struct ipw_priv *priv = ieee80211_priv(dev);
	unsigned long flags;
	int ret;

	IPW_DEBUG_TX("dev->xmit(%d bytes)\n", txb->payload_size);
	spin_lock_irqsave(&priv->lock, flags);

	if (!(priv->status & STATUS_ASSOCIATED)) {
		IPW_DEBUG_INFO("Tx attempt while not associated.\n");
		priv->ieee->stats.tx_carrier_errors++;
		netif_stop_queue(dev);
		goto fail_unlock;
	}

	ret = ipw_tx_skb(priv, txb, pri);
	if (ret == NETDEV_TX_OK)
		__ipw_led_activity_on(priv);
	spin_unlock_irqrestore(&priv->lock, flags);

	return ret;

      fail_unlock:
	spin_unlock_irqrestore(&priv->lock, flags);
	return 1;
}

static struct net_device_stats *ipw_net_get_stats(struct net_device *dev)
{
	struct ipw_priv *priv = ieee80211_priv(dev);

	priv->ieee->stats.tx_packets = priv->tx_packets;
	priv->ieee->stats.rx_packets = priv->rx_packets;
	return &priv->ieee->stats;
}

static void ipw_net_set_multicast_list(struct net_device *dev)
{

}

static int ipw_net_set_mac_address(struct net_device *dev, void *p)
{
	struct ipw_priv *priv = ieee80211_priv(dev);
	struct sockaddr *addr = p;
	if (!is_valid_ether_addr(addr->sa_data))
		return -EADDRNOTAVAIL;
	mutex_lock(&priv->mutex);
	priv->config |= CFG_CUSTOM_MAC;
	memcpy(priv->mac_addr, addr->sa_data, ETH_ALEN);
	printk(KERN_INFO "%s: Setting MAC to " MAC_FMT "\n",
	       priv->net_dev->name, MAC_ARG(priv->mac_addr));
	queue_work(priv->workqueue, &priv->adapter_restart);
	mutex_unlock(&priv->mutex);
	return 0;
}

static void ipw_ethtool_get_drvinfo(struct net_device *dev,
				    struct ethtool_drvinfo *info)
{
	struct ipw_priv *p = ieee80211_priv(dev);
	char vers[64];
	char date[32];
	u32 len;

	strcpy(info->driver, DRV_NAME);
	strcpy(info->version, DRV_VERSION);

	len = sizeof(vers);
	ipw_get_ordinal(p, IPW_ORD_STAT_FW_VERSION, vers, &len);
	len = sizeof(date);
	ipw_get_ordinal(p, IPW_ORD_STAT_FW_DATE, date, &len);

	snprintf(info->fw_version, sizeof(info->fw_version), "%s (%s)",
		 vers, date);
	strcpy(info->bus_info, pci_name(p->pci_dev));
	info->eedump_len = IPW_EEPROM_IMAGE_SIZE;
}

static u32 ipw_ethtool_get_link(struct net_device *dev)
{
	struct ipw_priv *priv = ieee80211_priv(dev);
	return (priv->status & STATUS_ASSOCIATED) != 0;
}

static int ipw_ethtool_get_eeprom_len(struct net_device *dev)
{
	return IPW_EEPROM_IMAGE_SIZE;
}

static int ipw_ethtool_get_eeprom(struct net_device *dev,
				  struct ethtool_eeprom *eeprom, u8 * bytes)
{
	struct ipw_priv *p = ieee80211_priv(dev);

	if (eeprom->offset + eeprom->len > IPW_EEPROM_IMAGE_SIZE)
		return -EINVAL;
	mutex_lock(&p->mutex);
	memcpy(bytes, &p->eeprom[eeprom->offset], eeprom->len);
	mutex_unlock(&p->mutex);
	return 0;
}

static int ipw_ethtool_set_eeprom(struct net_device *dev,
				  struct ethtool_eeprom *eeprom, u8 * bytes)
{
	struct ipw_priv *p = ieee80211_priv(dev);
	int i;

	if (eeprom->offset + eeprom->len > IPW_EEPROM_IMAGE_SIZE)
		return -EINVAL;
	mutex_lock(&p->mutex);
	memcpy(&p->eeprom[eeprom->offset], bytes, eeprom->len);
	for (i = IPW_EEPROM_DATA;
	     i < IPW_EEPROM_DATA + IPW_EEPROM_IMAGE_SIZE; i++)
		ipw_write8(p, i, p->eeprom[i]);
	mutex_unlock(&p->mutex);
	return 0;
}

static struct ethtool_ops ipw_ethtool_ops = {
	.get_link = ipw_ethtool_get_link,
	.get_drvinfo = ipw_ethtool_get_drvinfo,
	.get_eeprom_len = ipw_ethtool_get_eeprom_len,
	.get_eeprom = ipw_ethtool_get_eeprom,
	.set_eeprom = ipw_ethtool_set_eeprom,
};

static irqreturn_t ipw_isr(int irq, void *data, struct pt_regs *regs)
{
	struct ipw_priv *priv = data;
	u32 inta, inta_mask;

	if (!priv)
		return IRQ_NONE;

	spin_lock(&priv->lock);

	if (!(priv->status & STATUS_INT_ENABLED)) {
		/* Shared IRQ */
		goto none;
	}

	inta = ipw_read32(priv, IPW_INTA_RW);
	inta_mask = ipw_read32(priv, IPW_INTA_MASK_R);

	if (inta == 0xFFFFFFFF) {
		/* Hardware disappeared */
		IPW_WARNING("IRQ INTA == 0xFFFFFFFF\n");
		goto none;
	}

	if (!(inta & (IPW_INTA_MASK_ALL & inta_mask))) {
		/* Shared interrupt */
		goto none;
	}

	/* tell the device to stop sending interrupts */
	ipw_disable_interrupts(priv);

	/* ack current interrupts */
	inta &= (IPW_INTA_MASK_ALL & inta_mask);
	ipw_write32(priv, IPW_INTA_RW, inta);

	/* Cache INTA value for our tasklet */
	priv->isr_inta = inta;

	tasklet_schedule(&priv->irq_tasklet);

	spin_unlock(&priv->lock);

	return IRQ_HANDLED;
      none:
	spin_unlock(&priv->lock);
	return IRQ_NONE;
}

static void ipw_rf_kill(void *adapter)
{
	struct ipw_priv *priv = adapter;
	unsigned long flags;

	spin_lock_irqsave(&priv->lock, flags);

	if (rf_kill_active(priv)) {
		IPW_DEBUG_RF_KILL("RF Kill active, rescheduling GPIO check\n");
		if (priv->workqueue)
			queue_delayed_work(priv->workqueue,
					   &priv->rf_kill, 2 * HZ);
		goto exit_unlock;
	}

	/* RF Kill is now disabled, so bring the device back up */

	if (!(priv->status & STATUS_RF_KILL_MASK)) {
		IPW_DEBUG_RF_KILL("HW RF Kill no longer active, restarting "
				  "device\n");

		/* we can not do an adapter restart while inside an irq lock */
		queue_work(priv->workqueue, &priv->adapter_restart);
	} else
		IPW_DEBUG_RF_KILL("HW RF Kill deactivated.  SW RF Kill still "
				  "enabled\n");

      exit_unlock:
	spin_unlock_irqrestore(&priv->lock, flags);
}

static void ipw_bg_rf_kill(void *data)
{
	struct ipw_priv *priv = data;
	mutex_lock(&priv->mutex);
	ipw_rf_kill(data);
	mutex_unlock(&priv->mutex);
}

static void ipw_link_up(struct ipw_priv *priv)
{
	priv->last_seq_num = -1;
	priv->last_frag_num = -1;
	priv->last_packet_time = 0;

	netif_carrier_on(priv->net_dev);
	if (netif_queue_stopped(priv->net_dev)) {
		IPW_DEBUG_NOTIF("waking queue\n");
		netif_wake_queue(priv->net_dev);
	} else {
		IPW_DEBUG_NOTIF("starting queue\n");
		netif_start_queue(priv->net_dev);
	}

	cancel_delayed_work(&priv->request_scan);
	ipw_reset_stats(priv);
	/* Ensure the rate is updated immediately */
	priv->last_rate = ipw_get_current_rate(priv);
	ipw_gather_stats(priv);
	ipw_led_link_up(priv);
	notify_wx_assoc_event(priv);

	if (priv->config & CFG_BACKGROUND_SCAN)
		queue_delayed_work(priv->workqueue, &priv->request_scan, HZ);
}

static void ipw_bg_link_up(void *data)
{
	struct ipw_priv *priv = data;
	mutex_lock(&priv->mutex);
	ipw_link_up(data);
	mutex_unlock(&priv->mutex);
}

static void ipw_link_down(struct ipw_priv *priv)
{
	ipw_led_link_down(priv);
	netif_carrier_off(priv->net_dev);
	netif_stop_queue(priv->net_dev);
	notify_wx_assoc_event(priv);

	/* Cancel any queued work ... */
	cancel_delayed_work(&priv->request_scan);
	cancel_delayed_work(&priv->adhoc_check);
	cancel_delayed_work(&priv->gather_stats);

	ipw_reset_stats(priv);

	if (!(priv->status & STATUS_EXIT_PENDING)) {
		/* Queue up another scan... */
		queue_work(priv->workqueue, &priv->request_scan);
	}
}

static void ipw_bg_link_down(void *data)
{
	struct ipw_priv *priv = data;
	mutex_lock(&priv->mutex);
	ipw_link_down(data);
	mutex_unlock(&priv->mutex);
}

static int ipw_setup_deferred_work(struct ipw_priv *priv)
{
	int ret = 0;

	priv->workqueue = create_workqueue(DRV_NAME);
	init_waitqueue_head(&priv->wait_command_queue);
	init_waitqueue_head(&priv->wait_state);

	INIT_WORK(&priv->adhoc_check, ipw_bg_adhoc_check, priv);
	INIT_WORK(&priv->associate, ipw_bg_associate, priv);
	INIT_WORK(&priv->disassociate, ipw_bg_disassociate, priv);
	INIT_WORK(&priv->system_config, ipw_system_config, priv);
	INIT_WORK(&priv->rx_replenish, ipw_bg_rx_queue_replenish, priv);
	INIT_WORK(&priv->adapter_restart, ipw_bg_adapter_restart, priv);
	INIT_WORK(&priv->rf_kill, ipw_bg_rf_kill, priv);
	INIT_WORK(&priv->up, (void (*)(void *))ipw_bg_up, priv);
	INIT_WORK(&priv->down, (void (*)(void *))ipw_bg_down, priv);
	INIT_WORK(&priv->request_scan,
		  (void (*)(void *))ipw_request_scan, priv);
	INIT_WORK(&priv->gather_stats,
		  (void (*)(void *))ipw_bg_gather_stats, priv);
	INIT_WORK(&priv->abort_scan, (void (*)(void *))ipw_bg_abort_scan, priv);
	INIT_WORK(&priv->roam, ipw_bg_roam, priv);
	INIT_WORK(&priv->scan_check, ipw_bg_scan_check, priv);
	INIT_WORK(&priv->link_up, (void (*)(void *))ipw_bg_link_up, priv);
	INIT_WORK(&priv->link_down, (void (*)(void *))ipw_bg_link_down, priv);
	INIT_WORK(&priv->led_link_on, (void (*)(void *))ipw_bg_led_link_on,
		  priv);
	INIT_WORK(&priv->led_link_off, (void (*)(void *))ipw_bg_led_link_off,
		  priv);
	INIT_WORK(&priv->led_act_off, (void (*)(void *))ipw_bg_led_activity_off,
		  priv);
	INIT_WORK(&priv->merge_networks,
		  (void (*)(void *))ipw_merge_adhoc_network, priv);

#ifdef CONFIG_IPW_QOS
	INIT_WORK(&priv->qos_activate, (void (*)(void *))ipw_bg_qos_activate,
		  priv);
#endif				/* CONFIG_IPW_QOS */

	tasklet_init(&priv->irq_tasklet, (void (*)(unsigned long))
		     ipw_irq_tasklet, (unsigned long)priv);

	return ret;
}

static void shim__set_security(struct net_device *dev,
			       struct ieee80211_security *sec)
{
	struct ipw_priv *priv = ieee80211_priv(dev);
	int i;
	for (i = 0; i < 4; i++) {
		if (sec->flags & (1 << i)) {
			priv->ieee->sec.encode_alg[i] = sec->encode_alg[i];
			priv->ieee->sec.key_sizes[i] = sec->key_sizes[i];
			if (sec->key_sizes[i] == 0)
				priv->ieee->sec.flags &= ~(1 << i);
			else {
				memcpy(priv->ieee->sec.keys[i], sec->keys[i],
				       sec->key_sizes[i]);
				priv->ieee->sec.flags |= (1 << i);
			}
			priv->status |= STATUS_SECURITY_UPDATED;
		} else if (sec->level != SEC_LEVEL_1)
			priv->ieee->sec.flags &= ~(1 << i);
	}

	if (sec->flags & SEC_ACTIVE_KEY) {
		if (sec->active_key <= 3) {
			priv->ieee->sec.active_key = sec->active_key;
			priv->ieee->sec.flags |= SEC_ACTIVE_KEY;
		} else
			priv->ieee->sec.flags &= ~SEC_ACTIVE_KEY;
		priv->status |= STATUS_SECURITY_UPDATED;
	} else
		priv->ieee->sec.flags &= ~SEC_ACTIVE_KEY;

	if ((sec->flags & SEC_AUTH_MODE) &&
	    (priv->ieee->sec.auth_mode != sec->auth_mode)) {
		priv->ieee->sec.auth_mode = sec->auth_mode;
		priv->ieee->sec.flags |= SEC_AUTH_MODE;
		if (sec->auth_mode == WLAN_AUTH_SHARED_KEY)
			priv->capability |= CAP_SHARED_KEY;
		else
			priv->capability &= ~CAP_SHARED_KEY;
		priv->status |= STATUS_SECURITY_UPDATED;
	}

	if (sec->flags & SEC_ENABLED && priv->ieee->sec.enabled != sec->enabled) {
		priv->ieee->sec.flags |= SEC_ENABLED;
		priv->ieee->sec.enabled = sec->enabled;
		priv->status |= STATUS_SECURITY_UPDATED;
		if (sec->enabled)
			priv->capability |= CAP_PRIVACY_ON;
		else
			priv->capability &= ~CAP_PRIVACY_ON;
	}

	if (sec->flags & SEC_ENCRYPT)
		priv->ieee->sec.encrypt = sec->encrypt;

	if (sec->flags & SEC_LEVEL && priv->ieee->sec.level != sec->level) {
		priv->ieee->sec.level = sec->level;
		priv->ieee->sec.flags |= SEC_LEVEL;
		priv->status |= STATUS_SECURITY_UPDATED;
	}

	if (!priv->ieee->host_encrypt && (sec->flags & SEC_ENCRYPT))
		ipw_set_hwcrypto_keys(priv);

	/* To match current functionality of ipw2100 (which works well w/
	 * various supplicants, we don't force a disassociate if the
	 * privacy capability changes ... */
#if 0
	if ((priv->status & (STATUS_ASSOCIATED | STATUS_ASSOCIATING)) &&
	    (((priv->assoc_request.capability &
	       WLAN_CAPABILITY_PRIVACY) && !sec->enabled) ||
	     (!(priv->assoc_request.capability &
		WLAN_CAPABILITY_PRIVACY) && sec->enabled))) {
		IPW_DEBUG_ASSOC("Disassociating due to capability "
				"change.\n");
		ipw_disassociate(priv);
	}
#endif
}

static int init_supported_rates(struct ipw_priv *priv,
				struct ipw_supported_rates *rates)
{
	/* TODO: Mask out rates based on priv->rates_mask */

	memset(rates, 0, sizeof(*rates));
	/* configure supported rates */
	switch (priv->ieee->freq_band) {
	case IEEE80211_52GHZ_BAND:
		rates->ieee_mode = IPW_A_MODE;
		rates->purpose = IPW_RATE_CAPABILITIES;
		ipw_add_ofdm_scan_rates(rates, IEEE80211_CCK_MODULATION,
					IEEE80211_OFDM_DEFAULT_RATES_MASK);
		break;

	default:		/* Mixed or 2.4Ghz */
		rates->ieee_mode = IPW_G_MODE;
		rates->purpose = IPW_RATE_CAPABILITIES;
		ipw_add_cck_scan_rates(rates, IEEE80211_CCK_MODULATION,
				       IEEE80211_CCK_DEFAULT_RATES_MASK);
		if (priv->ieee->modulation & IEEE80211_OFDM_MODULATION) {
			ipw_add_ofdm_scan_rates(rates, IEEE80211_CCK_MODULATION,
						IEEE80211_OFDM_DEFAULT_RATES_MASK);
		}
		break;
	}

	return 0;
}

static int ipw_config(struct ipw_priv *priv)
{
	/* This is only called from ipw_up, which resets/reloads the firmware
	   so, we don't need to first disable the card before we configure
	   it */
	if (ipw_set_tx_power(priv))
		goto error;

	/* initialize adapter address */
	if (ipw_send_adapter_address(priv, priv->net_dev->dev_addr))
		goto error;

	/* set basic system config settings */
	init_sys_config(&priv->sys_config);

	/* Support Bluetooth if we have BT h/w on board, and user wants to.
	 * Does not support BT priority yet (don't abort or defer our Tx) */
	if (bt_coexist) {
		unsigned char bt_caps = priv->eeprom[EEPROM_SKU_CAPABILITY];

		if (bt_caps & EEPROM_SKU_CAP_BT_CHANNEL_SIG)
			priv->sys_config.bt_coexistence
			    |= CFG_BT_COEXISTENCE_SIGNAL_CHNL;
		if (bt_caps & EEPROM_SKU_CAP_BT_OOB)
			priv->sys_config.bt_coexistence
			    |= CFG_BT_COEXISTENCE_OOB;
	}

	if (priv->ieee->iw_mode == IW_MODE_ADHOC)
		priv->sys_config.answer_broadcast_ssid_probe = 1;
	else
		priv->sys_config.answer_broadcast_ssid_probe = 0;

	if (ipw_send_system_config(priv, &priv->sys_config))
		goto error;

	init_supported_rates(priv, &priv->rates);
	if (ipw_send_supported_rates(priv, &priv->rates))
		goto error;

	/* Set request-to-send threshold */
	if (priv->rts_threshold) {
		if (ipw_send_rts_threshold(priv, priv->rts_threshold))
			goto error;
	}
#ifdef CONFIG_IPW_QOS
	IPW_DEBUG_QOS("QoS: call ipw_qos_activate\n");
	ipw_qos_activate(priv, NULL);
#endif				/* CONFIG_IPW_QOS */

	if (ipw_set_random_seed(priv))
		goto error;

	/* final state transition to the RUN state */
	if (ipw_send_host_complete(priv))
		goto error;

	priv->status |= STATUS_INIT;

	ipw_led_init(priv);
	ipw_led_radio_on(priv);
	priv->notif_missed_beacons = 0;

	/* Set hardware WEP key if it is configured. */
	if ((priv->capability & CAP_PRIVACY_ON) &&
	    (priv->ieee->sec.level == SEC_LEVEL_1) &&
	    !(priv->ieee->host_encrypt || priv->ieee->host_decrypt))
		ipw_set_hwcrypto_keys(priv);

	return 0;

      error:
	return -EIO;
}

/*
 * NOTE:
 *
 * These tables have been tested in conjunction with the
 * Intel PRO/Wireless 2200BG and 2915ABG Network Connection Adapters.
 *
 * Altering this values, using it on other hardware, or in geographies
 * not intended for resale of the above mentioned Intel adapters has
 * not been tested.
 *
 */
static const struct ieee80211_geo ipw_geos[] = {
	{			/* Restricted */
	 "---",
	 .bg_channels = 11,
	 .bg = {{2412, 1}, {2417, 2}, {2422, 3},
		{2427, 4}, {2432, 5}, {2437, 6},
		{2442, 7}, {2447, 8}, {2452, 9},
		{2457, 10}, {2462, 11}},
	 },

	{			/* Custom US/Canada */
	 "ZZF",
	 .bg_channels = 11,
	 .bg = {{2412, 1}, {2417, 2}, {2422, 3},
		{2427, 4}, {2432, 5}, {2437, 6},
		{2442, 7}, {2447, 8}, {2452, 9},
		{2457, 10}, {2462, 11}},
	 .a_channels = 8,
	 .a = {{5180, 36},
	       {5200, 40},
	       {5220, 44},
	       {5240, 48},
	       {5260, 52, IEEE80211_CH_PASSIVE_ONLY},
	       {5280, 56, IEEE80211_CH_PASSIVE_ONLY},
	       {5300, 60, IEEE80211_CH_PASSIVE_ONLY},
	       {5320, 64, IEEE80211_CH_PASSIVE_ONLY}},
	 },

	{			/* Rest of World */
	 "ZZD",
	 .bg_channels = 13,
	 .bg = {{2412, 1}, {2417, 2}, {2422, 3},
		{2427, 4}, {2432, 5}, {2437, 6},
		{2442, 7}, {2447, 8}, {2452, 9},
		{2457, 10}, {2462, 11}, {2467, 12},
		{2472, 13}},
	 },

	{			/* Custom USA & Europe & High */
	 "ZZA",
	 .bg_channels = 11,
	 .bg = {{2412, 1}, {2417, 2}, {2422, 3},
		{2427, 4}, {2432, 5}, {2437, 6},
		{2442, 7}, {2447, 8}, {2452, 9},
		{2457, 10}, {2462, 11}},
	 .a_channels = 13,
	 .a = {{5180, 36},
	       {5200, 40},
	       {5220, 44},
	       {5240, 48},
	       {5260, 52, IEEE80211_CH_PASSIVE_ONLY},
	       {5280, 56, IEEE80211_CH_PASSIVE_ONLY},
	       {5300, 60, IEEE80211_CH_PASSIVE_ONLY},
	       {5320, 64, IEEE80211_CH_PASSIVE_ONLY},
	       {5745, 149},
	       {5765, 153},
	       {5785, 157},
	       {5805, 161},
	       {5825, 165}},
	 },

	{			/* Custom NA & Europe */
	 "ZZB",
	 .bg_channels = 11,
	 .bg = {{2412, 1}, {2417, 2}, {2422, 3},
		{2427, 4}, {2432, 5}, {2437, 6},
		{2442, 7}, {2447, 8}, {2452, 9},
		{2457, 10}, {2462, 11}},
	 .a_channels = 13,
	 .a = {{5180, 36},
	       {5200, 40},
	       {5220, 44},
	       {5240, 48},
	       {5260, 52, IEEE80211_CH_PASSIVE_ONLY},
	       {5280, 56, IEEE80211_CH_PASSIVE_ONLY},
	       {5300, 60, IEEE80211_CH_PASSIVE_ONLY},
	       {5320, 64, IEEE80211_CH_PASSIVE_ONLY},
	       {5745, 149, IEEE80211_CH_PASSIVE_ONLY},
	       {5765, 153, IEEE80211_CH_PASSIVE_ONLY},
	       {5785, 157, IEEE80211_CH_PASSIVE_ONLY},
	       {5805, 161, IEEE80211_CH_PASSIVE_ONLY},
	       {5825, 165, IEEE80211_CH_PASSIVE_ONLY}},
	 },

	{			/* Custom Japan */
	 "ZZC",
	 .bg_channels = 11,
	 .bg = {{2412, 1}, {2417, 2}, {2422, 3},
		{2427, 4}, {2432, 5}, {2437, 6},
		{2442, 7}, {2447, 8}, {2452, 9},
		{2457, 10}, {2462, 11}},
	 .a_channels = 4,
	 .a = {{5170, 34}, {5190, 38},
	       {5210, 42}, {5230, 46}},
	 },

	{			/* Custom */
	 "ZZM",
	 .bg_channels = 11,
	 .bg = {{2412, 1}, {2417, 2}, {2422, 3},
		{2427, 4}, {2432, 5}, {2437, 6},
		{2442, 7}, {2447, 8}, {2452, 9},
		{2457, 10}, {2462, 11}},
	 },

	{			/* Europe */
	 "ZZE",
	 .bg_channels = 13,
	 .bg = {{2412, 1}, {2417, 2}, {2422, 3},
		{2427, 4}, {2432, 5}, {2437, 6},
		{2442, 7}, {2447, 8}, {2452, 9},
		{2457, 10}, {2462, 11}, {2467, 12},
		{2472, 13}},
	 .a_channels = 19,
	 .a = {{5180, 36},
	       {5200, 40},
	       {5220, 44},
	       {5240, 48},
	       {5260, 52, IEEE80211_CH_PASSIVE_ONLY},
	       {5280, 56, IEEE80211_CH_PASSIVE_ONLY},
	       {5300, 60, IEEE80211_CH_PASSIVE_ONLY},
	       {5320, 64, IEEE80211_CH_PASSIVE_ONLY},
	       {5500, 100, IEEE80211_CH_PASSIVE_ONLY},
	       {5520, 104, IEEE80211_CH_PASSIVE_ONLY},
	       {5540, 108, IEEE80211_CH_PASSIVE_ONLY},
	       {5560, 112, IEEE80211_CH_PASSIVE_ONLY},
	       {5580, 116, IEEE80211_CH_PASSIVE_ONLY},
	       {5600, 120, IEEE80211_CH_PASSIVE_ONLY},
	       {5620, 124, IEEE80211_CH_PASSIVE_ONLY},
	       {5640, 128, IEEE80211_CH_PASSIVE_ONLY},
	       {5660, 132, IEEE80211_CH_PASSIVE_ONLY},
	       {5680, 136, IEEE80211_CH_PASSIVE_ONLY},
	       {5700, 140, IEEE80211_CH_PASSIVE_ONLY}},
	 },

	{			/* Custom Japan */
	 "ZZJ",
	 .bg_channels = 14,
	 .bg = {{2412, 1}, {2417, 2}, {2422, 3},
		{2427, 4}, {2432, 5}, {2437, 6},
		{2442, 7}, {2447, 8}, {2452, 9},
		{2457, 10}, {2462, 11}, {2467, 12},
		{2472, 13}, {2484, 14, IEEE80211_CH_B_ONLY}},
	 .a_channels = 4,
	 .a = {{5170, 34}, {5190, 38},
	       {5210, 42}, {5230, 46}},
	 },

	{			/* Rest of World */
	 "ZZR",
	 .bg_channels = 14,
	 .bg = {{2412, 1}, {2417, 2}, {2422, 3},
		{2427, 4}, {2432, 5}, {2437, 6},
		{2442, 7}, {2447, 8}, {2452, 9},
		{2457, 10}, {2462, 11}, {2467, 12},
		{2472, 13}, {2484, 14, IEEE80211_CH_B_ONLY |
			     IEEE80211_CH_PASSIVE_ONLY}},
	 },

	{			/* High Band */
	 "ZZH",
	 .bg_channels = 13,
	 .bg = {{2412, 1}, {2417, 2}, {2422, 3},
		{2427, 4}, {2432, 5}, {2437, 6},
		{2442, 7}, {2447, 8}, {2452, 9},
		{2457, 10}, {2462, 11},
		{2467, 12, IEEE80211_CH_PASSIVE_ONLY},
		{2472, 13, IEEE80211_CH_PASSIVE_ONLY}},
	 .a_channels = 4,
	 .a = {{5745, 149}, {5765, 153},
	       {5785, 157}, {5805, 161}},
	 },

	{			/* Custom Europe */
	 "ZZG",
	 .bg_channels = 13,
	 .bg = {{2412, 1}, {2417, 2}, {2422, 3},
		{2427, 4}, {2432, 5}, {2437, 6},
		{2442, 7}, {2447, 8}, {2452, 9},
		{2457, 10}, {2462, 11},
		{2467, 12}, {2472, 13}},
	 .a_channels = 4,
	 .a = {{5180, 36}, {5200, 40},
	       {5220, 44}, {5240, 48}},
	 },

	{			/* Europe */
	 "ZZK",
	 .bg_channels = 13,
	 .bg = {{2412, 1}, {2417, 2}, {2422, 3},
		{2427, 4}, {2432, 5}, {2437, 6},
		{2442, 7}, {2447, 8}, {2452, 9},
		{2457, 10}, {2462, 11},
		{2467, 12, IEEE80211_CH_PASSIVE_ONLY},
		{2472, 13, IEEE80211_CH_PASSIVE_ONLY}},
	 .a_channels = 24,
	 .a = {{5180, 36, IEEE80211_CH_PASSIVE_ONLY},
	       {5200, 40, IEEE80211_CH_PASSIVE_ONLY},
	       {5220, 44, IEEE80211_CH_PASSIVE_ONLY},
	       {5240, 48, IEEE80211_CH_PASSIVE_ONLY},
	       {5260, 52, IEEE80211_CH_PASSIVE_ONLY},
	       {5280, 56, IEEE80211_CH_PASSIVE_ONLY},
	       {5300, 60, IEEE80211_CH_PASSIVE_ONLY},
	       {5320, 64, IEEE80211_CH_PASSIVE_ONLY},
	       {5500, 100, IEEE80211_CH_PASSIVE_ONLY},
	       {5520, 104, IEEE80211_CH_PASSIVE_ONLY},
	       {5540, 108, IEEE80211_CH_PASSIVE_ONLY},
	       {5560, 112, IEEE80211_CH_PASSIVE_ONLY},
	       {5580, 116, IEEE80211_CH_PASSIVE_ONLY},
	       {5600, 120, IEEE80211_CH_PASSIVE_ONLY},
	       {5620, 124, IEEE80211_CH_PASSIVE_ONLY},
	       {5640, 128, IEEE80211_CH_PASSIVE_ONLY},
	       {5660, 132, IEEE80211_CH_PASSIVE_ONLY},
	       {5680, 136, IEEE80211_CH_PASSIVE_ONLY},
	       {5700, 140, IEEE80211_CH_PASSIVE_ONLY},
	       {5745, 149, IEEE80211_CH_PASSIVE_ONLY},
	       {5765, 153, IEEE80211_CH_PASSIVE_ONLY},
	       {5785, 157, IEEE80211_CH_PASSIVE_ONLY},
	       {5805, 161, IEEE80211_CH_PASSIVE_ONLY},
	       {5825, 165, IEEE80211_CH_PASSIVE_ONLY}},
	 },

	{			/* Europe */
	 "ZZL",
	 .bg_channels = 11,
	 .bg = {{2412, 1}, {2417, 2}, {2422, 3},
		{2427, 4}, {2432, 5}, {2437, 6},
		{2442, 7}, {2447, 8}, {2452, 9},
		{2457, 10}, {2462, 11}},
	 .a_channels = 13,
	 .a = {{5180, 36, IEEE80211_CH_PASSIVE_ONLY},
	       {5200, 40, IEEE80211_CH_PASSIVE_ONLY},
	       {5220, 44, IEEE80211_CH_PASSIVE_ONLY},
	       {5240, 48, IEEE80211_CH_PASSIVE_ONLY},
	       {5260, 52, IEEE80211_CH_PASSIVE_ONLY},
	       {5280, 56, IEEE80211_CH_PASSIVE_ONLY},
	       {5300, 60, IEEE80211_CH_PASSIVE_ONLY},
	       {5320, 64, IEEE80211_CH_PASSIVE_ONLY},
	       {5745, 149, IEEE80211_CH_PASSIVE_ONLY},
	       {5765, 153, IEEE80211_CH_PASSIVE_ONLY},
	       {5785, 157, IEEE80211_CH_PASSIVE_ONLY},
	       {5805, 161, IEEE80211_CH_PASSIVE_ONLY},
	       {5825, 165, IEEE80211_CH_PASSIVE_ONLY}},
	 }
};

/* GEO code borrowed from ieee80211_geo.c */
static int ipw_is_valid_channel(struct ieee80211_device *ieee, u8 channel)
{
	int i;

	/* Driver needs to initialize the geography map before using
	 * these helper functions */
	BUG_ON(ieee->geo.bg_channels == 0 && ieee->geo.a_channels == 0);

	if (ieee->freq_band & IEEE80211_24GHZ_BAND)
		for (i = 0; i < ieee->geo.bg_channels; i++)
			/* NOTE: If G mode is currently supported but
			 * this is a B only channel, we don't see it
			 * as valid. */
			if ((ieee->geo.bg[i].channel == channel) &&
			    (!(ieee->mode & IEEE_G) ||
			     !(ieee->geo.bg[i].flags & IEEE80211_CH_B_ONLY)))
				return IEEE80211_24GHZ_BAND;

	if (ieee->freq_band & IEEE80211_52GHZ_BAND)
		for (i = 0; i < ieee->geo.a_channels; i++)
			if (ieee->geo.a[i].channel == channel)
				return IEEE80211_52GHZ_BAND;

	return 0;
}

static int ipw_channel_to_index(struct ieee80211_device *ieee, u8 channel)
{
	int i;

	/* Driver needs to initialize the geography map before using
	 * these helper functions */
	BUG_ON(ieee->geo.bg_channels == 0 && ieee->geo.a_channels == 0);

	if (ieee->freq_band & IEEE80211_24GHZ_BAND)
		for (i = 0; i < ieee->geo.bg_channels; i++)
			if (ieee->geo.bg[i].channel == channel)
				return i;

	if (ieee->freq_band & IEEE80211_52GHZ_BAND)
		for (i = 0; i < ieee->geo.a_channels; i++)
			if (ieee->geo.a[i].channel == channel)
				return i;

	return -1;
}

static u8 ipw_freq_to_channel(struct ieee80211_device *ieee, u32 freq)
{
	int i;

	/* Driver needs to initialize the geography map before using
	 * these helper functions */
	BUG_ON(ieee->geo.bg_channels == 0 && ieee->geo.a_channels == 0);

	freq /= 100000;

	if (ieee->freq_band & IEEE80211_24GHZ_BAND)
		for (i = 0; i < ieee->geo.bg_channels; i++)
			if (ieee->geo.bg[i].freq == freq)
				return ieee->geo.bg[i].channel;

	if (ieee->freq_band & IEEE80211_52GHZ_BAND)
		for (i = 0; i < ieee->geo.a_channels; i++)
			if (ieee->geo.a[i].freq == freq)
				return ieee->geo.a[i].channel;

	return 0;
}

static int ipw_set_geo(struct ieee80211_device *ieee,
		       const struct ieee80211_geo *geo)
{
	memcpy(ieee->geo.name, geo->name, 3);
	ieee->geo.name[3] = '\0';
	ieee->geo.bg_channels = geo->bg_channels;
	ieee->geo.a_channels = geo->a_channels;
	memcpy(ieee->geo.bg, geo->bg, geo->bg_channels *
	       sizeof(struct ieee80211_channel));
	memcpy(ieee->geo.a, geo->a, ieee->geo.a_channels *
	       sizeof(struct ieee80211_channel));
	return 0;
}

static const struct ieee80211_geo *ipw_get_geo(struct ieee80211_device *ieee)
{
	return &ieee->geo;
}

#define MAX_HW_RESTARTS 5
static int ipw_up(struct ipw_priv *priv)
{
	int rc, i, j;

	if (priv->status & STATUS_EXIT_PENDING)
		return -EIO;

	if (cmdlog && !priv->cmdlog) {
		priv->cmdlog = kmalloc(sizeof(*priv->cmdlog) * cmdlog,
				       GFP_KERNEL);
		if (priv->cmdlog == NULL) {
			IPW_ERROR("Error allocating %d command log entries.\n",
				  cmdlog);
		} else {
			memset(priv->cmdlog, 0, sizeof(*priv->cmdlog) * cmdlog);
			priv->cmdlog_len = cmdlog;
		}
	}

	for (i = 0; i < MAX_HW_RESTARTS; i++) {
		/* Load the microcode, firmware, and eeprom.
		 * Also start the clocks. */
		rc = ipw_load(priv);
		if (rc) {
			IPW_ERROR("Unable to load firmware: %d\n", rc);
			return rc;
		}

		ipw_init_ordinals(priv);
		if (!(priv->config & CFG_CUSTOM_MAC))
			eeprom_parse_mac(priv, priv->mac_addr);
		memcpy(priv->net_dev->dev_addr, priv->mac_addr, ETH_ALEN);

		for (j = 0; j < ARRAY_SIZE(ipw_geos); j++) {
			if (!memcmp(&priv->eeprom[EEPROM_COUNTRY_CODE],
				    ipw_geos[j].name, 3))
				break;
		}
		if (j == ARRAY_SIZE(ipw_geos)) {
			IPW_WARNING("SKU [%c%c%c] not recognized.\n",
				    priv->eeprom[EEPROM_COUNTRY_CODE + 0],
				    priv->eeprom[EEPROM_COUNTRY_CODE + 1],
				    priv->eeprom[EEPROM_COUNTRY_CODE + 2]);
			j = 0;
		}
		if (ipw_set_geo(priv->ieee, &ipw_geos[j])) {
			IPW_WARNING("Could not set geography.");
			return 0;
		}

		IPW_DEBUG_INFO("Geography %03d [%s] detected.\n",
			       j, priv->ieee->geo.name);

		if (priv->status & STATUS_RF_KILL_SW) {
			IPW_WARNING("Radio disabled by module parameter.\n");
			return 0;
		} else if (rf_kill_active(priv)) {
			IPW_WARNING("Radio Frequency Kill Switch is On:\n"
				    "Kill switch must be turned off for "
				    "wireless networking to work.\n");
			queue_delayed_work(priv->workqueue, &priv->rf_kill,
					   2 * HZ);
			return 0;
		}

		rc = ipw_config(priv);
		if (!rc) {
			IPW_DEBUG_INFO("Configured device on count %i\n", i);

			/* If configure to try and auto-associate, kick
			 * off a scan. */
			queue_work(priv->workqueue, &priv->request_scan);

			return 0;
		}

		IPW_DEBUG_INFO("Device configuration failed: 0x%08X\n", rc);
		IPW_DEBUG_INFO("Failed to config device on retry %d of %d\n",
			       i, MAX_HW_RESTARTS);

		/* We had an error bringing up the hardware, so take it
		 * all the way back down so we can try again */
		ipw_down(priv);
	}

	/* tried to restart and config the device for as long as our
	 * patience could withstand */
	IPW_ERROR("Unable to initialize device after %d attempts.\n", i);

	return -EIO;
}

static void ipw_bg_up(void *data)
{
	struct ipw_priv *priv = data;
	mutex_lock(&priv->mutex);
	ipw_up(data);
	mutex_unlock(&priv->mutex);
}

static void ipw_deinit(struct ipw_priv *priv)
{
	int i;

	if (priv->status & STATUS_SCANNING) {
		IPW_DEBUG_INFO("Aborting scan during shutdown.\n");
		ipw_abort_scan(priv);
	}

	if (priv->status & STATUS_ASSOCIATED) {
		IPW_DEBUG_INFO("Disassociating during shutdown.\n");
		ipw_disassociate(priv);
	}

	ipw_led_shutdown(priv);

	/* Wait up to 1s for status to change to not scanning and not
	 * associated (disassociation can take a while for a ful 802.11
	 * exchange */
	for (i = 1000; i && (priv->status &
			     (STATUS_DISASSOCIATING |
			      STATUS_ASSOCIATED | STATUS_SCANNING)); i--)
		udelay(10);

	if (priv->status & (STATUS_DISASSOCIATING |
			    STATUS_ASSOCIATED | STATUS_SCANNING))
		IPW_DEBUG_INFO("Still associated or scanning...\n");
	else
		IPW_DEBUG_INFO("Took %dms to de-init\n", 1000 - i);

	/* Attempt to disable the card */
	ipw_send_card_disable(priv, 0);

	priv->status &= ~STATUS_INIT;
}

static void ipw_down(struct ipw_priv *priv)
{
	int exit_pending = priv->status & STATUS_EXIT_PENDING;

	priv->status |= STATUS_EXIT_PENDING;

	if (ipw_is_init(priv))
		ipw_deinit(priv);

	/* Wipe out the EXIT_PENDING status bit if we are not actually
	 * exiting the module */
	if (!exit_pending)
		priv->status &= ~STATUS_EXIT_PENDING;

	/* tell the device to stop sending interrupts */
	ipw_disable_interrupts(priv);

	/* Clear all bits but the RF Kill */
	priv->status &= STATUS_RF_KILL_MASK | STATUS_EXIT_PENDING;
	netif_carrier_off(priv->net_dev);
	netif_stop_queue(priv->net_dev);

	ipw_stop_nic(priv);

	ipw_led_radio_off(priv);
}

static void ipw_bg_down(void *data)
{
	struct ipw_priv *priv = data;
	mutex_lock(&priv->mutex);
	ipw_down(data);
	mutex_unlock(&priv->mutex);
}

/* Called by register_netdev() */
static int ipw_net_init(struct net_device *dev)
{
	struct ipw_priv *priv = ieee80211_priv(dev);
	mutex_lock(&priv->mutex);

	if (ipw_up(priv)) {
		mutex_unlock(&priv->mutex);
		return -EIO;
	}

	mutex_unlock(&priv->mutex);
	return 0;
}

/* PCI driver stuff */
static struct pci_device_id card_ids[] = {
	{PCI_VENDOR_ID_INTEL, 0x1043, 0x8086, 0x2701, 0, 0, 0},
	{PCI_VENDOR_ID_INTEL, 0x1043, 0x8086, 0x2702, 0, 0, 0},
	{PCI_VENDOR_ID_INTEL, 0x1043, 0x8086, 0x2711, 0, 0, 0},
	{PCI_VENDOR_ID_INTEL, 0x1043, 0x8086, 0x2712, 0, 0, 0},
	{PCI_VENDOR_ID_INTEL, 0x1043, 0x8086, 0x2721, 0, 0, 0},
	{PCI_VENDOR_ID_INTEL, 0x1043, 0x8086, 0x2722, 0, 0, 0},
	{PCI_VENDOR_ID_INTEL, 0x1043, 0x8086, 0x2731, 0, 0, 0},
	{PCI_VENDOR_ID_INTEL, 0x1043, 0x8086, 0x2732, 0, 0, 0},
	{PCI_VENDOR_ID_INTEL, 0x1043, 0x8086, 0x2741, 0, 0, 0},
	{PCI_VENDOR_ID_INTEL, 0x1043, 0x103c, 0x2741, 0, 0, 0},
	{PCI_VENDOR_ID_INTEL, 0x1043, 0x8086, 0x2742, 0, 0, 0},
	{PCI_VENDOR_ID_INTEL, 0x1043, 0x8086, 0x2751, 0, 0, 0},
	{PCI_VENDOR_ID_INTEL, 0x1043, 0x8086, 0x2752, 0, 0, 0},
	{PCI_VENDOR_ID_INTEL, 0x1043, 0x8086, 0x2753, 0, 0, 0},
	{PCI_VENDOR_ID_INTEL, 0x1043, 0x8086, 0x2754, 0, 0, 0},
	{PCI_VENDOR_ID_INTEL, 0x1043, 0x8086, 0x2761, 0, 0, 0},
	{PCI_VENDOR_ID_INTEL, 0x1043, 0x8086, 0x2762, 0, 0, 0},
	{PCI_VENDOR_ID_INTEL, 0x104f, PCI_ANY_ID, PCI_ANY_ID, 0, 0, 0},
	{PCI_VENDOR_ID_INTEL, 0x4220, PCI_ANY_ID, PCI_ANY_ID, 0, 0, 0},	/* BG */
	{PCI_VENDOR_ID_INTEL, 0x4221, PCI_ANY_ID, PCI_ANY_ID, 0, 0, 0},	/* BG */
	{PCI_VENDOR_ID_INTEL, 0x4223, PCI_ANY_ID, PCI_ANY_ID, 0, 0, 0},	/* ABG */
	{PCI_VENDOR_ID_INTEL, 0x4224, PCI_ANY_ID, PCI_ANY_ID, 0, 0, 0},	/* ABG */

	/* required last entry */
	{0,}
};

MODULE_DEVICE_TABLE(pci, card_ids);

static struct attribute *ipw_sysfs_entries[] = {
	&dev_attr_rf_kill.attr,
	&dev_attr_direct_dword.attr,
	&dev_attr_indirect_byte.attr,
	&dev_attr_indirect_dword.attr,
	&dev_attr_mem_gpio_reg.attr,
	&dev_attr_command_event_reg.attr,
	&dev_attr_nic_type.attr,
	&dev_attr_status.attr,
	&dev_attr_cfg.attr,
	&dev_attr_error.attr,
	&dev_attr_event_log.attr,
	&dev_attr_cmd_log.attr,
	&dev_attr_eeprom_delay.attr,
	&dev_attr_ucode_version.attr,
	&dev_attr_rtc.attr,
	&dev_attr_scan_age.attr,
	&dev_attr_led.attr,
	&dev_attr_speed_scan.attr,
	&dev_attr_net_stats.attr,
	NULL
};

static struct attribute_group ipw_attribute_group = {
	.name = NULL,		/* put in device directory */
	.attrs = ipw_sysfs_entries,
};

static int ipw_pci_probe(struct pci_dev *pdev, const struct pci_device_id *ent)
{
	int err = 0;
	struct net_device *net_dev;
	void __iomem *base;
	u32 length, val;
	struct ipw_priv *priv;
	int i;

	net_dev = alloc_ieee80211(sizeof(struct ipw_priv));
	if (net_dev == NULL) {
		err = -ENOMEM;
		goto out;
	}

	priv = ieee80211_priv(net_dev);
	priv->ieee = netdev_priv(net_dev);

	priv->net_dev = net_dev;
	priv->pci_dev = pdev;
#ifdef CONFIG_IPW2200_DEBUG
	ipw_debug_level = debug;
#endif
	spin_lock_init(&priv->lock);
	for (i = 0; i < IPW_IBSS_MAC_HASH_SIZE; i++)
		INIT_LIST_HEAD(&priv->ibss_mac_hash[i]);

	mutex_init(&priv->mutex);
	if (pci_enable_device(pdev)) {
		err = -ENODEV;
		goto out_free_ieee80211;
	}

	pci_set_master(pdev);

	err = pci_set_dma_mask(pdev, DMA_32BIT_MASK);
	if (!err)
		err = pci_set_consistent_dma_mask(pdev, DMA_32BIT_MASK);
	if (err) {
		printk(KERN_WARNING DRV_NAME ": No suitable DMA available.\n");
		goto out_pci_disable_device;
	}

	pci_set_drvdata(pdev, priv);

	err = pci_request_regions(pdev, DRV_NAME);
	if (err)
		goto out_pci_disable_device;

	/* We disable the RETRY_TIMEOUT register (0x41) to keep
	 * PCI Tx retries from interfering with C3 CPU state */
	pci_read_config_dword(pdev, 0x40, &val);
	if ((val & 0x0000ff00) != 0)
		pci_write_config_dword(pdev, 0x40, val & 0xffff00ff);

	length = pci_resource_len(pdev, 0);
	priv->hw_len = length;

	base = ioremap_nocache(pci_resource_start(pdev, 0), length);
	if (!base) {
		err = -ENODEV;
		goto out_pci_release_regions;
	}

	priv->hw_base = base;
	IPW_DEBUG_INFO("pci_resource_len = 0x%08x\n", length);
	IPW_DEBUG_INFO("pci_resource_base = %p\n", base);

	err = ipw_setup_deferred_work(priv);
	if (err) {
		IPW_ERROR("Unable to setup deferred work\n");
		goto out_iounmap;
	}

	ipw_sw_reset(priv, 1);

	err = request_irq(pdev->irq, ipw_isr, SA_SHIRQ, DRV_NAME, priv);
	if (err) {
		IPW_ERROR("Error allocating IRQ %d\n", pdev->irq);
		goto out_destroy_workqueue;
	}

	SET_MODULE_OWNER(net_dev);
	SET_NETDEV_DEV(net_dev, &pdev->dev);

	mutex_lock(&priv->mutex);

	priv->ieee->hard_start_xmit = ipw_net_hard_start_xmit;
	priv->ieee->set_security = shim__set_security;
	priv->ieee->is_queue_full = ipw_net_is_queue_full;

#ifdef CONFIG_IPW_QOS
	priv->ieee->handle_probe_response = ipw_handle_beacon;
	priv->ieee->handle_beacon = ipw_handle_probe_response;
	priv->ieee->handle_assoc_response = ipw_handle_assoc_response;
#endif				/* CONFIG_IPW_QOS */

	priv->ieee->perfect_rssi = -20;
	priv->ieee->worst_rssi = -85;

	net_dev->open = ipw_net_open;
	net_dev->stop = ipw_net_stop;
	net_dev->init = ipw_net_init;
	net_dev->get_stats = ipw_net_get_stats;
	net_dev->set_multicast_list = ipw_net_set_multicast_list;
	net_dev->set_mac_address = ipw_net_set_mac_address;
	priv->wireless_data.spy_data = &priv->ieee->spy_data;
	net_dev->wireless_data = &priv->wireless_data;
	net_dev->wireless_handlers = &ipw_wx_handler_def;
	net_dev->ethtool_ops = &ipw_ethtool_ops;
	net_dev->irq = pdev->irq;
	net_dev->base_addr = (unsigned long)priv->hw_base;
	net_dev->mem_start = pci_resource_start(pdev, 0);
	net_dev->mem_end = net_dev->mem_start + pci_resource_len(pdev, 0) - 1;

	err = sysfs_create_group(&pdev->dev.kobj, &ipw_attribute_group);
	if (err) {
		IPW_ERROR("failed to create sysfs device attributes\n");
		mutex_unlock(&priv->mutex);
		goto out_release_irq;
	}

	mutex_unlock(&priv->mutex);
	err = register_netdev(net_dev);
	if (err) {
		IPW_ERROR("failed to register network device\n");
		goto out_remove_sysfs;
	}
	return 0;

      out_remove_sysfs:
	sysfs_remove_group(&pdev->dev.kobj, &ipw_attribute_group);
      out_release_irq:
	free_irq(pdev->irq, priv);
      out_destroy_workqueue:
	destroy_workqueue(priv->workqueue);
	priv->workqueue = NULL;
      out_iounmap:
	iounmap(priv->hw_base);
      out_pci_release_regions:
	pci_release_regions(pdev);
      out_pci_disable_device:
	pci_disable_device(pdev);
	pci_set_drvdata(pdev, NULL);
      out_free_ieee80211:
	free_ieee80211(priv->net_dev);
      out:
	return err;
}

static void ipw_pci_remove(struct pci_dev *pdev)
{
	struct ipw_priv *priv = pci_get_drvdata(pdev);
	struct list_head *p, *q;
	int i;

	if (!priv)
		return;

	mutex_lock(&priv->mutex);

	priv->status |= STATUS_EXIT_PENDING;
	ipw_down(priv);
	sysfs_remove_group(&pdev->dev.kobj, &ipw_attribute_group);

	mutex_unlock(&priv->mutex);

	unregister_netdev(priv->net_dev);

	if (priv->rxq) {
		ipw_rx_queue_free(priv, priv->rxq);
		priv->rxq = NULL;
	}
	ipw_tx_queue_free(priv);

	if (priv->cmdlog) {
		kfree(priv->cmdlog);
		priv->cmdlog = NULL;
	}
	/* ipw_down will ensure that there is no more pending work
	 * in the workqueue's, so we can safely remove them now. */
	cancel_delayed_work(&priv->adhoc_check);
	cancel_delayed_work(&priv->gather_stats);
	cancel_delayed_work(&priv->request_scan);
	cancel_delayed_work(&priv->rf_kill);
	cancel_delayed_work(&priv->scan_check);
	destroy_workqueue(priv->workqueue);
	priv->workqueue = NULL;

	/* Free MAC hash list for ADHOC */
	for (i = 0; i < IPW_IBSS_MAC_HASH_SIZE; i++) {
		list_for_each_safe(p, q, &priv->ibss_mac_hash[i]) {
			list_del(p);
			kfree(list_entry(p, struct ipw_ibss_seq, list));
		}
	}

	if (priv->error) {
		ipw_free_error_log(priv->error);
		priv->error = NULL;
	}

	free_irq(pdev->irq, priv);
	iounmap(priv->hw_base);
	pci_release_regions(pdev);
	pci_disable_device(pdev);
	pci_set_drvdata(pdev, NULL);
	free_ieee80211(priv->net_dev);
	free_firmware();
}

#ifdef CONFIG_PM
static int ipw_pci_suspend(struct pci_dev *pdev, pm_message_t state)
{
	struct ipw_priv *priv = pci_get_drvdata(pdev);
	struct net_device *dev = priv->net_dev;

	printk(KERN_INFO "%s: Going into suspend...\n", dev->name);

	/* Take down the device; powers it off, etc. */
	ipw_down(priv);

	/* Remove the PRESENT state of the device */
	netif_device_detach(dev);

	pci_save_state(pdev);
	pci_disable_device(pdev);
	pci_set_power_state(pdev, pci_choose_state(pdev, state));

	return 0;
}

static int ipw_pci_resume(struct pci_dev *pdev)
{
	struct ipw_priv *priv = pci_get_drvdata(pdev);
	struct net_device *dev = priv->net_dev;
	u32 val;

	printk(KERN_INFO "%s: Coming out of suspend...\n", dev->name);

	pci_set_power_state(pdev, PCI_D0);
	pci_enable_device(pdev);
	pci_restore_state(pdev);

	/*
	 * Suspend/Resume resets the PCI configuration space, so we have to
	 * re-disable the RETRY_TIMEOUT register (0x41) to keep PCI Tx retries
	 * from interfering with C3 CPU state. pci_restore_state won't help
	 * here since it only restores the first 64 bytes pci config header.
	 */
	pci_read_config_dword(pdev, 0x40, &val);
	if ((val & 0x0000ff00) != 0)
		pci_write_config_dword(pdev, 0x40, val & 0xffff00ff);

	/* Set the device back into the PRESENT state; this will also wake
	 * the queue of needed */
	netif_device_attach(dev);

	/* Bring the device back up */
	queue_work(priv->workqueue, &priv->up);

	return 0;
}
#endif

/* driver initialization stuff */
static struct pci_driver ipw_driver = {
	.name = DRV_NAME,
	.id_table = card_ids,
	.probe = ipw_pci_probe,
	.remove = __devexit_p(ipw_pci_remove),
#ifdef CONFIG_PM
	.suspend = ipw_pci_suspend,
	.resume = ipw_pci_resume,
#endif
};

static int __init ipw_init(void)
{
	int ret;

	printk(KERN_INFO DRV_NAME ": " DRV_DESCRIPTION ", " DRV_VERSION "\n");
	printk(KERN_INFO DRV_NAME ": " DRV_COPYRIGHT "\n");

	ret = pci_module_init(&ipw_driver);
	if (ret) {
		IPW_ERROR("Unable to initialize PCI module\n");
		return ret;
	}

	ret = driver_create_file(&ipw_driver.driver, &driver_attr_debug_level);
	if (ret) {
		IPW_ERROR("Unable to create driver sysfs file\n");
		pci_unregister_driver(&ipw_driver);
		return ret;
	}

	return ret;
}

static void __exit ipw_exit(void)
{
	driver_remove_file(&ipw_driver.driver, &driver_attr_debug_level);
	pci_unregister_driver(&ipw_driver);
}

module_param(disable, int, 0444);
MODULE_PARM_DESC(disable, "manually disable the radio (default 0 [radio on])");

module_param(associate, int, 0444);
MODULE_PARM_DESC(associate, "auto associate when scanning (default on)");

module_param(auto_create, int, 0444);
MODULE_PARM_DESC(auto_create, "auto create adhoc network (default on)");

module_param(led, int, 0444);
MODULE_PARM_DESC(led, "enable led control on some systems (default 0 off)\n");

module_param(debug, int, 0444);
MODULE_PARM_DESC(debug, "debug output mask");

module_param(channel, int, 0444);
MODULE_PARM_DESC(channel, "channel to limit associate to (default 0 [ANY])");

#ifdef CONFIG_IPW_QOS
module_param(qos_enable, int, 0444);
MODULE_PARM_DESC(qos_enable, "enable all QoS functionalitis");

module_param(qos_burst_enable, int, 0444);
MODULE_PARM_DESC(qos_burst_enable, "enable QoS burst mode");

module_param(qos_no_ack_mask, int, 0444);
MODULE_PARM_DESC(qos_no_ack_mask, "mask Tx_Queue to no ack");

module_param(burst_duration_CCK, int, 0444);
MODULE_PARM_DESC(burst_duration_CCK, "set CCK burst value");

module_param(burst_duration_OFDM, int, 0444);
MODULE_PARM_DESC(burst_duration_OFDM, "set OFDM burst value");
#endif				/* CONFIG_IPW_QOS */

#ifdef CONFIG_IPW2200_MONITOR
module_param(mode, int, 0444);
MODULE_PARM_DESC(mode, "network mode (0=BSS,1=IBSS,2=Monitor)");
#else
module_param(mode, int, 0444);
MODULE_PARM_DESC(mode, "network mode (0=BSS,1=IBSS)");
#endif

module_param(bt_coexist, int, 0444);
MODULE_PARM_DESC(bt_coexist, "enable bluetooth coexistence (default off)");

module_param(hwcrypto, int, 0444);
MODULE_PARM_DESC(hwcrypto, "enable hardware crypto (default off)");

module_param(cmdlog, int, 0444);
MODULE_PARM_DESC(cmdlog,
		 "allocate a ring buffer for logging firmware commands");

module_param(roaming, int, 0444);
MODULE_PARM_DESC(roaming, "enable roaming support (default on)");

module_exit(ipw_exit);
module_init(ipw_init);<|MERGE_RESOLUTION|>--- conflicted
+++ resolved
@@ -7061,12 +7061,7 @@
 		priv->assoc_request.auth_type = AUTH_SHARED_KEY;
 		priv->assoc_request.auth_key = priv->ieee->sec.active_key;
 
-<<<<<<< HEAD
-		if ((priv->ieee->sec.level == SEC_LEVEL_1) &&
-		    !(priv->ieee->host_encrypt || priv->ieee->host_decrypt))
-=======
 		if (priv->ieee->sec.level == SEC_LEVEL_1)
->>>>>>> 07981aa4
 			ipw_send_wep_keys(priv, DCW_WEP_KEY_SEC_TYPE_WEP);
 
 	} else if ((priv->capability & CAP_PRIVACY_ON) &&
