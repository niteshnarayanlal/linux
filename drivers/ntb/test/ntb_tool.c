/*
 * This file is provided under a dual BSD/GPLv2 license.  When using or
 *   redistributing this file, you may do so under either license.
 *
 *   GPL LICENSE SUMMARY
 *
 *   Copyright (C) 2015 EMC Corporation. All Rights Reserved.
 *   Copyright (C) 2017 T-Platforms All Rights Reserved.
 *
 *   This program is free software; you can redistribute it and/or modify
 *   it under the terms of version 2 of the GNU General Public License as
 *   published by the Free Software Foundation.
 *
 *   This program is distributed in the hope that it will be useful, but
 *   WITHOUT ANY WARRANTY; without even the implied warranty of
 *   MERCHANTABILITY or FITNESS FOR A PARTICULAR PURPOSE.  See the GNU
 *   General Public License for more details.
 *
 *   BSD LICENSE
 *
 *   Copyright (C) 2015 EMC Corporation. All Rights Reserved.
 *   Copyright (C) 2017 T-Platforms All Rights Reserved.
 *
 *   Redistribution and use in source and binary forms, with or without
 *   modification, are permitted provided that the following conditions
 *   are met:
 *
 *     * Redistributions of source code must retain the above copyright
 *       notice, this list of conditions and the following disclaimer.
 *     * Redistributions in binary form must reproduce the above copy
 *       notice, this list of conditions and the following disclaimer in
 *       the documentation and/or other materials provided with the
 *       distribution.
 *     * Neither the name of Intel Corporation nor the names of its
 *       contributors may be used to endorse or promote products derived
 *       from this software without specific prior written permission.
 *
 *   THIS SOFTWARE IS PROVIDED BY THE COPYRIGHT HOLDERS AND CONTRIBUTORS
 *   "AS IS" AND ANY EXPRESS OR IMPLIED WARRANTIES, INCLUDING, BUT NOT
 *   LIMITED TO, THE IMPLIED WARRANTIES OF MERCHANTABILITY AND FITNESS FOR
 *   A PARTICULAR PURPOSE ARE DISCLAIMED. IN NO EVENT SHALL THE COPYRIGHT
 *   OWNER OR CONTRIBUTORS BE LIABLE FOR ANY DIRECT, INDIRECT, INCIDENTAL,
 *   SPECIAL, EXEMPLARY, OR CONSEQUENTIAL DAMAGES (INCLUDING, BUT NOT
 *   LIMITED TO, PROCUREMENT OF SUBSTITUTE GOODS OR SERVICES; LOSS OF USE,
 *   DATA, OR PROFITS; OR BUSINESS INTERRUPTION) HOWEVER CAUSED AND ON ANY
 *   THEORY OF LIABILITY, WHETHER IN CONTRACT, STRICT LIABILITY, OR TORT
 *   (INCLUDING NEGLIGENCE OR OTHERWISE) ARISING IN ANY WAY OUT OF THE USE
 *   OF THIS SOFTWARE, EVEN IF ADVISED OF THE POSSIBILITY OF SUCH DAMAGE.
 *
 * PCIe NTB Debugging Tool Linux driver
 */

/*
 * How to use this tool, by example.
 *
 * Assuming $DBG_DIR is something like:
 * '/sys/kernel/debug/ntb_tool/0000:00:03.0'
 * Suppose aside from local device there is at least one remote device
 * connected to NTB with index 0.
 *-----------------------------------------------------------------------------
 * Eg: check local/peer device information.
 *
 * # Get local device port number
 * root@self# cat $DBG_DIR/port
 *
 * # Check local device functionality
 * root@self# ls $DBG_DIR
 * db            msg1          msg_sts     peer4/        port
 * db_event      msg2          peer0/      peer5/        spad0
 * db_mask       msg3          peer1/      peer_db       spad1
 * link          msg_event     peer2/      peer_db_mask  spad2
 * msg0          msg_mask      peer3/      peer_spad     spad3
 * # As one can see it supports:
 * # 1) four inbound message registers
 * # 2) four inbound scratchpads
 * # 3) up to six peer devices
 *
 * # Check peer device port number
 * root@self# cat $DBG_DIR/peer0/port
 *
 * # Check peer device(s) functionality to be used
 * root@self# ls $DBG_DIR/peer0
 * link             mw_trans0       mw_trans6        port
 * link_event       mw_trans1       mw_trans7        spad0
 * msg0             mw_trans2       peer_mw_trans0   spad1
 * msg1             mw_trans3       peer_mw_trans1   spad2
 * msg2             mw_trans4       peer_mw_trans2   spad3
 * msg3             mw_trans5       peer_mw_trans3
 * # As one can see we got:
 * # 1) four outbound message registers
 * # 2) four outbound scratchpads
 * # 3) eight inbound memory windows
 * # 4) four outbound memory windows
 *-----------------------------------------------------------------------------
 * Eg: NTB link tests
 *
 * # Set local link up/down
 * root@self# echo Y > $DBG_DIR/link
 * root@self# echo N > $DBG_DIR/link
 *
 * # Check if link with peer device is up/down:
 * root@self# cat $DBG_DIR/peer0/link
 *
 * # Block until the link is up/down
 * root@self# echo Y > $DBG_DIR/peer0/link_event
 * root@self# echo N > $DBG_DIR/peer0/link_event
 *-----------------------------------------------------------------------------
 * Eg: Doorbell registers tests (some functionality might be absent)
 *
 * # Set/clear/get local doorbell
 * root@self# echo 's 1' > $DBG_DIR/db
 * root@self# echo 'c 1' > $DBG_DIR/db
 * root@self# cat  $DBG_DIR/db
 *
 * # Set/clear/get local doorbell mask
 * root@self# echo 's 1' > $DBG_DIR/db_mask
 * root@self# echo 'c 1' > $DBG_DIR/db_mask
 * root@self# cat $DBG_DIR/db_mask
 *
 * # Ring/clear/get peer doorbell
 * root@peer# echo 's 1' > $DBG_DIR/peer_db
 * root@peer# echo 'c 1' > $DBG_DIR/peer_db
 * root@peer# cat $DBG_DIR/peer_db
 *
 * # Set/clear/get peer doorbell mask
 * root@self# echo 's 1' > $DBG_DIR/peer_db_mask
 * root@self# echo 'c 1' > $DBG_DIR/peer_db_mask
 * root@self# cat $DBG_DIR/peer_db_mask
 *
 * # Block until local doorbell is set with specified value
 * root@self# echo 1 > $DBG_DIR/db_event
 *-----------------------------------------------------------------------------
 * Eg: Message registers tests (functionality might be absent)
 *
 * # Set/clear/get in/out message registers status
 * root@self# echo 's 1' > $DBG_DIR/msg_sts
 * root@self# echo 'c 1' > $DBG_DIR/msg_sts
 * root@self# cat $DBG_DIR/msg_sts
 *
 * # Set/clear in/out message registers mask
 * root@self# echo 's 1' > $DBG_DIR/msg_mask
 * root@self# echo 'c 1' > $DBG_DIR/msg_mask
 *
 * # Get inbound message register #0 value and source of port index
 * root@self# cat  $DBG_DIR/msg0
 *
 * # Send some data to peer over outbound message register #0
 * root@self# echo 0x01020304 > $DBG_DIR/peer0/msg0
 *-----------------------------------------------------------------------------
 * Eg: Scratchpad registers tests (functionality might be absent)
 *
 * # Write/read to/from local scratchpad register #0
 * root@peer# echo 0x01020304 > $DBG_DIR/spad0
 * root@peer# cat $DBG_DIR/spad0
 *
 * # Write/read to/from peer scratchpad register #0
 * root@peer# echo 0x01020304 > $DBG_DIR/peer0/spad0
 * root@peer# cat $DBG_DIR/peer0/spad0
 *-----------------------------------------------------------------------------
 * Eg: Memory windows tests
 *
 * # Create inbound memory window buffer of specified size/get its base address
 * root@peer# echo 16384 > $DBG_DIR/peer0/mw_trans0
 * root@peer# cat $DBG_DIR/peer0/mw_trans0
 *
 * # Write/read data to/from inbound memory window
 * root@peer# echo Hello > $DBG_DIR/peer0/mw0
 * root@peer# head -c 7 $DBG_DIR/peer0/mw0
 *
 * # Map outbound memory window/check it settings (on peer device)
 * root@peer# echo 0xADD0BA5E:16384 > $DBG_DIR/peer0/peer_mw_trans0
 * root@peer# cat $DBG_DIR/peer0/peer_mw_trans0
 *
 * # Write/read data to/from outbound memory window (on peer device)
 * root@peer# echo olleH > $DBG_DIR/peer0/peer_mw0
 * root@peer# head -c 7 $DBG_DIR/peer0/peer_mw0
 */

#include <linux/init.h>
#include <linux/kernel.h>
#include <linux/module.h>

#include <linux/debugfs.h>
#include <linux/dma-mapping.h>
#include <linux/pci.h>
#include <linux/slab.h>
#include <linux/uaccess.h>

#include <linux/ntb.h>

#define DRIVER_NAME		"ntb_tool"
#define DRIVER_VERSION		"2.0"

MODULE_LICENSE("Dual BSD/GPL");
MODULE_VERSION(DRIVER_VERSION);
MODULE_AUTHOR("Allen Hubbe <Allen.Hubbe@emc.com>");
MODULE_DESCRIPTION("PCIe NTB Debugging Tool");

/*
 * Inbound and outbound memory windows descriptor. Union members selection
 * depends on the MW type the structure describes. mm_base/dma_base are the
 * virtual and DMA address of an inbound MW. io_base/tr_base are the MMIO
 * mapped virtual and xlat addresses of an outbound MW respectively.
 */
struct tool_mw {
	int widx;
	int pidx;
	struct tool_ctx *tc;
	union {
		u8 *mm_base;
		u8 __iomem *io_base;
	};
	union {
		dma_addr_t dma_base;
		u64 tr_base;
	};
	resource_size_t size;
	struct dentry *dbgfs_file;
};

/*
 * Wrapper structure is used to distinguish the outbound MW peers reference
 * within the corresponding DebugFS directory IO operation.
 */
struct tool_mw_wrap {
	int pidx;
	struct tool_mw *mw;
};

struct tool_msg {
	int midx;
	int pidx;
	struct tool_ctx *tc;
};

struct tool_spad {
	int sidx;
	int pidx;
	struct tool_ctx *tc;
};

struct tool_peer {
	int pidx;
	struct tool_ctx *tc;
	int inmw_cnt;
	struct tool_mw *inmws;
	int outmw_cnt;
	struct tool_mw_wrap *outmws;
	int outmsg_cnt;
	struct tool_msg *outmsgs;
	int outspad_cnt;
	struct tool_spad *outspads;
	struct dentry *dbgfs_dir;
};

struct tool_ctx {
	struct ntb_dev *ntb;
	wait_queue_head_t link_wq;
	wait_queue_head_t db_wq;
	wait_queue_head_t msg_wq;
	int outmw_cnt;
	struct tool_mw *outmws;
	int peer_cnt;
	struct tool_peer *peers;
	int inmsg_cnt;
	struct tool_msg *inmsgs;
	int inspad_cnt;
	struct tool_spad *inspads;
	struct dentry *dbgfs_dir;
};

#define TOOL_FOPS_RDWR(__name, __read, __write) \
	const struct file_operations __name = {	\
		.owner = THIS_MODULE,		\
		.open = simple_open,		\
		.read = __read,			\
		.write = __write,		\
	}

#define TOOL_BUF_LEN 32

static struct dentry *tool_dbgfs_topdir;

/*==============================================================================
 *                               NTB events handlers
 *==============================================================================
 */

static void tool_link_event(void *ctx)
{
	struct tool_ctx *tc = ctx;
	enum ntb_speed speed;
	enum ntb_width width;
	int up;

	up = ntb_link_is_up(tc->ntb, &speed, &width);

	dev_dbg(&tc->ntb->dev, "link is %s speed %d width %d\n",
		up ? "up" : "down", speed, width);

	wake_up(&tc->link_wq);
}

static void tool_db_event(void *ctx, int vec)
{
	struct tool_ctx *tc = ctx;
	u64 db_bits, db_mask;

	db_mask = ntb_db_vector_mask(tc->ntb, vec);
	db_bits = ntb_db_read(tc->ntb);

	dev_dbg(&tc->ntb->dev, "doorbell vec %d mask %#llx bits %#llx\n",
		vec, db_mask, db_bits);

	wake_up(&tc->db_wq);
}

static void tool_msg_event(void *ctx)
{
	struct tool_ctx *tc = ctx;
	u64 msg_sts;

	msg_sts = ntb_msg_read_sts(tc->ntb);

	dev_dbg(&tc->ntb->dev, "message bits %#llx\n", msg_sts);

	wake_up(&tc->msg_wq);
}

static const struct ntb_ctx_ops tool_ops = {
	.link_event = tool_link_event,
	.db_event = tool_db_event,
	.msg_event = tool_msg_event
};

/*==============================================================================
 *                        Common read/write methods
 *==============================================================================
 */

static ssize_t tool_fn_read(struct tool_ctx *tc, char __user *ubuf,
			    size_t size, loff_t *offp,
			    u64 (*fn_read)(struct ntb_dev *))
{
	size_t buf_size;
	char buf[TOOL_BUF_LEN];
	ssize_t pos;

	if (!fn_read)
		return -EINVAL;

	buf_size = min(size, sizeof(buf));

	pos = scnprintf(buf, buf_size, "%#llx\n", fn_read(tc->ntb));

	return simple_read_from_buffer(ubuf, size, offp, buf, pos);
}

static ssize_t tool_fn_write(struct tool_ctx *tc,
			     const char __user *ubuf,
			     size_t size, loff_t *offp,
			     int (*fn_set)(struct ntb_dev *, u64),
			     int (*fn_clear)(struct ntb_dev *, u64))
{
	char *buf, cmd;
	ssize_t ret;
	u64 bits;
	int n;

	buf = kmalloc(size + 1, GFP_KERNEL);
	if (!buf)
		return -ENOMEM;

	ret = simple_write_to_buffer(buf, size, offp, ubuf, size);
	if (ret < 0) {
		kfree(buf);
		return ret;
	}

	buf[size] = 0;

	n = sscanf(buf, "%c %lli", &cmd, &bits);

	kfree(buf);

	if (n != 2) {
		ret = -EINVAL;
	} else if (cmd == 's') {
		if (!fn_set)
			ret = -EINVAL;
		else
			ret = fn_set(tc->ntb, bits);
	} else if (cmd == 'c') {
		if (!fn_clear)
			ret = -EINVAL;
		else
			ret = fn_clear(tc->ntb, bits);
	} else {
		ret = -EINVAL;
	}

	return ret ? : size;
}

/*==============================================================================
 *                            Port read/write methods
 *==============================================================================
 */

static ssize_t tool_port_read(struct file *filep, char __user *ubuf,
			      size_t size, loff_t *offp)
{
	struct tool_ctx *tc = filep->private_data;
	char buf[TOOL_BUF_LEN];
	int pos;

	pos = scnprintf(buf, sizeof(buf), "%d\n", ntb_port_number(tc->ntb));

	return simple_read_from_buffer(ubuf, size, offp, buf, pos);
}

static TOOL_FOPS_RDWR(tool_port_fops,
		      tool_port_read,
		      NULL);

static ssize_t tool_peer_port_read(struct file *filep, char __user *ubuf,
				   size_t size, loff_t *offp)
{
	struct tool_peer *peer = filep->private_data;
	struct tool_ctx *tc = peer->tc;
	char buf[TOOL_BUF_LEN];
	int pos;

	pos = scnprintf(buf, sizeof(buf), "%d\n",
		ntb_peer_port_number(tc->ntb, peer->pidx));

	return simple_read_from_buffer(ubuf, size, offp, buf, pos);
}

static TOOL_FOPS_RDWR(tool_peer_port_fops,
		      tool_peer_port_read,
		      NULL);

static int tool_init_peers(struct tool_ctx *tc)
{
	int pidx;

	tc->peer_cnt = ntb_peer_port_count(tc->ntb);
	tc->peers = devm_kcalloc(&tc->ntb->dev, tc->peer_cnt,
				 sizeof(*tc->peers), GFP_KERNEL);
	if (tc->peers == NULL)
		return -ENOMEM;

	for (pidx = 0; pidx < tc->peer_cnt; pidx++) {
		tc->peers[pidx].pidx = pidx;
		tc->peers[pidx].tc = tc;
	}

	return 0;
}

/*==============================================================================
 *                       Link state read/write methods
 *==============================================================================
 */

static ssize_t tool_link_write(struct file *filep, const char __user *ubuf,
			       size_t size, loff_t *offp)
{
	struct tool_ctx *tc = filep->private_data;
	bool val;
	int ret;

	ret = kstrtobool_from_user(ubuf, size, &val);
	if (ret)
		return ret;

	if (val)
		ret = ntb_link_enable(tc->ntb, NTB_SPEED_AUTO, NTB_WIDTH_AUTO);
	else
		ret = ntb_link_disable(tc->ntb);

	if (ret)
		return ret;

	return size;
}

static TOOL_FOPS_RDWR(tool_link_fops,
		      NULL,
		      tool_link_write);

static ssize_t tool_peer_link_read(struct file *filep, char __user *ubuf,
				   size_t size, loff_t *offp)
{
	struct tool_peer *peer = filep->private_data;
	struct tool_ctx *tc = peer->tc;
	char buf[3];

	if (ntb_link_is_up(tc->ntb, NULL, NULL) & BIT(peer->pidx))
		buf[0] = 'Y';
	else
		buf[0] = 'N';
	buf[1] = '\n';
	buf[2] = '\0';

	return simple_read_from_buffer(ubuf, size, offp, buf, 3);
}

static TOOL_FOPS_RDWR(tool_peer_link_fops,
		      tool_peer_link_read,
		      NULL);

static ssize_t tool_peer_link_event_write(struct file *filep,
					  const char __user *ubuf,
					  size_t size, loff_t *offp)
{
	struct tool_peer *peer = filep->private_data;
	struct tool_ctx *tc = peer->tc;
	u64 link_msk;
	bool val;
	int ret;

	ret = kstrtobool_from_user(ubuf, size, &val);
	if (ret)
		return ret;

	link_msk = BIT_ULL_MASK(peer->pidx);

	if (wait_event_interruptible(tc->link_wq,
		!!(ntb_link_is_up(tc->ntb, NULL, NULL) & link_msk) == val))
		return -ERESTART;

	return size;
}

static TOOL_FOPS_RDWR(tool_peer_link_event_fops,
		      NULL,
		      tool_peer_link_event_write);

/*==============================================================================
 *                  Memory windows read/write/setting methods
 *==============================================================================
 */

static ssize_t tool_mw_read(struct file *filep, char __user *ubuf,
			    size_t size, loff_t *offp)
{
	struct tool_mw *inmw = filep->private_data;

	if (inmw->mm_base == NULL)
		return -ENXIO;

	return simple_read_from_buffer(ubuf, size, offp,
				       inmw->mm_base, inmw->size);
}

static ssize_t tool_mw_write(struct file *filep, const char __user *ubuf,
			     size_t size, loff_t *offp)
{
	struct tool_mw *inmw = filep->private_data;

	if (inmw->mm_base == NULL)
		return -ENXIO;

	return simple_write_to_buffer(inmw->mm_base, inmw->size, offp,
				      ubuf, size);
}

static TOOL_FOPS_RDWR(tool_mw_fops,
		      tool_mw_read,
		      tool_mw_write);

static int tool_setup_mw(struct tool_ctx *tc, int pidx, int widx,
			 size_t req_size)
{
	resource_size_t size, addr_align, size_align;
	struct tool_mw *inmw = &tc->peers[pidx].inmws[widx];
	char buf[TOOL_BUF_LEN];
	int ret;

	if (inmw->mm_base != NULL)
		return 0;

	ret = ntb_mw_get_align(tc->ntb, pidx, widx, &addr_align,
				&size_align, &size);
	if (ret)
		return ret;

	inmw->size = min_t(resource_size_t, req_size, size);
	inmw->size = round_up(inmw->size, addr_align);
	inmw->size = round_up(inmw->size, size_align);
	inmw->mm_base = dma_alloc_coherent(&tc->ntb->dev, inmw->size,
					   &inmw->dma_base, GFP_KERNEL);
	if (!inmw->mm_base)
		return -ENOMEM;

	if (!IS_ALIGNED(inmw->dma_base, addr_align)) {
		ret = -ENOMEM;
		goto err_free_dma;
	}

	ret = ntb_mw_set_trans(tc->ntb, pidx, widx, inmw->dma_base, inmw->size);
	if (ret)
		goto err_free_dma;

	snprintf(buf, sizeof(buf), "mw%d", widx);
	inmw->dbgfs_file = debugfs_create_file(buf, 0600,
					       tc->peers[pidx].dbgfs_dir, inmw,
					       &tool_mw_fops);

	return 0;

err_free_dma:
	dma_free_coherent(&tc->ntb->dev, inmw->size, inmw->mm_base,
			  inmw->dma_base);
	inmw->mm_base = NULL;
	inmw->dma_base = 0;
	inmw->size = 0;

	return ret;
}

static void tool_free_mw(struct tool_ctx *tc, int pidx, int widx)
{
	struct tool_mw *inmw = &tc->peers[pidx].inmws[widx];

	debugfs_remove(inmw->dbgfs_file);

	if (inmw->mm_base != NULL) {
		ntb_mw_clear_trans(tc->ntb, pidx, widx);
		dma_free_coherent(&tc->ntb->dev, inmw->size,
				  inmw->mm_base, inmw->dma_base);
	}

	inmw->mm_base = NULL;
	inmw->dma_base = 0;
	inmw->size = 0;
	inmw->dbgfs_file = NULL;
}

static ssize_t tool_mw_trans_read(struct file *filep, char __user *ubuf,
				  size_t size, loff_t *offp)
{
	struct tool_mw *inmw = filep->private_data;
	resource_size_t addr_align;
	resource_size_t size_align;
	resource_size_t size_max;
	ssize_t ret, off = 0;
	size_t buf_size;
	char *buf;

	buf_size = min_t(size_t, size, 512);

	buf = kmalloc(buf_size, GFP_KERNEL);
	if (!buf)
		return -ENOMEM;

	ret = ntb_mw_get_align(inmw->tc->ntb, inmw->pidx, inmw->widx,
			       &addr_align, &size_align, &size_max);
	if (ret)
		goto err;

	off += scnprintf(buf + off, buf_size - off,
			 "Inbound MW     \t%d\n",
			 inmw->widx);

	off += scnprintf(buf + off, buf_size - off,
			 "Port           \t%d (%d)\n",
			 ntb_peer_port_number(inmw->tc->ntb, inmw->pidx),
			 inmw->pidx);

	off += scnprintf(buf + off, buf_size - off,
			 "Window Address \t0x%pK\n", inmw->mm_base);

	off += scnprintf(buf + off, buf_size - off,
			 "DMA Address    \t%pad\n",
			 &inmw->dma_base);

	off += scnprintf(buf + off, buf_size - off,
			 "Window Size    \t%pa[p]\n",
			 &inmw->size);

	off += scnprintf(buf + off, buf_size - off,
			 "Alignment      \t%pa[p]\n",
			 &addr_align);

	off += scnprintf(buf + off, buf_size - off,
			 "Size Alignment \t%pa[p]\n",
			 &size_align);

	off += scnprintf(buf + off, buf_size - off,
			 "Size Max       \t%pa[p]\n",
			 &size_max);

	ret = simple_read_from_buffer(ubuf, size, offp, buf, off);

err:
	kfree(buf);

	return ret;
}

static ssize_t tool_mw_trans_write(struct file *filep, const char __user *ubuf,
				   size_t size, loff_t *offp)
{
	struct tool_mw *inmw = filep->private_data;
	unsigned int val;
	int ret;

	ret = kstrtouint_from_user(ubuf, size, 0, &val);
	if (ret)
		return ret;

	tool_free_mw(inmw->tc, inmw->pidx, inmw->widx);
	if (val) {
		ret = tool_setup_mw(inmw->tc, inmw->pidx, inmw->widx, val);
		if (ret)
			return ret;
	}

	return size;
}

static TOOL_FOPS_RDWR(tool_mw_trans_fops,
		      tool_mw_trans_read,
		      tool_mw_trans_write);

static ssize_t tool_peer_mw_read(struct file *filep, char __user *ubuf,
				 size_t size, loff_t *offp)
{
	struct tool_mw *outmw = filep->private_data;
	loff_t pos = *offp;
	ssize_t ret;
	void *buf;

	if (outmw->io_base == NULL)
		return -EIO;

	if (pos >= outmw->size || !size)
		return 0;

	if (size > outmw->size - pos)
		size = outmw->size - pos;

	buf = kmalloc(size, GFP_KERNEL);
	if (!buf)
		return -ENOMEM;

	memcpy_fromio(buf, outmw->io_base + pos, size);
	ret = copy_to_user(ubuf, buf, size);
	if (ret == size) {
		ret = -EFAULT;
		goto err_free;
	}

	size -= ret;
	*offp = pos + size;
	ret = size;

err_free:
	kfree(buf);

	return ret;
}

static ssize_t tool_peer_mw_write(struct file *filep, const char __user *ubuf,
				  size_t size, loff_t *offp)
{
	struct tool_mw *outmw = filep->private_data;
	ssize_t ret;
	loff_t pos = *offp;
	void *buf;

	if (outmw->io_base == NULL)
		return -EIO;

	if (pos >= outmw->size || !size)
		return 0;
	if (size > outmw->size - pos)
		size = outmw->size - pos;

	buf = kmalloc(size, GFP_KERNEL);
	if (!buf)
		return -ENOMEM;

	ret = copy_from_user(buf, ubuf, size);
	if (ret == size) {
		ret = -EFAULT;
		goto err_free;
	}

	size -= ret;
	*offp = pos + size;
	ret = size;

	memcpy_toio(outmw->io_base + pos, buf, size);

err_free:
	kfree(buf);

	return ret;
}

static TOOL_FOPS_RDWR(tool_peer_mw_fops,
		      tool_peer_mw_read,
		      tool_peer_mw_write);

static int tool_setup_peer_mw(struct tool_ctx *tc, int pidx, int widx,
			      u64 req_addr, size_t req_size)
{
	struct tool_mw *outmw = &tc->outmws[widx];
	resource_size_t map_size;
	phys_addr_t map_base;
	char buf[TOOL_BUF_LEN];
	int ret;

	if (outmw->io_base != NULL)
		return 0;

	ret = ntb_peer_mw_get_addr(tc->ntb, widx, &map_base, &map_size);
	if (ret)
		return ret;

	ret = ntb_peer_mw_set_trans(tc->ntb, pidx, widx, req_addr, req_size);
	if (ret)
		return ret;

	outmw->io_base = ioremap_wc(map_base, map_size);
	if (outmw->io_base == NULL) {
		ret = -EFAULT;
		goto err_clear_trans;
	}

	outmw->tr_base = req_addr;
	outmw->size = req_size;
	outmw->pidx = pidx;

	snprintf(buf, sizeof(buf), "peer_mw%d", widx);
	outmw->dbgfs_file = debugfs_create_file(buf, 0600,
					       tc->peers[pidx].dbgfs_dir, outmw,
					       &tool_peer_mw_fops);

	return 0;

err_clear_trans:
	ntb_peer_mw_clear_trans(tc->ntb, pidx, widx);

	return ret;
}

static void tool_free_peer_mw(struct tool_ctx *tc, int widx)
{
	struct tool_mw *outmw = &tc->outmws[widx];

	debugfs_remove(outmw->dbgfs_file);

	if (outmw->io_base != NULL) {
		iounmap(tc->outmws[widx].io_base);
		ntb_peer_mw_clear_trans(tc->ntb, outmw->pidx, widx);
	}

	outmw->io_base = NULL;
	outmw->tr_base = 0;
	outmw->size = 0;
	outmw->pidx = -1;
	outmw->dbgfs_file = NULL;
}

static ssize_t tool_peer_mw_trans_read(struct file *filep, char __user *ubuf,
					size_t size, loff_t *offp)
{
	struct tool_mw_wrap *outmw_wrap = filep->private_data;
	struct tool_mw *outmw = outmw_wrap->mw;
	resource_size_t map_size;
	phys_addr_t map_base;
	ssize_t off = 0;
	size_t buf_size;
	char *buf;
	int ret;

<<<<<<< HEAD
	phys_addr_t base;
	resource_size_t mw_size;
	resource_size_t align_addr = 0;
	resource_size_t align_size = 0;
	resource_size_t max_size = 0;
=======
	ret = ntb_peer_mw_get_addr(outmw->tc->ntb, outmw->widx,
				  &map_base, &map_size);
	if (ret)
		return ret;
>>>>>>> 661e50bc

	buf_size = min_t(size_t, size, 512);

	buf = kmalloc(buf_size, GFP_KERNEL);
	if (!buf)
		return -ENOMEM;

	off += scnprintf(buf + off, buf_size - off,
			 "Outbound MW:        \t%d\n", outmw->widx);

	if (outmw->io_base != NULL) {
		off += scnprintf(buf + off, buf_size - off,
			"Port attached       \t%d (%d)\n",
			ntb_peer_port_number(outmw->tc->ntb, outmw->pidx),
			outmw->pidx);
	} else {
		off += scnprintf(buf + off, buf_size - off,
				 "Port attached       \t-1 (-1)\n");
	}

	off += scnprintf(buf + off, buf_size - off,
			 "Virtual address     \t0x%pK\n", outmw->io_base);

	off += scnprintf(buf + off, buf_size - off,
			 "Phys Address        \t%pa[p]\n", &map_base);

	off += scnprintf(buf + off, buf_size - off,
			 "Mapping Size        \t%pa[p]\n", &map_size);

	off += scnprintf(buf + off, buf_size - off,
			 "Translation Address \t0x%016llx\n", outmw->tr_base);

	off += scnprintf(buf + off, buf_size - off,
			 "Window Size         \t%pa[p]\n", &outmw->size);

	ret = simple_read_from_buffer(ubuf, size, offp, buf, off);
	kfree(buf);

	return ret;
}

static ssize_t tool_peer_mw_trans_write(struct file *filep,
					const char __user *ubuf,
					size_t size, loff_t *offp)
{
	struct tool_mw_wrap *outmw_wrap = filep->private_data;
	struct tool_mw *outmw = outmw_wrap->mw;
	size_t buf_size, wsize;
	char buf[TOOL_BUF_LEN];
	int ret, n;
	u64 addr;

	buf_size = min(size, (sizeof(buf) - 1));
	if (copy_from_user(buf, ubuf, buf_size))
		return -EFAULT;

	buf[buf_size] = '\0';

	n = sscanf(buf, "%lli:%zi", &addr, &wsize);
	if (n != 2)
		return -EINVAL;

	tool_free_peer_mw(outmw->tc, outmw->widx);
	if (wsize) {
		ret = tool_setup_peer_mw(outmw->tc, outmw_wrap->pidx,
					 outmw->widx, addr, wsize);
		if (ret)
			return ret;
	}

	return size;
}

static TOOL_FOPS_RDWR(tool_peer_mw_trans_fops,
		      tool_peer_mw_trans_read,
		      tool_peer_mw_trans_write);

static int tool_init_mws(struct tool_ctx *tc)
{
	int widx, pidx;

	/* Initialize outbound memory windows */
	tc->outmw_cnt = ntb_peer_mw_count(tc->ntb);
	tc->outmws = devm_kcalloc(&tc->ntb->dev, tc->outmw_cnt,
				  sizeof(*tc->outmws), GFP_KERNEL);
	if (tc->outmws == NULL)
		return -ENOMEM;

	for (widx = 0; widx < tc->outmw_cnt; widx++) {
		tc->outmws[widx].widx = widx;
		tc->outmws[widx].pidx = -1;
		tc->outmws[widx].tc = tc;
	}

	/* Initialize inbound memory windows and outbound MWs wrapper */
	for (pidx = 0; pidx < tc->peer_cnt; pidx++) {
		tc->peers[pidx].inmw_cnt = ntb_mw_count(tc->ntb, pidx);
		tc->peers[pidx].inmws =
			devm_kcalloc(&tc->ntb->dev, tc->peers[pidx].inmw_cnt,
				    sizeof(*tc->peers[pidx].inmws), GFP_KERNEL);
		if (tc->peers[pidx].inmws == NULL)
			return -ENOMEM;

		for (widx = 0; widx < tc->peers[pidx].inmw_cnt; widx++) {
			tc->peers[pidx].inmws[widx].widx = widx;
			tc->peers[pidx].inmws[widx].pidx = pidx;
			tc->peers[pidx].inmws[widx].tc = tc;
		}

		tc->peers[pidx].outmw_cnt = ntb_peer_mw_count(tc->ntb);
		tc->peers[pidx].outmws =
			devm_kcalloc(&tc->ntb->dev, tc->peers[pidx].outmw_cnt,
				   sizeof(*tc->peers[pidx].outmws), GFP_KERNEL);

		for (widx = 0; widx < tc->peers[pidx].outmw_cnt; widx++) {
			tc->peers[pidx].outmws[widx].pidx = pidx;
			tc->peers[pidx].outmws[widx].mw = &tc->outmws[widx];
		}
	}

	return 0;
}

static void tool_clear_mws(struct tool_ctx *tc)
{
	int widx, pidx;

	/* Free outbound memory windows */
	for (widx = 0; widx < tc->outmw_cnt; widx++)
		tool_free_peer_mw(tc, widx);

	/* Free outbound memory windows */
	for (pidx = 0; pidx < tc->peer_cnt; pidx++)
		for (widx = 0; widx < tc->peers[pidx].inmw_cnt; widx++)
			tool_free_mw(tc, pidx, widx);
}

/*==============================================================================
 *                       Doorbell read/write methods
 *==============================================================================
 */

static ssize_t tool_db_read(struct file *filep, char __user *ubuf,
			    size_t size, loff_t *offp)
{
	struct tool_ctx *tc = filep->private_data;

	return tool_fn_read(tc, ubuf, size, offp, tc->ntb->ops->db_read);
}

static ssize_t tool_db_write(struct file *filep, const char __user *ubuf,
			     size_t size, loff_t *offp)
{
	struct tool_ctx *tc = filep->private_data;

	return tool_fn_write(tc, ubuf, size, offp, tc->ntb->ops->db_set,
			     tc->ntb->ops->db_clear);
}

static TOOL_FOPS_RDWR(tool_db_fops,
		      tool_db_read,
		      tool_db_write);

static ssize_t tool_db_valid_mask_read(struct file *filep, char __user *ubuf,
				       size_t size, loff_t *offp)
{
	struct tool_ctx *tc = filep->private_data;

	return tool_fn_read(tc, ubuf, size, offp, tc->ntb->ops->db_valid_mask);
}

static TOOL_FOPS_RDWR(tool_db_valid_mask_fops,
		      tool_db_valid_mask_read,
		      NULL);

static ssize_t tool_db_mask_read(struct file *filep, char __user *ubuf,
				 size_t size, loff_t *offp)
{
	struct tool_ctx *tc = filep->private_data;

	return tool_fn_read(tc, ubuf, size, offp, tc->ntb->ops->db_read_mask);
}

static ssize_t tool_db_mask_write(struct file *filep, const char __user *ubuf,
			       size_t size, loff_t *offp)
{
	struct tool_ctx *tc = filep->private_data;

	return tool_fn_write(tc, ubuf, size, offp, tc->ntb->ops->db_set_mask,
			     tc->ntb->ops->db_clear_mask);
}

static TOOL_FOPS_RDWR(tool_db_mask_fops,
		      tool_db_mask_read,
		      tool_db_mask_write);

static ssize_t tool_peer_db_read(struct file *filep, char __user *ubuf,
				 size_t size, loff_t *offp)
{
	struct tool_ctx *tc = filep->private_data;

	return tool_fn_read(tc, ubuf, size, offp, tc->ntb->ops->peer_db_read);
}

static ssize_t tool_peer_db_write(struct file *filep, const char __user *ubuf,
				  size_t size, loff_t *offp)
{
	struct tool_ctx *tc = filep->private_data;

	return tool_fn_write(tc, ubuf, size, offp, tc->ntb->ops->peer_db_set,
			     tc->ntb->ops->peer_db_clear);
}

static TOOL_FOPS_RDWR(tool_peer_db_fops,
		      tool_peer_db_read,
		      tool_peer_db_write);

static ssize_t tool_peer_db_mask_read(struct file *filep, char __user *ubuf,
				   size_t size, loff_t *offp)
{
	struct tool_ctx *tc = filep->private_data;

	return tool_fn_read(tc, ubuf, size, offp,
			    tc->ntb->ops->peer_db_read_mask);
}

static ssize_t tool_peer_db_mask_write(struct file *filep,
				       const char __user *ubuf,
				       size_t size, loff_t *offp)
{
	struct tool_ctx *tc = filep->private_data;

	return tool_fn_write(tc, ubuf, size, offp,
			     tc->ntb->ops->peer_db_set_mask,
			     tc->ntb->ops->peer_db_clear_mask);
}

static TOOL_FOPS_RDWR(tool_peer_db_mask_fops,
		      tool_peer_db_mask_read,
		      tool_peer_db_mask_write);

static ssize_t tool_db_event_write(struct file *filep,
				   const char __user *ubuf,
				   size_t size, loff_t *offp)
{
	struct tool_ctx *tc = filep->private_data;
	u64 val;
	int ret;

	ret = kstrtou64_from_user(ubuf, size, 0, &val);
	if (ret)
		return ret;

	if (wait_event_interruptible(tc->db_wq, ntb_db_read(tc->ntb) == val))
		return -ERESTART;

	return size;
}

static TOOL_FOPS_RDWR(tool_db_event_fops,
		      NULL,
		      tool_db_event_write);

/*==============================================================================
 *                       Scratchpads read/write methods
 *==============================================================================
 */

static ssize_t tool_spad_read(struct file *filep, char __user *ubuf,
			      size_t size, loff_t *offp)
{
	struct tool_spad *spad = filep->private_data;
	char buf[TOOL_BUF_LEN];
	ssize_t pos;

	if (!spad->tc->ntb->ops->spad_read)
		return -EINVAL;

	pos = scnprintf(buf, sizeof(buf), "%#x\n",
		ntb_spad_read(spad->tc->ntb, spad->sidx));

	return simple_read_from_buffer(ubuf, size, offp, buf, pos);
}

static ssize_t tool_spad_write(struct file *filep, const char __user *ubuf,
			       size_t size, loff_t *offp)
{
	struct tool_spad *spad = filep->private_data;
	u32 val;
	int ret;

	if (!spad->tc->ntb->ops->spad_write) {
		dev_dbg(&spad->tc->ntb->dev, "no spad write fn\n");
		return -EINVAL;
	}

	ret = kstrtou32_from_user(ubuf, size, 0, &val);
	if (ret)
		return ret;

	ret = ntb_spad_write(spad->tc->ntb, spad->sidx, val);

	return ret ?: size;
}

static TOOL_FOPS_RDWR(tool_spad_fops,
		      tool_spad_read,
		      tool_spad_write);

static ssize_t tool_peer_spad_read(struct file *filep, char __user *ubuf,
				   size_t size, loff_t *offp)
{
	struct tool_spad *spad = filep->private_data;
	char buf[TOOL_BUF_LEN];
	ssize_t pos;

	if (!spad->tc->ntb->ops->peer_spad_read)
		return -EINVAL;

	pos = scnprintf(buf, sizeof(buf), "%#x\n",
		ntb_peer_spad_read(spad->tc->ntb, spad->pidx, spad->sidx));

	return simple_read_from_buffer(ubuf, size, offp, buf, pos);
}

static ssize_t tool_peer_spad_write(struct file *filep, const char __user *ubuf,
				    size_t size, loff_t *offp)
{
	struct tool_spad *spad = filep->private_data;
	u32 val;
	int ret;

	if (!spad->tc->ntb->ops->peer_spad_write) {
		dev_dbg(&spad->tc->ntb->dev, "no spad write fn\n");
		return -EINVAL;
	}

	ret = kstrtou32_from_user(ubuf, size, 0, &val);
	if (ret)
		return ret;

	ret = ntb_peer_spad_write(spad->tc->ntb, spad->pidx, spad->sidx, val);

	return ret ?: size;
}

static TOOL_FOPS_RDWR(tool_peer_spad_fops,
		      tool_peer_spad_read,
		      tool_peer_spad_write);

static int tool_init_spads(struct tool_ctx *tc)
{
	int sidx, pidx;

	/* Initialize inbound scratchpad structures */
	tc->inspad_cnt = ntb_spad_count(tc->ntb);
	tc->inspads = devm_kcalloc(&tc->ntb->dev, tc->inspad_cnt,
				   sizeof(*tc->inspads), GFP_KERNEL);
	if (tc->inspads == NULL)
		return -ENOMEM;

	for (sidx = 0; sidx < tc->inspad_cnt; sidx++) {
		tc->inspads[sidx].sidx = sidx;
		tc->inspads[sidx].pidx = -1;
		tc->inspads[sidx].tc = tc;
	}

	/* Initialize outbound scratchpad structures */
	for (pidx = 0; pidx < tc->peer_cnt; pidx++) {
		tc->peers[pidx].outspad_cnt = ntb_spad_count(tc->ntb);
		tc->peers[pidx].outspads =
			devm_kcalloc(&tc->ntb->dev, tc->peers[pidx].outspad_cnt,
				sizeof(*tc->peers[pidx].outspads), GFP_KERNEL);
		if (tc->peers[pidx].outspads == NULL)
			return -ENOMEM;

		for (sidx = 0; sidx < tc->peers[pidx].outspad_cnt; sidx++) {
			tc->peers[pidx].outspads[sidx].sidx = sidx;
			tc->peers[pidx].outspads[sidx].pidx = pidx;
			tc->peers[pidx].outspads[sidx].tc = tc;
		}
	}

	return 0;
}

/*==============================================================================
 *                       Messages read/write methods
 *==============================================================================
 */

static ssize_t tool_inmsg_read(struct file *filep, char __user *ubuf,
			       size_t size, loff_t *offp)
{
	struct tool_msg *msg = filep->private_data;
	char buf[TOOL_BUF_LEN];
	ssize_t pos;
	u32 data;
	int pidx;

	data = ntb_msg_read(msg->tc->ntb, &pidx, msg->midx);

	pos = scnprintf(buf, sizeof(buf), "0x%08x<-%d\n", data, pidx);

	return simple_read_from_buffer(ubuf, size, offp, buf, pos);
}

static TOOL_FOPS_RDWR(tool_inmsg_fops,
		      tool_inmsg_read,
		      NULL);

static ssize_t tool_outmsg_write(struct file *filep,
				 const char __user *ubuf,
				 size_t size, loff_t *offp)
{
	struct tool_msg *msg = filep->private_data;
	u32 val;
	int ret;

	ret = kstrtou32_from_user(ubuf, size, 0, &val);
	if (ret)
		return ret;

	ret = ntb_peer_msg_write(msg->tc->ntb, msg->pidx, msg->midx, val);

	return ret ? : size;
}

static TOOL_FOPS_RDWR(tool_outmsg_fops,
		      NULL,
		      tool_outmsg_write);

static ssize_t tool_msg_sts_read(struct file *filep, char __user *ubuf,
				 size_t size, loff_t *offp)
{
	struct tool_ctx *tc = filep->private_data;

	return tool_fn_read(tc, ubuf, size, offp, tc->ntb->ops->msg_read_sts);
}

static ssize_t tool_msg_sts_write(struct file *filep, const char __user *ubuf,
				  size_t size, loff_t *offp)
{
	struct tool_ctx *tc = filep->private_data;

	return tool_fn_write(tc, ubuf, size, offp, NULL,
			     tc->ntb->ops->msg_clear_sts);
}

static TOOL_FOPS_RDWR(tool_msg_sts_fops,
		      tool_msg_sts_read,
		      tool_msg_sts_write);

static ssize_t tool_msg_inbits_read(struct file *filep, char __user *ubuf,
				    size_t size, loff_t *offp)
{
	struct tool_ctx *tc = filep->private_data;

	return tool_fn_read(tc, ubuf, size, offp, tc->ntb->ops->msg_inbits);
}

static TOOL_FOPS_RDWR(tool_msg_inbits_fops,
		      tool_msg_inbits_read,
		      NULL);

static ssize_t tool_msg_outbits_read(struct file *filep, char __user *ubuf,
				     size_t size, loff_t *offp)
{
	struct tool_ctx *tc = filep->private_data;

	return tool_fn_read(tc, ubuf, size, offp, tc->ntb->ops->msg_outbits);
}

static TOOL_FOPS_RDWR(tool_msg_outbits_fops,
		      tool_msg_outbits_read,
		      NULL);

static ssize_t tool_msg_mask_write(struct file *filep, const char __user *ubuf,
				   size_t size, loff_t *offp)
{
	struct tool_ctx *tc = filep->private_data;

	return tool_fn_write(tc, ubuf, size, offp,
			     tc->ntb->ops->msg_set_mask,
			     tc->ntb->ops->msg_clear_mask);
}

static TOOL_FOPS_RDWR(tool_msg_mask_fops,
		      NULL,
		      tool_msg_mask_write);

static ssize_t tool_msg_event_write(struct file *filep,
				    const char __user *ubuf,
				    size_t size, loff_t *offp)
{
	struct tool_ctx *tc = filep->private_data;
	u64 val;
	int ret;

	ret = kstrtou64_from_user(ubuf, size, 0, &val);
	if (ret)
		return ret;

	if (wait_event_interruptible(tc->msg_wq,
		ntb_msg_read_sts(tc->ntb) == val))
		return -ERESTART;

	return size;
}

static TOOL_FOPS_RDWR(tool_msg_event_fops,
		      NULL,
		      tool_msg_event_write);

static int tool_init_msgs(struct tool_ctx *tc)
{
	int midx, pidx;

	/* Initialize inbound message structures */
	tc->inmsg_cnt = ntb_msg_count(tc->ntb);
	tc->inmsgs = devm_kcalloc(&tc->ntb->dev, tc->inmsg_cnt,
				   sizeof(*tc->inmsgs), GFP_KERNEL);
	if (tc->inmsgs == NULL)
		return -ENOMEM;

	for (midx = 0; midx < tc->inmsg_cnt; midx++) {
		tc->inmsgs[midx].midx = midx;
		tc->inmsgs[midx].pidx = -1;
		tc->inmsgs[midx].tc = tc;
	}

	/* Initialize outbound message structures */
	for (pidx = 0; pidx < tc->peer_cnt; pidx++) {
		tc->peers[pidx].outmsg_cnt = ntb_msg_count(tc->ntb);
		tc->peers[pidx].outmsgs =
			devm_kcalloc(&tc->ntb->dev, tc->peers[pidx].outmsg_cnt,
				sizeof(*tc->peers[pidx].outmsgs), GFP_KERNEL);
		if (tc->peers[pidx].outmsgs == NULL)
			return -ENOMEM;

		for (midx = 0; midx < tc->peers[pidx].outmsg_cnt; midx++) {
			tc->peers[pidx].outmsgs[midx].midx = midx;
			tc->peers[pidx].outmsgs[midx].pidx = pidx;
			tc->peers[pidx].outmsgs[midx].tc = tc;
		}
	}

	return 0;
}

/*==============================================================================
 *                          Initialization methods
 *==============================================================================
 */

static struct tool_ctx *tool_create_data(struct ntb_dev *ntb)
{
	struct tool_ctx *tc;

	tc = devm_kzalloc(&ntb->dev, sizeof(*tc), GFP_KERNEL);
	if (tc == NULL)
		return ERR_PTR(-ENOMEM);

	tc->ntb = ntb;
	init_waitqueue_head(&tc->link_wq);
	init_waitqueue_head(&tc->db_wq);
	init_waitqueue_head(&tc->msg_wq);

	if (ntb_db_is_unsafe(ntb))
		dev_dbg(&ntb->dev, "doorbell is unsafe\n");

	if (ntb_spad_is_unsafe(ntb))
		dev_dbg(&ntb->dev, "scratchpad is unsafe\n");

	return tc;
}

static void tool_clear_data(struct tool_ctx *tc)
{
	wake_up(&tc->link_wq);
	wake_up(&tc->db_wq);
	wake_up(&tc->msg_wq);
}

static int tool_init_ntb(struct tool_ctx *tc)
{
	return ntb_set_ctx(tc->ntb, tc, &tool_ops);
}

static void tool_clear_ntb(struct tool_ctx *tc)
{
	ntb_clear_ctx(tc->ntb);
	ntb_link_disable(tc->ntb);
}

static void tool_setup_dbgfs(struct tool_ctx *tc)
{
	int pidx, widx, sidx, midx;
	char buf[TOOL_BUF_LEN];

	/* This modules is useless without dbgfs... */
	if (!tool_dbgfs_topdir) {
		tc->dbgfs_dir = NULL;
		return;
	}

	tc->dbgfs_dir = debugfs_create_dir(dev_name(&tc->ntb->dev),
					   tool_dbgfs_topdir);
	if (!tc->dbgfs_dir)
		return;

	debugfs_create_file("port", 0600, tc->dbgfs_dir,
			    tc, &tool_port_fops);

	debugfs_create_file("link", 0600, tc->dbgfs_dir,
			    tc, &tool_link_fops);

	debugfs_create_file("db", 0600, tc->dbgfs_dir,
			    tc, &tool_db_fops);

	debugfs_create_file("db_valid_mask", 0600, tc->dbgfs_dir,
			    tc, &tool_db_valid_mask_fops);

	debugfs_create_file("db_mask", 0600, tc->dbgfs_dir,
			    tc, &tool_db_mask_fops);

	debugfs_create_file("db_event", 0600, tc->dbgfs_dir,
			    tc, &tool_db_event_fops);

	debugfs_create_file("peer_db", 0600, tc->dbgfs_dir,
			    tc, &tool_peer_db_fops);

	debugfs_create_file("peer_db_mask", 0600, tc->dbgfs_dir,
			    tc, &tool_peer_db_mask_fops);

	if (tc->inspad_cnt != 0) {
		for (sidx = 0; sidx < tc->inspad_cnt; sidx++) {
			snprintf(buf, sizeof(buf), "spad%d", sidx);

			debugfs_create_file(buf, 0600, tc->dbgfs_dir,
					   &tc->inspads[sidx], &tool_spad_fops);
		}
	}

	if (tc->inmsg_cnt != 0) {
		for (midx = 0; midx < tc->inmsg_cnt; midx++) {
			snprintf(buf, sizeof(buf), "msg%d", midx);
			debugfs_create_file(buf, 0600, tc->dbgfs_dir,
					   &tc->inmsgs[midx], &tool_inmsg_fops);
		}

		debugfs_create_file("msg_sts", 0600, tc->dbgfs_dir,
				    tc, &tool_msg_sts_fops);

		debugfs_create_file("msg_inbits", 0600, tc->dbgfs_dir,
				    tc, &tool_msg_inbits_fops);

		debugfs_create_file("msg_outbits", 0600, tc->dbgfs_dir,
				    tc, &tool_msg_outbits_fops);

		debugfs_create_file("msg_mask", 0600, tc->dbgfs_dir,
				    tc, &tool_msg_mask_fops);

		debugfs_create_file("msg_event", 0600, tc->dbgfs_dir,
				    tc, &tool_msg_event_fops);
	}

	for (pidx = 0; pidx < tc->peer_cnt; pidx++) {
		snprintf(buf, sizeof(buf), "peer%d", pidx);
		tc->peers[pidx].dbgfs_dir =
			debugfs_create_dir(buf, tc->dbgfs_dir);

		debugfs_create_file("port", 0600,
				    tc->peers[pidx].dbgfs_dir,
				    &tc->peers[pidx], &tool_peer_port_fops);

		debugfs_create_file("link", 0200,
				    tc->peers[pidx].dbgfs_dir,
				    &tc->peers[pidx], &tool_peer_link_fops);

		debugfs_create_file("link_event", 0200,
				  tc->peers[pidx].dbgfs_dir,
				  &tc->peers[pidx], &tool_peer_link_event_fops);

		for (widx = 0; widx < tc->peers[pidx].inmw_cnt; widx++) {
			snprintf(buf, sizeof(buf), "mw_trans%d", widx);
			debugfs_create_file(buf, 0600,
					    tc->peers[pidx].dbgfs_dir,
					    &tc->peers[pidx].inmws[widx],
					    &tool_mw_trans_fops);
		}

		for (widx = 0; widx < tc->peers[pidx].outmw_cnt; widx++) {
			snprintf(buf, sizeof(buf), "peer_mw_trans%d", widx);
			debugfs_create_file(buf, 0600,
					    tc->peers[pidx].dbgfs_dir,
					    &tc->peers[pidx].outmws[widx],
					    &tool_peer_mw_trans_fops);
		}

		for (sidx = 0; sidx < tc->peers[pidx].outspad_cnt; sidx++) {
			snprintf(buf, sizeof(buf), "spad%d", sidx);

			debugfs_create_file(buf, 0600,
					    tc->peers[pidx].dbgfs_dir,
					    &tc->peers[pidx].outspads[sidx],
					    &tool_peer_spad_fops);
		}

		for (midx = 0; midx < tc->peers[pidx].outmsg_cnt; midx++) {
			snprintf(buf, sizeof(buf), "msg%d", midx);
			debugfs_create_file(buf, 0600,
					    tc->peers[pidx].dbgfs_dir,
					    &tc->peers[pidx].outmsgs[midx],
					    &tool_outmsg_fops);
		}
	}
}

static void tool_clear_dbgfs(struct tool_ctx *tc)
{
	debugfs_remove_recursive(tc->dbgfs_dir);
}

static int tool_probe(struct ntb_client *self, struct ntb_dev *ntb)
{
	struct tool_ctx *tc;
	int ret;

	tc = tool_create_data(ntb);
	if (IS_ERR(tc))
		return PTR_ERR(tc);

	ret = tool_init_peers(tc);
	if (ret != 0)
		goto err_clear_data;

	ret = tool_init_mws(tc);
	if (ret != 0)
		goto err_clear_data;

	ret = tool_init_spads(tc);
	if (ret != 0)
		goto err_clear_mws;

	ret = tool_init_msgs(tc);
	if (ret != 0)
		goto err_clear_mws;

	ret = tool_init_ntb(tc);
	if (ret != 0)
		goto err_clear_mws;

	tool_setup_dbgfs(tc);

	return 0;

err_clear_mws:
	tool_clear_mws(tc);

err_clear_data:
	tool_clear_data(tc);

	return ret;
}

static void tool_remove(struct ntb_client *self, struct ntb_dev *ntb)
{
	struct tool_ctx *tc = ntb->ctx;

	tool_clear_dbgfs(tc);

	tool_clear_ntb(tc);

	tool_clear_mws(tc);

	tool_clear_data(tc);
}

static struct ntb_client tool_client = {
	.ops = {
		.probe = tool_probe,
		.remove = tool_remove,
	}
};

static int __init tool_init(void)
{
	int ret;

	if (debugfs_initialized())
		tool_dbgfs_topdir = debugfs_create_dir(KBUILD_MODNAME, NULL);

	ret = ntb_register_client(&tool_client);
	if (ret)
		debugfs_remove_recursive(tool_dbgfs_topdir);

	return ret;
}
module_init(tool_init);

static void __exit tool_exit(void)
{
	ntb_unregister_client(&tool_client);
	debugfs_remove_recursive(tool_dbgfs_topdir);
}
module_exit(tool_exit);
<|MERGE_RESOLUTION|>--- conflicted
+++ resolved
@@ -879,18 +879,10 @@
 	char *buf;
 	int ret;
 
-<<<<<<< HEAD
-	phys_addr_t base;
-	resource_size_t mw_size;
-	resource_size_t align_addr = 0;
-	resource_size_t align_size = 0;
-	resource_size_t max_size = 0;
-=======
 	ret = ntb_peer_mw_get_addr(outmw->tc->ntb, outmw->widx,
 				  &map_base, &map_size);
 	if (ret)
 		return ret;
->>>>>>> 661e50bc
 
 	buf_size = min_t(size_t, size, 512);
 
