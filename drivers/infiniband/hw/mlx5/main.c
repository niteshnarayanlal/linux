--- conflicted
+++ resolved
@@ -2344,11 +2344,7 @@
 	/* Allocation size must a multiple of the basic block size
 	 * and a power of 2.
 	 */
-<<<<<<< HEAD
-	act_size = roundup(attr->length, MLX5_SW_ICM_BLOCK_SIZE(dm_db->dev));
-=======
 	act_size = round_up(attr->length, MLX5_SW_ICM_BLOCK_SIZE(dm_db->dev));
->>>>>>> 4b972a01
 	act_size = roundup_pow_of_two(act_size);
 
 	dm->size = act_size;
