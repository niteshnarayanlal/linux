--- conflicted
+++ resolved
@@ -259,18 +259,13 @@
 	struct omap_clkctrl_clk *clkctrl_clk;
 	int ret = 0;
 
-<<<<<<< HEAD
-	init.name = kasprintf(GFP_KERNEL, "%pOFn:%pOFn:%04x:%d", node->parent,
-			      node, offset, bit);
-=======
 	if (ti_clk_get_features()->flags & TI_CLK_CLKCTRL_COMPAT)
-		init.name = kasprintf(GFP_KERNEL, "%s:%s:%04x:%d",
-				      node->parent->name, node->name, offset,
+		init.name = kasprintf(GFP_KERNEL, "%pOFn:%pOFn:%04x:%d",
+				      node->parent, node, offset,
 				      bit);
 	else
-		init.name = kasprintf(GFP_KERNEL, "%s:%04x:%d", node->name,
+		init.name = kasprintf(GFP_KERNEL, "%pOFn:%04x:%d", node,
 				      offset, bit);
->>>>>>> a72d7850
 	clkctrl_clk = kzalloc(sizeof(*clkctrl_clk), GFP_KERNEL);
 	if (!init.name || !clkctrl_clk) {
 		ret = -ENOMEM;
@@ -524,19 +519,6 @@
 
 	provider->base = of_iomap(node, 0);
 
-<<<<<<< HEAD
-	provider->clkdm_name = kasprintf(GFP_KERNEL, "%pOFnxxx", node->parent);
-	if (!provider->clkdm_name) {
-		kfree(provider);
-		return;
-	}
-
-	/*
-	 * Create default clkdm name, replace _cm from end of parent node
-	 * name with _clkdm
-	 */
-	provider->clkdm_name[strlen(provider->clkdm_name) - 5] = 0;
-=======
 	if (ti_clk_get_features()->flags & TI_CLK_CLKCTRL_COMPAT) {
 		provider->clkdm_name = kasprintf(GFP_KERNEL, "%pOFnxxx", node->parent);
 		if (!provider->clkdm_name) {
@@ -563,7 +545,6 @@
 		provider->clkdm_name[strlen(provider->clkdm_name) - 7] = 0;
 	}
 
->>>>>>> a72d7850
 	strcat(provider->clkdm_name, "clkdm");
 
 	/* Replace any dash from the clkdm name with underscore */
@@ -607,19 +588,13 @@
 		init.flags = 0;
 		if (reg_data->flags & CLKF_SET_RATE_PARENT)
 			init.flags |= CLK_SET_RATE_PARENT;
-<<<<<<< HEAD
-		init.name = kasprintf(GFP_KERNEL, "%pOFn:%pOFn:%04x:%d",
-				      node->parent, node,
-				      reg_data->offset, 0);
-=======
 		if (ti_clk_get_features()->flags & TI_CLK_CLKCTRL_COMPAT)
-			init.name = kasprintf(GFP_KERNEL, "%s:%s:%04x:%d",
-					      node->parent->name, node->name,
+			init.name = kasprintf(GFP_KERNEL, "%pOFn:%pOFn:%04x:%d",
+					      node->parent, node,
 					      reg_data->offset, 0);
 		else
-			init.name = kasprintf(GFP_KERNEL, "%s:%04x:%d",
-					      node->name, reg_data->offset, 0);
->>>>>>> a72d7850
+			init.name = kasprintf(GFP_KERNEL, "%pOFn:%04x:%d",
+					      node, reg_data->offset, 0);
 		clkctrl_clk = kzalloc(sizeof(*clkctrl_clk), GFP_KERNEL);
 		if (!init.name || !clkctrl_clk)
 			goto cleanup;
