#include <linux/module.h>
#include <linux/errno.h>
#include <linux/socket.h>
#include <linux/skbuff.h>
#include <linux/ip.h>
#include <linux/icmp.h>
#include <linux/udp.h>
#include <linux/types.h>
#include <linux/kernel.h>
#include <net/genetlink.h>
#include <net/gue.h>
#include <net/fou.h>
#include <net/ip.h>
#include <net/protocol.h>
#include <net/udp.h>
#include <net/udp_tunnel.h>
#include <net/xfrm.h>
#include <uapi/linux/fou.h>
#include <uapi/linux/genetlink.h>

struct fou {
	struct socket *sock;
	u8 protocol;
	u8 flags;
	__be16 port;
	u8 family;
	u16 type;
	struct list_head list;
	struct rcu_head rcu;
};

#define FOU_F_REMCSUM_NOPARTIAL BIT(0)

struct fou_cfg {
	u16 type;
	u8 protocol;
	u8 flags;
	struct udp_port_cfg udp_config;
};

static unsigned int fou_net_id;

struct fou_net {
	struct list_head fou_list;
	struct mutex fou_lock;
};

static inline struct fou *fou_from_sock(struct sock *sk)
{
	return sk->sk_user_data;
}

static int fou_recv_pull(struct sk_buff *skb, struct fou *fou, size_t len)
{
	/* Remove 'len' bytes from the packet (UDP header and
	 * FOU header if present).
	 */
	if (fou->family == AF_INET)
		ip_hdr(skb)->tot_len = htons(ntohs(ip_hdr(skb)->tot_len) - len);
	else
		ipv6_hdr(skb)->payload_len =
		    htons(ntohs(ipv6_hdr(skb)->payload_len) - len);

	__skb_pull(skb, len);
	skb_postpull_rcsum(skb, udp_hdr(skb), len);
	skb_reset_transport_header(skb);
	return iptunnel_pull_offloads(skb);
}

static int fou_udp_recv(struct sock *sk, struct sk_buff *skb)
{
	struct fou *fou = fou_from_sock(sk);

	if (!fou)
		return 1;

	if (fou_recv_pull(skb, fou, sizeof(struct udphdr)))
		goto drop;

	return -fou->protocol;

drop:
	kfree_skb(skb);
	return 0;
}

static struct guehdr *gue_remcsum(struct sk_buff *skb, struct guehdr *guehdr,
				  void *data, size_t hdrlen, u8 ipproto,
				  bool nopartial)
{
	__be16 *pd = data;
	size_t start = ntohs(pd[0]);
	size_t offset = ntohs(pd[1]);
	size_t plen = sizeof(struct udphdr) + hdrlen +
	    max_t(size_t, offset + sizeof(u16), start);

	if (skb->remcsum_offload)
		return guehdr;

	if (!pskb_may_pull(skb, plen))
		return NULL;
	guehdr = (struct guehdr *)&udp_hdr(skb)[1];

	skb_remcsum_process(skb, (void *)guehdr + hdrlen,
			    start, offset, nopartial);

	return guehdr;
}

static int gue_control_message(struct sk_buff *skb, struct guehdr *guehdr)
{
	/* No support yet */
	kfree_skb(skb);
	return 0;
}

static int gue_udp_recv(struct sock *sk, struct sk_buff *skb)
{
	struct fou *fou = fou_from_sock(sk);
	size_t len, optlen, hdrlen;
	struct guehdr *guehdr;
	void *data;
	u16 doffset = 0;

	if (!fou)
		return 1;

	len = sizeof(struct udphdr) + sizeof(struct guehdr);
	if (!pskb_may_pull(skb, len))
		goto drop;

	guehdr = (struct guehdr *)&udp_hdr(skb)[1];

	switch (guehdr->version) {
	case 0: /* Full GUE header present */
		break;

	case 1: {
		/* Direct encasulation of IPv4 or IPv6 */

		int prot;

		switch (((struct iphdr *)guehdr)->version) {
		case 4:
			prot = IPPROTO_IPIP;
			break;
		case 6:
			prot = IPPROTO_IPV6;
			break;
		default:
			goto drop;
		}

		if (fou_recv_pull(skb, fou, sizeof(struct udphdr)))
			goto drop;

		return -prot;
	}

	default: /* Undefined version */
		goto drop;
	}

	optlen = guehdr->hlen << 2;
	len += optlen;

	if (!pskb_may_pull(skb, len))
		goto drop;

	/* guehdr may change after pull */
	guehdr = (struct guehdr *)&udp_hdr(skb)[1];

	hdrlen = sizeof(struct guehdr) + optlen;

	if (guehdr->version != 0 || validate_gue_flags(guehdr, optlen))
		goto drop;

	hdrlen = sizeof(struct guehdr) + optlen;

	if (fou->family == AF_INET)
		ip_hdr(skb)->tot_len = htons(ntohs(ip_hdr(skb)->tot_len) - len);
	else
		ipv6_hdr(skb)->payload_len =
		    htons(ntohs(ipv6_hdr(skb)->payload_len) - len);

	/* Pull csum through the guehdr now . This can be used if
	 * there is a remote checksum offload.
	 */
	skb_postpull_rcsum(skb, udp_hdr(skb), len);

	data = &guehdr[1];

	if (guehdr->flags & GUE_FLAG_PRIV) {
		__be32 flags = *(__be32 *)(data + doffset);

		doffset += GUE_LEN_PRIV;

		if (flags & GUE_PFLAG_REMCSUM) {
			guehdr = gue_remcsum(skb, guehdr, data + doffset,
					     hdrlen, guehdr->proto_ctype,
					     !!(fou->flags &
						FOU_F_REMCSUM_NOPARTIAL));
			if (!guehdr)
				goto drop;

			data = &guehdr[1];

			doffset += GUE_PLEN_REMCSUM;
		}
	}

	if (unlikely(guehdr->control))
		return gue_control_message(skb, guehdr);

	__skb_pull(skb, sizeof(struct udphdr) + hdrlen);
	skb_reset_transport_header(skb);

	if (iptunnel_pull_offloads(skb))
		goto drop;

	return -guehdr->proto_ctype;

drop:
	kfree_skb(skb);
	return 0;
}

static struct sk_buff *fou_gro_receive(struct sock *sk,
				       struct list_head *head,
				       struct sk_buff *skb)
{
	u8 proto = fou_from_sock(sk)->protocol;
	const struct net_offload **offloads;
	const struct net_offload *ops;
	struct sk_buff *pp = NULL;

	/* We can clear the encap_mark for FOU as we are essentially doing
	 * one of two possible things.  We are either adding an L4 tunnel
	 * header to the outer L3 tunnel header, or we are are simply
	 * treating the GRE tunnel header as though it is a UDP protocol
	 * specific header such as VXLAN or GENEVE.
	 */
	NAPI_GRO_CB(skb)->encap_mark = 0;

	/* Flag this frame as already having an outer encap header */
	NAPI_GRO_CB(skb)->is_fou = 1;

	rcu_read_lock();
	offloads = NAPI_GRO_CB(skb)->is_ipv6 ? inet6_offloads : inet_offloads;
	ops = rcu_dereference(offloads[proto]);
	if (!ops || !ops->callbacks.gro_receive)
		goto out_unlock;

	pp = call_gro_receive(ops->callbacks.gro_receive, head, skb);

out_unlock:
	rcu_read_unlock();

	return pp;
}

static int fou_gro_complete(struct sock *sk, struct sk_buff *skb,
			    int nhoff)
{
	const struct net_offload *ops;
	u8 proto = fou_from_sock(sk)->protocol;
	int err = -ENOSYS;
	const struct net_offload **offloads;

	rcu_read_lock();
	offloads = NAPI_GRO_CB(skb)->is_ipv6 ? inet6_offloads : inet_offloads;
	ops = rcu_dereference(offloads[proto]);
	if (WARN_ON(!ops || !ops->callbacks.gro_complete))
		goto out_unlock;

	err = ops->callbacks.gro_complete(skb, nhoff);

	skb_set_inner_mac_header(skb, nhoff);

out_unlock:
	rcu_read_unlock();

	return err;
}

static struct guehdr *gue_gro_remcsum(struct sk_buff *skb, unsigned int off,
				      struct guehdr *guehdr, void *data,
				      size_t hdrlen, struct gro_remcsum *grc,
				      bool nopartial)
{
	__be16 *pd = data;
	size_t start = ntohs(pd[0]);
	size_t offset = ntohs(pd[1]);

	if (skb->remcsum_offload)
		return guehdr;

	if (!NAPI_GRO_CB(skb)->csum_valid)
		return NULL;

	guehdr = skb_gro_remcsum_process(skb, (void *)guehdr, off, hdrlen,
					 start, offset, grc, nopartial);

	skb->remcsum_offload = 1;

	return guehdr;
}

static struct sk_buff *gue_gro_receive(struct sock *sk,
				       struct list_head *head,
				       struct sk_buff *skb)
{
	const struct net_offload **offloads;
	const struct net_offload *ops;
	struct sk_buff *pp = NULL;
	struct sk_buff *p;
	struct guehdr *guehdr;
	size_t len, optlen, hdrlen, off;
	void *data;
	u16 doffset = 0;
	int flush = 1;
	struct fou *fou = fou_from_sock(sk);
	struct gro_remcsum grc;
	u8 proto;

	skb_gro_remcsum_init(&grc);

	off = skb_gro_offset(skb);
	len = off + sizeof(*guehdr);

	guehdr = skb_gro_header_fast(skb, off);
	if (skb_gro_header_hard(skb, len)) {
		guehdr = skb_gro_header_slow(skb, len, off);
		if (unlikely(!guehdr))
			goto out;
	}

	switch (guehdr->version) {
	case 0:
		break;
	case 1:
		switch (((struct iphdr *)guehdr)->version) {
		case 4:
			proto = IPPROTO_IPIP;
			break;
		case 6:
			proto = IPPROTO_IPV6;
			break;
		default:
			goto out;
		}
		goto next_proto;
	default:
		goto out;
	}

	optlen = guehdr->hlen << 2;
	len += optlen;

	if (skb_gro_header_hard(skb, len)) {
		guehdr = skb_gro_header_slow(skb, len, off);
		if (unlikely(!guehdr))
			goto out;
	}

	if (unlikely(guehdr->control) || guehdr->version != 0 ||
	    validate_gue_flags(guehdr, optlen))
		goto out;

	hdrlen = sizeof(*guehdr) + optlen;

	/* Adjust NAPI_GRO_CB(skb)->csum to account for guehdr,
	 * this is needed if there is a remote checkcsum offload.
	 */
	skb_gro_postpull_rcsum(skb, guehdr, hdrlen);

	data = &guehdr[1];

	if (guehdr->flags & GUE_FLAG_PRIV) {
		__be32 flags = *(__be32 *)(data + doffset);

		doffset += GUE_LEN_PRIV;

		if (flags & GUE_PFLAG_REMCSUM) {
			guehdr = gue_gro_remcsum(skb, off, guehdr,
						 data + doffset, hdrlen, &grc,
						 !!(fou->flags &
						    FOU_F_REMCSUM_NOPARTIAL));

			if (!guehdr)
				goto out;

			data = &guehdr[1];

			doffset += GUE_PLEN_REMCSUM;
		}
	}

	skb_gro_pull(skb, hdrlen);

	list_for_each_entry(p, head, list) {
		const struct guehdr *guehdr2;

		if (!NAPI_GRO_CB(p)->same_flow)
			continue;

		guehdr2 = (struct guehdr *)(p->data + off);

		/* Compare base GUE header to be equal (covers
		 * hlen, version, proto_ctype, and flags.
		 */
		if (guehdr->word != guehdr2->word) {
			NAPI_GRO_CB(p)->same_flow = 0;
			continue;
		}

		/* Compare optional fields are the same. */
		if (guehdr->hlen && memcmp(&guehdr[1], &guehdr2[1],
					   guehdr->hlen << 2)) {
			NAPI_GRO_CB(p)->same_flow = 0;
			continue;
		}
	}

	proto = guehdr->proto_ctype;

next_proto:

	/* We can clear the encap_mark for GUE as we are essentially doing
	 * one of two possible things.  We are either adding an L4 tunnel
	 * header to the outer L3 tunnel header, or we are are simply
	 * treating the GRE tunnel header as though it is a UDP protocol
	 * specific header such as VXLAN or GENEVE.
	 */
	NAPI_GRO_CB(skb)->encap_mark = 0;

	/* Flag this frame as already having an outer encap header */
	NAPI_GRO_CB(skb)->is_fou = 1;

	rcu_read_lock();
	offloads = NAPI_GRO_CB(skb)->is_ipv6 ? inet6_offloads : inet_offloads;
	ops = rcu_dereference(offloads[proto]);
	if (WARN_ON_ONCE(!ops || !ops->callbacks.gro_receive))
		goto out_unlock;

	pp = call_gro_receive(ops->callbacks.gro_receive, head, skb);
	flush = 0;

out_unlock:
	rcu_read_unlock();
out:
	skb_gro_flush_final_remcsum(skb, pp, flush, &grc);

	return pp;
}

static int gue_gro_complete(struct sock *sk, struct sk_buff *skb, int nhoff)
{
	const struct net_offload **offloads;
	struct guehdr *guehdr = (struct guehdr *)(skb->data + nhoff);
	const struct net_offload *ops;
	unsigned int guehlen = 0;
	u8 proto;
	int err = -ENOENT;

	switch (guehdr->version) {
	case 0:
		proto = guehdr->proto_ctype;
		guehlen = sizeof(*guehdr) + (guehdr->hlen << 2);
		break;
	case 1:
		switch (((struct iphdr *)guehdr)->version) {
		case 4:
			proto = IPPROTO_IPIP;
			break;
		case 6:
			proto = IPPROTO_IPV6;
			break;
		default:
			return err;
		}
		break;
	default:
		return err;
	}

	rcu_read_lock();
	offloads = NAPI_GRO_CB(skb)->is_ipv6 ? inet6_offloads : inet_offloads;
	ops = rcu_dereference(offloads[proto]);
	if (WARN_ON(!ops || !ops->callbacks.gro_complete))
		goto out_unlock;

	err = ops->callbacks.gro_complete(skb, nhoff + guehlen);

	skb_set_inner_mac_header(skb, nhoff + guehlen);

out_unlock:
	rcu_read_unlock();
	return err;
}

static int fou_add_to_port_list(struct net *net, struct fou *fou)
{
	struct fou_net *fn = net_generic(net, fou_net_id);
	struct fou *fout;

	mutex_lock(&fn->fou_lock);
	list_for_each_entry(fout, &fn->fou_list, list) {
		if (fou->port == fout->port &&
		    fou->family == fout->family) {
			mutex_unlock(&fn->fou_lock);
			return -EALREADY;
		}
	}

	list_add(&fou->list, &fn->fou_list);
	mutex_unlock(&fn->fou_lock);

	return 0;
}

static void fou_release(struct fou *fou)
{
	struct socket *sock = fou->sock;

	list_del(&fou->list);
	udp_tunnel_sock_release(sock);

	kfree_rcu(fou, rcu);
}

static int fou_create(struct net *net, struct fou_cfg *cfg,
		      struct socket **sockp)
{
	struct socket *sock = NULL;
	struct fou *fou = NULL;
	struct sock *sk;
	struct udp_tunnel_sock_cfg tunnel_cfg;
	int err;

	/* Open UDP socket */
	err = udp_sock_create(net, &cfg->udp_config, &sock);
	if (err < 0)
		goto error;

	/* Allocate FOU port structure */
	fou = kzalloc(sizeof(*fou), GFP_KERNEL);
	if (!fou) {
		err = -ENOMEM;
		goto error;
	}

	sk = sock->sk;

	fou->port = cfg->udp_config.local_udp_port;
	fou->family = cfg->udp_config.family;
	fou->flags = cfg->flags;
	fou->type = cfg->type;
	fou->sock = sock;

	memset(&tunnel_cfg, 0, sizeof(tunnel_cfg));
	tunnel_cfg.encap_type = 1;
	tunnel_cfg.sk_user_data = fou;
	tunnel_cfg.encap_destroy = NULL;

	/* Initial for fou type */
	switch (cfg->type) {
	case FOU_ENCAP_DIRECT:
		tunnel_cfg.encap_rcv = fou_udp_recv;
		tunnel_cfg.gro_receive = fou_gro_receive;
		tunnel_cfg.gro_complete = fou_gro_complete;
		fou->protocol = cfg->protocol;
		break;
	case FOU_ENCAP_GUE:
		tunnel_cfg.encap_rcv = gue_udp_recv;
		tunnel_cfg.gro_receive = gue_gro_receive;
		tunnel_cfg.gro_complete = gue_gro_complete;
		break;
	default:
		err = -EINVAL;
		goto error;
	}

	setup_udp_tunnel_sock(net, sock, &tunnel_cfg);

	sk->sk_allocation = GFP_ATOMIC;

	err = fou_add_to_port_list(net, fou);
	if (err)
		goto error;

	if (sockp)
		*sockp = sock;

	return 0;

error:
	kfree(fou);
	if (sock)
		udp_tunnel_sock_release(sock);

	return err;
}

static int fou_destroy(struct net *net, struct fou_cfg *cfg)
{
	struct fou_net *fn = net_generic(net, fou_net_id);
	__be16 port = cfg->udp_config.local_udp_port;
	u8 family = cfg->udp_config.family;
	int err = -EINVAL;
	struct fou *fou;

	mutex_lock(&fn->fou_lock);
	list_for_each_entry(fou, &fn->fou_list, list) {
		if (fou->port == port && fou->family == family) {
			fou_release(fou);
			err = 0;
			break;
		}
	}
	mutex_unlock(&fn->fou_lock);

	return err;
}

static struct genl_family fou_nl_family;

static const struct nla_policy fou_nl_policy[FOU_ATTR_MAX + 1] = {
	[FOU_ATTR_PORT] = { .type = NLA_U16, },
	[FOU_ATTR_AF] = { .type = NLA_U8, },
	[FOU_ATTR_IPPROTO] = { .type = NLA_U8, },
	[FOU_ATTR_TYPE] = { .type = NLA_U8, },
	[FOU_ATTR_REMCSUM_NOPARTIAL] = { .type = NLA_FLAG, },
};

static int parse_nl_config(struct genl_info *info,
			   struct fou_cfg *cfg)
{
	memset(cfg, 0, sizeof(*cfg));

	cfg->udp_config.family = AF_INET;

	if (info->attrs[FOU_ATTR_AF]) {
		u8 family = nla_get_u8(info->attrs[FOU_ATTR_AF]);

		switch (family) {
		case AF_INET:
			break;
		case AF_INET6:
			cfg->udp_config.ipv6_v6only = 1;
			break;
		default:
			return -EAFNOSUPPORT;
		}

		cfg->udp_config.family = family;
	}

	if (info->attrs[FOU_ATTR_PORT]) {
		__be16 port = nla_get_be16(info->attrs[FOU_ATTR_PORT]);

		cfg->udp_config.local_udp_port = port;
	}

	if (info->attrs[FOU_ATTR_IPPROTO])
		cfg->protocol = nla_get_u8(info->attrs[FOU_ATTR_IPPROTO]);

	if (info->attrs[FOU_ATTR_TYPE])
		cfg->type = nla_get_u8(info->attrs[FOU_ATTR_TYPE]);

	if (info->attrs[FOU_ATTR_REMCSUM_NOPARTIAL])
		cfg->flags |= FOU_F_REMCSUM_NOPARTIAL;

	return 0;
}

static int fou_nl_cmd_add_port(struct sk_buff *skb, struct genl_info *info)
{
	struct net *net = genl_info_net(info);
	struct fou_cfg cfg;
	int err;

	err = parse_nl_config(info, &cfg);
	if (err)
		return err;

	return fou_create(net, &cfg, NULL);
}

static int fou_nl_cmd_rm_port(struct sk_buff *skb, struct genl_info *info)
{
	struct net *net = genl_info_net(info);
	struct fou_cfg cfg;
	int err;

	err = parse_nl_config(info, &cfg);
	if (err)
		return err;

	return fou_destroy(net, &cfg);
}

static int fou_fill_info(struct fou *fou, struct sk_buff *msg)
{
	if (nla_put_u8(msg, FOU_ATTR_AF, fou->sock->sk->sk_family) ||
	    nla_put_be16(msg, FOU_ATTR_PORT, fou->port) ||
	    nla_put_u8(msg, FOU_ATTR_IPPROTO, fou->protocol) ||
	    nla_put_u8(msg, FOU_ATTR_TYPE, fou->type))
		return -1;

	if (fou->flags & FOU_F_REMCSUM_NOPARTIAL)
		if (nla_put_flag(msg, FOU_ATTR_REMCSUM_NOPARTIAL))
			return -1;
	return 0;
}

static int fou_dump_info(struct fou *fou, u32 portid, u32 seq,
			 u32 flags, struct sk_buff *skb, u8 cmd)
{
	void *hdr;

	hdr = genlmsg_put(skb, portid, seq, &fou_nl_family, flags, cmd);
	if (!hdr)
		return -ENOMEM;

	if (fou_fill_info(fou, skb) < 0)
		goto nla_put_failure;

	genlmsg_end(skb, hdr);
	return 0;

nla_put_failure:
	genlmsg_cancel(skb, hdr);
	return -EMSGSIZE;
}

static int fou_nl_cmd_get_port(struct sk_buff *skb, struct genl_info *info)
{
	struct net *net = genl_info_net(info);
	struct fou_net *fn = net_generic(net, fou_net_id);
	struct sk_buff *msg;
	struct fou_cfg cfg;
	struct fou *fout;
	__be16 port;
	u8 family;
	int ret;

	ret = parse_nl_config(info, &cfg);
	if (ret)
		return ret;
	port = cfg.udp_config.local_udp_port;
	if (port == 0)
		return -EINVAL;

	family = cfg.udp_config.family;
	if (family != AF_INET && family != AF_INET6)
		return -EINVAL;

	msg = nlmsg_new(NLMSG_DEFAULT_SIZE, GFP_KERNEL);
	if (!msg)
		return -ENOMEM;

	ret = -ESRCH;
	mutex_lock(&fn->fou_lock);
	list_for_each_entry(fout, &fn->fou_list, list) {
		if (port == fout->port && family == fout->family) {
			ret = fou_dump_info(fout, info->snd_portid,
					    info->snd_seq, 0, msg,
					    info->genlhdr->cmd);
			break;
		}
	}
	mutex_unlock(&fn->fou_lock);
	if (ret < 0)
		goto out_free;

	return genlmsg_reply(msg, info);

out_free:
	nlmsg_free(msg);
	return ret;
}

static int fou_nl_dump(struct sk_buff *skb, struct netlink_callback *cb)
{
	struct net *net = sock_net(skb->sk);
	struct fou_net *fn = net_generic(net, fou_net_id);
	struct fou *fout;
	int idx = 0, ret;

	mutex_lock(&fn->fou_lock);
	list_for_each_entry(fout, &fn->fou_list, list) {
		if (idx++ < cb->args[0])
			continue;
		ret = fou_dump_info(fout, NETLINK_CB(cb->skb).portid,
				    cb->nlh->nlmsg_seq, NLM_F_MULTI,
				    skb, FOU_CMD_GET);
		if (ret)
			break;
	}
	mutex_unlock(&fn->fou_lock);

	cb->args[0] = idx;
	return skb->len;
}

static const struct genl_ops fou_nl_ops[] = {
	{
		.cmd = FOU_CMD_ADD,
		.doit = fou_nl_cmd_add_port,
		.policy = fou_nl_policy,
		.flags = GENL_ADMIN_PERM,
	},
	{
		.cmd = FOU_CMD_DEL,
		.doit = fou_nl_cmd_rm_port,
		.policy = fou_nl_policy,
		.flags = GENL_ADMIN_PERM,
	},
	{
		.cmd = FOU_CMD_GET,
		.doit = fou_nl_cmd_get_port,
		.dumpit = fou_nl_dump,
		.policy = fou_nl_policy,
	},
};

static struct genl_family fou_nl_family __ro_after_init = {
	.hdrsize	= 0,
	.name		= FOU_GENL_NAME,
	.version	= FOU_GENL_VERSION,
	.maxattr	= FOU_ATTR_MAX,
	.netnsok	= true,
	.module		= THIS_MODULE,
	.ops		= fou_nl_ops,
	.n_ops		= ARRAY_SIZE(fou_nl_ops),
};

size_t fou_encap_hlen(struct ip_tunnel_encap *e)
{
	return sizeof(struct udphdr);
}
EXPORT_SYMBOL(fou_encap_hlen);

size_t gue_encap_hlen(struct ip_tunnel_encap *e)
{
	size_t len;
	bool need_priv = false;

	len = sizeof(struct udphdr) + sizeof(struct guehdr);

	if (e->flags & TUNNEL_ENCAP_FLAG_REMCSUM) {
		len += GUE_PLEN_REMCSUM;
		need_priv = true;
	}

	len += need_priv ? GUE_LEN_PRIV : 0;

	return len;
}
EXPORT_SYMBOL(gue_encap_hlen);

int __fou_build_header(struct sk_buff *skb, struct ip_tunnel_encap *e,
		       u8 *protocol, __be16 *sport, int type)
{
	int err;

	err = iptunnel_handle_offloads(skb, type);
	if (err)
		return err;

	*sport = e->sport ? : udp_flow_src_port(dev_net(skb->dev),
						skb, 0, 0, false);

	return 0;
}
EXPORT_SYMBOL(__fou_build_header);

int __gue_build_header(struct sk_buff *skb, struct ip_tunnel_encap *e,
		       u8 *protocol, __be16 *sport, int type)
{
	struct guehdr *guehdr;
	size_t hdrlen, optlen = 0;
	void *data;
	bool need_priv = false;
	int err;

	if ((e->flags & TUNNEL_ENCAP_FLAG_REMCSUM) &&
	    skb->ip_summed == CHECKSUM_PARTIAL) {
		optlen += GUE_PLEN_REMCSUM;
		type |= SKB_GSO_TUNNEL_REMCSUM;
		need_priv = true;
	}

	optlen += need_priv ? GUE_LEN_PRIV : 0;

	err = iptunnel_handle_offloads(skb, type);
	if (err)
		return err;

	/* Get source port (based on flow hash) before skb_push */
	*sport = e->sport ? : udp_flow_src_port(dev_net(skb->dev),
						skb, 0, 0, false);

	hdrlen = sizeof(struct guehdr) + optlen;

	skb_push(skb, hdrlen);

	guehdr = (struct guehdr *)skb->data;

	guehdr->control = 0;
	guehdr->version = 0;
	guehdr->hlen = optlen >> 2;
	guehdr->flags = 0;
	guehdr->proto_ctype = *protocol;

	data = &guehdr[1];

	if (need_priv) {
		__be32 *flags = data;

		guehdr->flags |= GUE_FLAG_PRIV;
		*flags = 0;
		data += GUE_LEN_PRIV;

		if (type & SKB_GSO_TUNNEL_REMCSUM) {
			u16 csum_start = skb_checksum_start_offset(skb);
			__be16 *pd = data;

			if (csum_start < hdrlen)
				return -EINVAL;

			csum_start -= hdrlen;
			pd[0] = htons(csum_start);
			pd[1] = htons(csum_start + skb->csum_offset);

			if (!skb_is_gso(skb)) {
				skb->ip_summed = CHECKSUM_NONE;
				skb->encapsulation = 0;
			}

			*flags |= GUE_PFLAG_REMCSUM;
			data += GUE_PLEN_REMCSUM;
		}

	}

	return 0;
}
EXPORT_SYMBOL(__gue_build_header);

#ifdef CONFIG_NET_FOU_IP_TUNNELS

static void fou_build_udp(struct sk_buff *skb, struct ip_tunnel_encap *e,
			  struct flowi4 *fl4, u8 *protocol, __be16 sport)
{
	struct udphdr *uh;

	skb_push(skb, sizeof(struct udphdr));
	skb_reset_transport_header(skb);

	uh = udp_hdr(skb);

	uh->dest = e->dport;
	uh->source = sport;
	uh->len = htons(skb->len);
	udp_set_csum(!(e->flags & TUNNEL_ENCAP_FLAG_CSUM), skb,
		     fl4->saddr, fl4->daddr, skb->len);

	*protocol = IPPROTO_UDP;
}

static int fou_build_header(struct sk_buff *skb, struct ip_tunnel_encap *e,
			    u8 *protocol, struct flowi4 *fl4)
{
	int type = e->flags & TUNNEL_ENCAP_FLAG_CSUM ? SKB_GSO_UDP_TUNNEL_CSUM :
						       SKB_GSO_UDP_TUNNEL;
	__be16 sport;
	int err;

	err = __fou_build_header(skb, e, protocol, &sport, type);
	if (err)
		return err;

	fou_build_udp(skb, e, fl4, protocol, sport);

	return 0;
}

static int gue_build_header(struct sk_buff *skb, struct ip_tunnel_encap *e,
			    u8 *protocol, struct flowi4 *fl4)
{
	int type = e->flags & TUNNEL_ENCAP_FLAG_CSUM ? SKB_GSO_UDP_TUNNEL_CSUM :
						       SKB_GSO_UDP_TUNNEL;
	__be16 sport;
	int err;

	err = __gue_build_header(skb, e, protocol, &sport, type);
	if (err)
		return err;

	fou_build_udp(skb, e, fl4, protocol, sport);

	return 0;
}

static int gue_err_proto_handler(int proto, struct sk_buff *skb, u32 info)
{
	const struct net_protocol *ipprot = rcu_dereference(inet_protos[proto]);

	if (ipprot && ipprot->err_handler) {
		if (!ipprot->err_handler(skb, info))
			return 0;
	}

	return -ENOENT;
}

static int gue_err(struct sk_buff *skb, u32 info)
{
	int transport_offset = skb_transport_offset(skb);
	struct guehdr *guehdr;
<<<<<<< HEAD
	size_t optlen;
	int ret;

	if (skb->len < sizeof(struct udphdr) + sizeof(struct guehdr))
=======
	size_t len, optlen;
	int ret;

	len = sizeof(struct udphdr) + sizeof(struct guehdr);
	if (!pskb_may_pull(skb, len))
>>>>>>> f17b5f06
		return -EINVAL;

	guehdr = (struct guehdr *)&udp_hdr(skb)[1];

	switch (guehdr->version) {
	case 0: /* Full GUE header present */
		break;
	case 1: {
		/* Direct encasulation of IPv4 or IPv6 */
		skb_set_transport_header(skb, -(int)sizeof(struct icmphdr));

		switch (((struct iphdr *)guehdr)->version) {
		case 4:
			ret = gue_err_proto_handler(IPPROTO_IPIP, skb, info);
			goto out;
#if IS_ENABLED(CONFIG_IPV6)
		case 6:
			ret = gue_err_proto_handler(IPPROTO_IPV6, skb, info);
			goto out;
#endif
		default:
			ret = -EOPNOTSUPP;
			goto out;
		}
	}
	default: /* Undefined version */
		return -EOPNOTSUPP;
	}

	if (guehdr->control)
		return -ENOENT;

	optlen = guehdr->hlen << 2;

<<<<<<< HEAD
=======
	if (!pskb_may_pull(skb, len + optlen))
		return -EINVAL;

	guehdr = (struct guehdr *)&udp_hdr(skb)[1];
>>>>>>> f17b5f06
	if (validate_gue_flags(guehdr, optlen))
		return -EINVAL;

	/* Handling exceptions for direct UDP encapsulation in GUE would lead to
	 * recursion. Besides, this kind of encapsulation can't even be
	 * configured currently. Discard this.
	 */
<<<<<<< HEAD
	if (guehdr->proto_ctype == IPPROTO_UDP)
=======
	if (guehdr->proto_ctype == IPPROTO_UDP ||
	    guehdr->proto_ctype == IPPROTO_UDPLITE)
>>>>>>> f17b5f06
		return -EOPNOTSUPP;

	skb_set_transport_header(skb, -(int)sizeof(struct icmphdr));
	ret = gue_err_proto_handler(guehdr->proto_ctype, skb, info);

out:
	skb_set_transport_header(skb, transport_offset);
	return ret;
}


static const struct ip_tunnel_encap_ops fou_iptun_ops = {
	.encap_hlen = fou_encap_hlen,
	.build_header = fou_build_header,
	.err_handler = gue_err,
};

static const struct ip_tunnel_encap_ops gue_iptun_ops = {
	.encap_hlen = gue_encap_hlen,
	.build_header = gue_build_header,
	.err_handler = gue_err,
};

static int ip_tunnel_encap_add_fou_ops(void)
{
	int ret;

	ret = ip_tunnel_encap_add_ops(&fou_iptun_ops, TUNNEL_ENCAP_FOU);
	if (ret < 0) {
		pr_err("can't add fou ops\n");
		return ret;
	}

	ret = ip_tunnel_encap_add_ops(&gue_iptun_ops, TUNNEL_ENCAP_GUE);
	if (ret < 0) {
		pr_err("can't add gue ops\n");
		ip_tunnel_encap_del_ops(&fou_iptun_ops, TUNNEL_ENCAP_FOU);
		return ret;
	}

	return 0;
}

static void ip_tunnel_encap_del_fou_ops(void)
{
	ip_tunnel_encap_del_ops(&fou_iptun_ops, TUNNEL_ENCAP_FOU);
	ip_tunnel_encap_del_ops(&gue_iptun_ops, TUNNEL_ENCAP_GUE);
}

#else

static int ip_tunnel_encap_add_fou_ops(void)
{
	return 0;
}

static void ip_tunnel_encap_del_fou_ops(void)
{
}

#endif

static __net_init int fou_init_net(struct net *net)
{
	struct fou_net *fn = net_generic(net, fou_net_id);

	INIT_LIST_HEAD(&fn->fou_list);
	mutex_init(&fn->fou_lock);
	return 0;
}

static __net_exit void fou_exit_net(struct net *net)
{
	struct fou_net *fn = net_generic(net, fou_net_id);
	struct fou *fou, *next;

	/* Close all the FOU sockets */
	mutex_lock(&fn->fou_lock);
	list_for_each_entry_safe(fou, next, &fn->fou_list, list)
		fou_release(fou);
	mutex_unlock(&fn->fou_lock);
}

static struct pernet_operations fou_net_ops = {
	.init = fou_init_net,
	.exit = fou_exit_net,
	.id   = &fou_net_id,
	.size = sizeof(struct fou_net),
};

static int __init fou_init(void)
{
	int ret;

	ret = register_pernet_device(&fou_net_ops);
	if (ret)
		goto exit;

	ret = genl_register_family(&fou_nl_family);
	if (ret < 0)
		goto unregister;

	ret = ip_tunnel_encap_add_fou_ops();
	if (ret == 0)
		return 0;

	genl_unregister_family(&fou_nl_family);
unregister:
	unregister_pernet_device(&fou_net_ops);
exit:
	return ret;
}

static void __exit fou_fini(void)
{
	ip_tunnel_encap_del_fou_ops();
	genl_unregister_family(&fou_nl_family);
	unregister_pernet_device(&fou_net_ops);
}

module_init(fou_init);
module_exit(fou_fini);
MODULE_AUTHOR("Tom Herbert <therbert@google.com>");
MODULE_LICENSE("GPL");<|MERGE_RESOLUTION|>--- conflicted
+++ resolved
@@ -1020,18 +1020,11 @@
 {
 	int transport_offset = skb_transport_offset(skb);
 	struct guehdr *guehdr;
-<<<<<<< HEAD
-	size_t optlen;
-	int ret;
-
-	if (skb->len < sizeof(struct udphdr) + sizeof(struct guehdr))
-=======
 	size_t len, optlen;
 	int ret;
 
 	len = sizeof(struct udphdr) + sizeof(struct guehdr);
 	if (!pskb_may_pull(skb, len))
->>>>>>> f17b5f06
 		return -EINVAL;
 
 	guehdr = (struct guehdr *)&udp_hdr(skb)[1];
@@ -1066,13 +1059,10 @@
 
 	optlen = guehdr->hlen << 2;
 
-<<<<<<< HEAD
-=======
 	if (!pskb_may_pull(skb, len + optlen))
 		return -EINVAL;
 
 	guehdr = (struct guehdr *)&udp_hdr(skb)[1];
->>>>>>> f17b5f06
 	if (validate_gue_flags(guehdr, optlen))
 		return -EINVAL;
 
@@ -1080,12 +1070,8 @@
 	 * recursion. Besides, this kind of encapsulation can't even be
 	 * configured currently. Discard this.
 	 */
-<<<<<<< HEAD
-	if (guehdr->proto_ctype == IPPROTO_UDP)
-=======
 	if (guehdr->proto_ctype == IPPROTO_UDP ||
 	    guehdr->proto_ctype == IPPROTO_UDPLITE)
->>>>>>> f17b5f06
 		return -EOPNOTSUPP;
 
 	skb_set_transport_header(skb, -(int)sizeof(struct icmphdr));
