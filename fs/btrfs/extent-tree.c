// SPDX-License-Identifier: GPL-2.0
/*
 * Copyright (C) 2007 Oracle.  All rights reserved.
 */

#include <linux/sched.h>
#include <linux/sched/signal.h>
#include <linux/pagemap.h>
#include <linux/writeback.h>
#include <linux/blkdev.h>
#include <linux/sort.h>
#include <linux/rcupdate.h>
#include <linux/kthread.h>
#include <linux/slab.h>
#include <linux/ratelimit.h>
#include <linux/percpu_counter.h>
#include <linux/lockdep.h>
#include <linux/crc32c.h>
#include "tree-log.h"
#include "disk-io.h"
#include "print-tree.h"
#include "volumes.h"
#include "raid56.h"
#include "locking.h"
#include "free-space-cache.h"
#include "free-space-tree.h"
#include "math.h"
#include "sysfs.h"
#include "qgroup.h"
#include "ref-verify.h"

#undef SCRAMBLE_DELAYED_REFS

/*
 * control flags for do_chunk_alloc's force field
 * CHUNK_ALLOC_NO_FORCE means to only allocate a chunk
 * if we really need one.
 *
 * CHUNK_ALLOC_LIMITED means to only try and allocate one
 * if we have very few chunks already allocated.  This is
 * used as part of the clustering code to help make sure
 * we have a good pool of storage to cluster in, without
 * filling the FS with empty chunks
 *
 * CHUNK_ALLOC_FORCE means it must try to allocate one
 *
 */
enum {
	CHUNK_ALLOC_NO_FORCE = 0,
	CHUNK_ALLOC_LIMITED = 1,
	CHUNK_ALLOC_FORCE = 2,
};

/*
 * Declare a helper function to detect underflow of various space info members
 */
#define DECLARE_SPACE_INFO_UPDATE(name)					\
static inline void update_##name(struct btrfs_space_info *sinfo,	\
				 s64 bytes)				\
{									\
	if (bytes < 0 && sinfo->name < -bytes) {			\
		WARN_ON(1);						\
		sinfo->name = 0;					\
		return;							\
	}								\
	sinfo->name += bytes;						\
}

DECLARE_SPACE_INFO_UPDATE(bytes_may_use);
DECLARE_SPACE_INFO_UPDATE(bytes_pinned);

static int __btrfs_free_extent(struct btrfs_trans_handle *trans,
			       struct btrfs_delayed_ref_node *node, u64 parent,
			       u64 root_objectid, u64 owner_objectid,
			       u64 owner_offset, int refs_to_drop,
			       struct btrfs_delayed_extent_op *extra_op);
static void __run_delayed_extent_op(struct btrfs_delayed_extent_op *extent_op,
				    struct extent_buffer *leaf,
				    struct btrfs_extent_item *ei);
static int alloc_reserved_file_extent(struct btrfs_trans_handle *trans,
				      u64 parent, u64 root_objectid,
				      u64 flags, u64 owner, u64 offset,
				      struct btrfs_key *ins, int ref_mod);
static int alloc_reserved_tree_block(struct btrfs_trans_handle *trans,
				     struct btrfs_delayed_ref_node *node,
				     struct btrfs_delayed_extent_op *extent_op);
static int do_chunk_alloc(struct btrfs_trans_handle *trans, u64 flags,
			  int force);
static int find_next_key(struct btrfs_path *path, int level,
			 struct btrfs_key *key);
static void dump_space_info(struct btrfs_fs_info *fs_info,
			    struct btrfs_space_info *info, u64 bytes,
			    int dump_block_groups);
static int block_rsv_use_bytes(struct btrfs_block_rsv *block_rsv,
			       u64 num_bytes);
static void space_info_add_new_bytes(struct btrfs_fs_info *fs_info,
				     struct btrfs_space_info *space_info,
				     u64 num_bytes);
static void space_info_add_old_bytes(struct btrfs_fs_info *fs_info,
				     struct btrfs_space_info *space_info,
				     u64 num_bytes);

static noinline int
block_group_cache_done(struct btrfs_block_group_cache *cache)
{
	smp_mb();
	return cache->cached == BTRFS_CACHE_FINISHED ||
		cache->cached == BTRFS_CACHE_ERROR;
}

static int block_group_bits(struct btrfs_block_group_cache *cache, u64 bits)
{
	return (cache->flags & bits) == bits;
}

void btrfs_get_block_group(struct btrfs_block_group_cache *cache)
{
	atomic_inc(&cache->count);
}

void btrfs_put_block_group(struct btrfs_block_group_cache *cache)
{
	if (atomic_dec_and_test(&cache->count)) {
		WARN_ON(cache->pinned > 0);
		WARN_ON(cache->reserved > 0);

		/*
		 * If not empty, someone is still holding mutex of
		 * full_stripe_lock, which can only be released by caller.
		 * And it will definitely cause use-after-free when caller
		 * tries to release full stripe lock.
		 *
		 * No better way to resolve, but only to warn.
		 */
		WARN_ON(!RB_EMPTY_ROOT(&cache->full_stripe_locks_root.root));
		kfree(cache->free_space_ctl);
		kfree(cache);
	}
}

/*
 * this adds the block group to the fs_info rb tree for the block group
 * cache
 */
static int btrfs_add_block_group_cache(struct btrfs_fs_info *info,
				struct btrfs_block_group_cache *block_group)
{
	struct rb_node **p;
	struct rb_node *parent = NULL;
	struct btrfs_block_group_cache *cache;

	spin_lock(&info->block_group_cache_lock);
	p = &info->block_group_cache_tree.rb_node;

	while (*p) {
		parent = *p;
		cache = rb_entry(parent, struct btrfs_block_group_cache,
				 cache_node);
		if (block_group->key.objectid < cache->key.objectid) {
			p = &(*p)->rb_left;
		} else if (block_group->key.objectid > cache->key.objectid) {
			p = &(*p)->rb_right;
		} else {
			spin_unlock(&info->block_group_cache_lock);
			return -EEXIST;
		}
	}

	rb_link_node(&block_group->cache_node, parent, p);
	rb_insert_color(&block_group->cache_node,
			&info->block_group_cache_tree);

	if (info->first_logical_byte > block_group->key.objectid)
		info->first_logical_byte = block_group->key.objectid;

	spin_unlock(&info->block_group_cache_lock);

	return 0;
}

/*
 * This will return the block group at or after bytenr if contains is 0, else
 * it will return the block group that contains the bytenr
 */
static struct btrfs_block_group_cache *
block_group_cache_tree_search(struct btrfs_fs_info *info, u64 bytenr,
			      int contains)
{
	struct btrfs_block_group_cache *cache, *ret = NULL;
	struct rb_node *n;
	u64 end, start;

	spin_lock(&info->block_group_cache_lock);
	n = info->block_group_cache_tree.rb_node;

	while (n) {
		cache = rb_entry(n, struct btrfs_block_group_cache,
				 cache_node);
		end = cache->key.objectid + cache->key.offset - 1;
		start = cache->key.objectid;

		if (bytenr < start) {
			if (!contains && (!ret || start < ret->key.objectid))
				ret = cache;
			n = n->rb_left;
		} else if (bytenr > start) {
			if (contains && bytenr <= end) {
				ret = cache;
				break;
			}
			n = n->rb_right;
		} else {
			ret = cache;
			break;
		}
	}
	if (ret) {
		btrfs_get_block_group(ret);
		if (bytenr == 0 && info->first_logical_byte > ret->key.objectid)
			info->first_logical_byte = ret->key.objectid;
	}
	spin_unlock(&info->block_group_cache_lock);

	return ret;
}

static int add_excluded_extent(struct btrfs_fs_info *fs_info,
			       u64 start, u64 num_bytes)
{
	u64 end = start + num_bytes - 1;
	set_extent_bits(&fs_info->freed_extents[0],
			start, end, EXTENT_UPTODATE);
	set_extent_bits(&fs_info->freed_extents[1],
			start, end, EXTENT_UPTODATE);
	return 0;
}

static void free_excluded_extents(struct btrfs_block_group_cache *cache)
{
	struct btrfs_fs_info *fs_info = cache->fs_info;
	u64 start, end;

	start = cache->key.objectid;
	end = start + cache->key.offset - 1;

	clear_extent_bits(&fs_info->freed_extents[0],
			  start, end, EXTENT_UPTODATE);
	clear_extent_bits(&fs_info->freed_extents[1],
			  start, end, EXTENT_UPTODATE);
}

static int exclude_super_stripes(struct btrfs_block_group_cache *cache)
{
	struct btrfs_fs_info *fs_info = cache->fs_info;
	u64 bytenr;
	u64 *logical;
	int stripe_len;
	int i, nr, ret;

	if (cache->key.objectid < BTRFS_SUPER_INFO_OFFSET) {
		stripe_len = BTRFS_SUPER_INFO_OFFSET - cache->key.objectid;
		cache->bytes_super += stripe_len;
		ret = add_excluded_extent(fs_info, cache->key.objectid,
					  stripe_len);
		if (ret)
			return ret;
	}

	for (i = 0; i < BTRFS_SUPER_MIRROR_MAX; i++) {
		bytenr = btrfs_sb_offset(i);
		ret = btrfs_rmap_block(fs_info, cache->key.objectid,
				       bytenr, &logical, &nr, &stripe_len);
		if (ret)
			return ret;

		while (nr--) {
			u64 start, len;

			if (logical[nr] > cache->key.objectid +
			    cache->key.offset)
				continue;

			if (logical[nr] + stripe_len <= cache->key.objectid)
				continue;

			start = logical[nr];
			if (start < cache->key.objectid) {
				start = cache->key.objectid;
				len = (logical[nr] + stripe_len) - start;
			} else {
				len = min_t(u64, stripe_len,
					    cache->key.objectid +
					    cache->key.offset - start);
			}

			cache->bytes_super += len;
			ret = add_excluded_extent(fs_info, start, len);
			if (ret) {
				kfree(logical);
				return ret;
			}
		}

		kfree(logical);
	}
	return 0;
}

static struct btrfs_caching_control *
get_caching_control(struct btrfs_block_group_cache *cache)
{
	struct btrfs_caching_control *ctl;

	spin_lock(&cache->lock);
	if (!cache->caching_ctl) {
		spin_unlock(&cache->lock);
		return NULL;
	}

	ctl = cache->caching_ctl;
	refcount_inc(&ctl->count);
	spin_unlock(&cache->lock);
	return ctl;
}

static void put_caching_control(struct btrfs_caching_control *ctl)
{
	if (refcount_dec_and_test(&ctl->count))
		kfree(ctl);
}

#ifdef CONFIG_BTRFS_DEBUG
static void fragment_free_space(struct btrfs_block_group_cache *block_group)
{
	struct btrfs_fs_info *fs_info = block_group->fs_info;
	u64 start = block_group->key.objectid;
	u64 len = block_group->key.offset;
	u64 chunk = block_group->flags & BTRFS_BLOCK_GROUP_METADATA ?
		fs_info->nodesize : fs_info->sectorsize;
	u64 step = chunk << 1;

	while (len > chunk) {
		btrfs_remove_free_space(block_group, start, chunk);
		start += step;
		if (len < step)
			len = 0;
		else
			len -= step;
	}
}
#endif

/*
 * this is only called by cache_block_group, since we could have freed extents
 * we need to check the pinned_extents for any extents that can't be used yet
 * since their free space will be released as soon as the transaction commits.
 */
u64 add_new_free_space(struct btrfs_block_group_cache *block_group,
		       u64 start, u64 end)
{
	struct btrfs_fs_info *info = block_group->fs_info;
	u64 extent_start, extent_end, size, total_added = 0;
	int ret;

	while (start < end) {
		ret = find_first_extent_bit(info->pinned_extents, start,
					    &extent_start, &extent_end,
					    EXTENT_DIRTY | EXTENT_UPTODATE,
					    NULL);
		if (ret)
			break;

		if (extent_start <= start) {
			start = extent_end + 1;
		} else if (extent_start > start && extent_start < end) {
			size = extent_start - start;
			total_added += size;
			ret = btrfs_add_free_space(block_group, start,
						   size);
			BUG_ON(ret); /* -ENOMEM or logic error */
			start = extent_end + 1;
		} else {
			break;
		}
	}

	if (start < end) {
		size = end - start;
		total_added += size;
		ret = btrfs_add_free_space(block_group, start, size);
		BUG_ON(ret); /* -ENOMEM or logic error */
	}

	return total_added;
}

static int load_extent_tree_free(struct btrfs_caching_control *caching_ctl)
{
	struct btrfs_block_group_cache *block_group = caching_ctl->block_group;
	struct btrfs_fs_info *fs_info = block_group->fs_info;
	struct btrfs_root *extent_root = fs_info->extent_root;
	struct btrfs_path *path;
	struct extent_buffer *leaf;
	struct btrfs_key key;
	u64 total_found = 0;
	u64 last = 0;
	u32 nritems;
	int ret;
	bool wakeup = true;

	path = btrfs_alloc_path();
	if (!path)
		return -ENOMEM;

	last = max_t(u64, block_group->key.objectid, BTRFS_SUPER_INFO_OFFSET);

#ifdef CONFIG_BTRFS_DEBUG
	/*
	 * If we're fragmenting we don't want to make anybody think we can
	 * allocate from this block group until we've had a chance to fragment
	 * the free space.
	 */
	if (btrfs_should_fragment_free_space(block_group))
		wakeup = false;
#endif
	/*
	 * We don't want to deadlock with somebody trying to allocate a new
	 * extent for the extent root while also trying to search the extent
	 * root to add free space.  So we skip locking and search the commit
	 * root, since its read-only
	 */
	path->skip_locking = 1;
	path->search_commit_root = 1;
	path->reada = READA_FORWARD;

	key.objectid = last;
	key.offset = 0;
	key.type = BTRFS_EXTENT_ITEM_KEY;

next:
	ret = btrfs_search_slot(NULL, extent_root, &key, path, 0, 0);
	if (ret < 0)
		goto out;

	leaf = path->nodes[0];
	nritems = btrfs_header_nritems(leaf);

	while (1) {
		if (btrfs_fs_closing(fs_info) > 1) {
			last = (u64)-1;
			break;
		}

		if (path->slots[0] < nritems) {
			btrfs_item_key_to_cpu(leaf, &key, path->slots[0]);
		} else {
			ret = find_next_key(path, 0, &key);
			if (ret)
				break;

			if (need_resched() ||
			    rwsem_is_contended(&fs_info->commit_root_sem)) {
				if (wakeup)
					caching_ctl->progress = last;
				btrfs_release_path(path);
				up_read(&fs_info->commit_root_sem);
				mutex_unlock(&caching_ctl->mutex);
				cond_resched();
				mutex_lock(&caching_ctl->mutex);
				down_read(&fs_info->commit_root_sem);
				goto next;
			}

			ret = btrfs_next_leaf(extent_root, path);
			if (ret < 0)
				goto out;
			if (ret)
				break;
			leaf = path->nodes[0];
			nritems = btrfs_header_nritems(leaf);
			continue;
		}

		if (key.objectid < last) {
			key.objectid = last;
			key.offset = 0;
			key.type = BTRFS_EXTENT_ITEM_KEY;

			if (wakeup)
				caching_ctl->progress = last;
			btrfs_release_path(path);
			goto next;
		}

		if (key.objectid < block_group->key.objectid) {
			path->slots[0]++;
			continue;
		}

		if (key.objectid >= block_group->key.objectid +
		    block_group->key.offset)
			break;

		if (key.type == BTRFS_EXTENT_ITEM_KEY ||
		    key.type == BTRFS_METADATA_ITEM_KEY) {
			total_found += add_new_free_space(block_group, last,
							  key.objectid);
			if (key.type == BTRFS_METADATA_ITEM_KEY)
				last = key.objectid +
					fs_info->nodesize;
			else
				last = key.objectid + key.offset;

			if (total_found > CACHING_CTL_WAKE_UP) {
				total_found = 0;
				if (wakeup)
					wake_up(&caching_ctl->wait);
			}
		}
		path->slots[0]++;
	}
	ret = 0;

	total_found += add_new_free_space(block_group, last,
					  block_group->key.objectid +
					  block_group->key.offset);
	caching_ctl->progress = (u64)-1;

out:
	btrfs_free_path(path);
	return ret;
}

static noinline void caching_thread(struct btrfs_work *work)
{
	struct btrfs_block_group_cache *block_group;
	struct btrfs_fs_info *fs_info;
	struct btrfs_caching_control *caching_ctl;
	int ret;

	caching_ctl = container_of(work, struct btrfs_caching_control, work);
	block_group = caching_ctl->block_group;
	fs_info = block_group->fs_info;

	mutex_lock(&caching_ctl->mutex);
	down_read(&fs_info->commit_root_sem);

	if (btrfs_fs_compat_ro(fs_info, FREE_SPACE_TREE))
		ret = load_free_space_tree(caching_ctl);
	else
		ret = load_extent_tree_free(caching_ctl);

	spin_lock(&block_group->lock);
	block_group->caching_ctl = NULL;
	block_group->cached = ret ? BTRFS_CACHE_ERROR : BTRFS_CACHE_FINISHED;
	spin_unlock(&block_group->lock);

#ifdef CONFIG_BTRFS_DEBUG
	if (btrfs_should_fragment_free_space(block_group)) {
		u64 bytes_used;

		spin_lock(&block_group->space_info->lock);
		spin_lock(&block_group->lock);
		bytes_used = block_group->key.offset -
			btrfs_block_group_used(&block_group->item);
		block_group->space_info->bytes_used += bytes_used >> 1;
		spin_unlock(&block_group->lock);
		spin_unlock(&block_group->space_info->lock);
		fragment_free_space(block_group);
	}
#endif

	caching_ctl->progress = (u64)-1;

	up_read(&fs_info->commit_root_sem);
	free_excluded_extents(block_group);
	mutex_unlock(&caching_ctl->mutex);

	wake_up(&caching_ctl->wait);

	put_caching_control(caching_ctl);
	btrfs_put_block_group(block_group);
}

static int cache_block_group(struct btrfs_block_group_cache *cache,
			     int load_cache_only)
{
	DEFINE_WAIT(wait);
	struct btrfs_fs_info *fs_info = cache->fs_info;
	struct btrfs_caching_control *caching_ctl;
	int ret = 0;

	caching_ctl = kzalloc(sizeof(*caching_ctl), GFP_NOFS);
	if (!caching_ctl)
		return -ENOMEM;

	INIT_LIST_HEAD(&caching_ctl->list);
	mutex_init(&caching_ctl->mutex);
	init_waitqueue_head(&caching_ctl->wait);
	caching_ctl->block_group = cache;
	caching_ctl->progress = cache->key.objectid;
	refcount_set(&caching_ctl->count, 1);
	btrfs_init_work(&caching_ctl->work, btrfs_cache_helper,
			caching_thread, NULL, NULL);

	spin_lock(&cache->lock);
	/*
	 * This should be a rare occasion, but this could happen I think in the
	 * case where one thread starts to load the space cache info, and then
	 * some other thread starts a transaction commit which tries to do an
	 * allocation while the other thread is still loading the space cache
	 * info.  The previous loop should have kept us from choosing this block
	 * group, but if we've moved to the state where we will wait on caching
	 * block groups we need to first check if we're doing a fast load here,
	 * so we can wait for it to finish, otherwise we could end up allocating
	 * from a block group who's cache gets evicted for one reason or
	 * another.
	 */
	while (cache->cached == BTRFS_CACHE_FAST) {
		struct btrfs_caching_control *ctl;

		ctl = cache->caching_ctl;
		refcount_inc(&ctl->count);
		prepare_to_wait(&ctl->wait, &wait, TASK_UNINTERRUPTIBLE);
		spin_unlock(&cache->lock);

		schedule();

		finish_wait(&ctl->wait, &wait);
		put_caching_control(ctl);
		spin_lock(&cache->lock);
	}

	if (cache->cached != BTRFS_CACHE_NO) {
		spin_unlock(&cache->lock);
		kfree(caching_ctl);
		return 0;
	}
	WARN_ON(cache->caching_ctl);
	cache->caching_ctl = caching_ctl;
	cache->cached = BTRFS_CACHE_FAST;
	spin_unlock(&cache->lock);

	if (btrfs_test_opt(fs_info, SPACE_CACHE)) {
		mutex_lock(&caching_ctl->mutex);
		ret = load_free_space_cache(cache);

		spin_lock(&cache->lock);
		if (ret == 1) {
			cache->caching_ctl = NULL;
			cache->cached = BTRFS_CACHE_FINISHED;
			cache->last_byte_to_unpin = (u64)-1;
			caching_ctl->progress = (u64)-1;
		} else {
			if (load_cache_only) {
				cache->caching_ctl = NULL;
				cache->cached = BTRFS_CACHE_NO;
			} else {
				cache->cached = BTRFS_CACHE_STARTED;
				cache->has_caching_ctl = 1;
			}
		}
		spin_unlock(&cache->lock);
#ifdef CONFIG_BTRFS_DEBUG
		if (ret == 1 &&
		    btrfs_should_fragment_free_space(cache)) {
			u64 bytes_used;

			spin_lock(&cache->space_info->lock);
			spin_lock(&cache->lock);
			bytes_used = cache->key.offset -
				btrfs_block_group_used(&cache->item);
			cache->space_info->bytes_used += bytes_used >> 1;
			spin_unlock(&cache->lock);
			spin_unlock(&cache->space_info->lock);
			fragment_free_space(cache);
		}
#endif
		mutex_unlock(&caching_ctl->mutex);

		wake_up(&caching_ctl->wait);
		if (ret == 1) {
			put_caching_control(caching_ctl);
			free_excluded_extents(cache);
			return 0;
		}
	} else {
		/*
		 * We're either using the free space tree or no caching at all.
		 * Set cached to the appropriate value and wakeup any waiters.
		 */
		spin_lock(&cache->lock);
		if (load_cache_only) {
			cache->caching_ctl = NULL;
			cache->cached = BTRFS_CACHE_NO;
		} else {
			cache->cached = BTRFS_CACHE_STARTED;
			cache->has_caching_ctl = 1;
		}
		spin_unlock(&cache->lock);
		wake_up(&caching_ctl->wait);
	}

	if (load_cache_only) {
		put_caching_control(caching_ctl);
		return 0;
	}

	down_write(&fs_info->commit_root_sem);
	refcount_inc(&caching_ctl->count);
	list_add_tail(&caching_ctl->list, &fs_info->caching_block_groups);
	up_write(&fs_info->commit_root_sem);

	btrfs_get_block_group(cache);

	btrfs_queue_work(fs_info->caching_workers, &caching_ctl->work);

	return ret;
}

/*
 * return the block group that starts at or after bytenr
 */
static struct btrfs_block_group_cache *
btrfs_lookup_first_block_group(struct btrfs_fs_info *info, u64 bytenr)
{
	return block_group_cache_tree_search(info, bytenr, 0);
}

/*
 * return the block group that contains the given bytenr
 */
struct btrfs_block_group_cache *btrfs_lookup_block_group(
						 struct btrfs_fs_info *info,
						 u64 bytenr)
{
	return block_group_cache_tree_search(info, bytenr, 1);
}

static struct btrfs_space_info *__find_space_info(struct btrfs_fs_info *info,
						  u64 flags)
{
	struct list_head *head = &info->space_info;
	struct btrfs_space_info *found;

	flags &= BTRFS_BLOCK_GROUP_TYPE_MASK;

	rcu_read_lock();
	list_for_each_entry_rcu(found, head, list) {
		if (found->flags & flags) {
			rcu_read_unlock();
			return found;
		}
	}
	rcu_read_unlock();
	return NULL;
}

static void add_pinned_bytes(struct btrfs_fs_info *fs_info,
			     struct btrfs_ref *ref, int sign)
{
	struct btrfs_space_info *space_info;
	s64 num_bytes;
	u64 flags;

	ASSERT(sign == 1 || sign == -1);
	num_bytes = sign * ref->len;
	if (ref->type == BTRFS_REF_METADATA) {
		if (ref->tree_ref.root == BTRFS_CHUNK_TREE_OBJECTID)
			flags = BTRFS_BLOCK_GROUP_SYSTEM;
		else
			flags = BTRFS_BLOCK_GROUP_METADATA;
	} else {
		flags = BTRFS_BLOCK_GROUP_DATA;
	}

	space_info = __find_space_info(fs_info, flags);
	ASSERT(space_info);
	percpu_counter_add_batch(&space_info->total_bytes_pinned, num_bytes,
		    BTRFS_TOTAL_BYTES_PINNED_BATCH);
}

/*
 * after adding space to the filesystem, we need to clear the full flags
 * on all the space infos.
 */
void btrfs_clear_space_info_full(struct btrfs_fs_info *info)
{
	struct list_head *head = &info->space_info;
	struct btrfs_space_info *found;

	rcu_read_lock();
	list_for_each_entry_rcu(found, head, list)
		found->full = 0;
	rcu_read_unlock();
}

/* simple helper to search for an existing data extent at a given offset */
int btrfs_lookup_data_extent(struct btrfs_fs_info *fs_info, u64 start, u64 len)
{
	int ret;
	struct btrfs_key key;
	struct btrfs_path *path;

	path = btrfs_alloc_path();
	if (!path)
		return -ENOMEM;

	key.objectid = start;
	key.offset = len;
	key.type = BTRFS_EXTENT_ITEM_KEY;
	ret = btrfs_search_slot(NULL, fs_info->extent_root, &key, path, 0, 0);
	btrfs_free_path(path);
	return ret;
}

/*
 * helper function to lookup reference count and flags of a tree block.
 *
 * the head node for delayed ref is used to store the sum of all the
 * reference count modifications queued up in the rbtree. the head
 * node may also store the extent flags to set. This way you can check
 * to see what the reference count and extent flags would be if all of
 * the delayed refs are not processed.
 */
int btrfs_lookup_extent_info(struct btrfs_trans_handle *trans,
			     struct btrfs_fs_info *fs_info, u64 bytenr,
			     u64 offset, int metadata, u64 *refs, u64 *flags)
{
	struct btrfs_delayed_ref_head *head;
	struct btrfs_delayed_ref_root *delayed_refs;
	struct btrfs_path *path;
	struct btrfs_extent_item *ei;
	struct extent_buffer *leaf;
	struct btrfs_key key;
	u32 item_size;
	u64 num_refs;
	u64 extent_flags;
	int ret;

	/*
	 * If we don't have skinny metadata, don't bother doing anything
	 * different
	 */
	if (metadata && !btrfs_fs_incompat(fs_info, SKINNY_METADATA)) {
		offset = fs_info->nodesize;
		metadata = 0;
	}

	path = btrfs_alloc_path();
	if (!path)
		return -ENOMEM;

	if (!trans) {
		path->skip_locking = 1;
		path->search_commit_root = 1;
	}

search_again:
	key.objectid = bytenr;
	key.offset = offset;
	if (metadata)
		key.type = BTRFS_METADATA_ITEM_KEY;
	else
		key.type = BTRFS_EXTENT_ITEM_KEY;

	ret = btrfs_search_slot(trans, fs_info->extent_root, &key, path, 0, 0);
	if (ret < 0)
		goto out_free;

	if (ret > 0 && metadata && key.type == BTRFS_METADATA_ITEM_KEY) {
		if (path->slots[0]) {
			path->slots[0]--;
			btrfs_item_key_to_cpu(path->nodes[0], &key,
					      path->slots[0]);
			if (key.objectid == bytenr &&
			    key.type == BTRFS_EXTENT_ITEM_KEY &&
			    key.offset == fs_info->nodesize)
				ret = 0;
		}
	}

	if (ret == 0) {
		leaf = path->nodes[0];
		item_size = btrfs_item_size_nr(leaf, path->slots[0]);
		if (item_size >= sizeof(*ei)) {
			ei = btrfs_item_ptr(leaf, path->slots[0],
					    struct btrfs_extent_item);
			num_refs = btrfs_extent_refs(leaf, ei);
			extent_flags = btrfs_extent_flags(leaf, ei);
		} else {
			ret = -EINVAL;
			btrfs_print_v0_err(fs_info);
			if (trans)
				btrfs_abort_transaction(trans, ret);
			else
				btrfs_handle_fs_error(fs_info, ret, NULL);

			goto out_free;
		}

		BUG_ON(num_refs == 0);
	} else {
		num_refs = 0;
		extent_flags = 0;
		ret = 0;
	}

	if (!trans)
		goto out;

	delayed_refs = &trans->transaction->delayed_refs;
	spin_lock(&delayed_refs->lock);
	head = btrfs_find_delayed_ref_head(delayed_refs, bytenr);
	if (head) {
		if (!mutex_trylock(&head->mutex)) {
			refcount_inc(&head->refs);
			spin_unlock(&delayed_refs->lock);

			btrfs_release_path(path);

			/*
			 * Mutex was contended, block until it's released and try
			 * again
			 */
			mutex_lock(&head->mutex);
			mutex_unlock(&head->mutex);
			btrfs_put_delayed_ref_head(head);
			goto search_again;
		}
		spin_lock(&head->lock);
		if (head->extent_op && head->extent_op->update_flags)
			extent_flags |= head->extent_op->flags_to_set;
		else
			BUG_ON(num_refs == 0);

		num_refs += head->ref_mod;
		spin_unlock(&head->lock);
		mutex_unlock(&head->mutex);
	}
	spin_unlock(&delayed_refs->lock);
out:
	WARN_ON(num_refs == 0);
	if (refs)
		*refs = num_refs;
	if (flags)
		*flags = extent_flags;
out_free:
	btrfs_free_path(path);
	return ret;
}

/*
 * Back reference rules.  Back refs have three main goals:
 *
 * 1) differentiate between all holders of references to an extent so that
 *    when a reference is dropped we can make sure it was a valid reference
 *    before freeing the extent.
 *
 * 2) Provide enough information to quickly find the holders of an extent
 *    if we notice a given block is corrupted or bad.
 *
 * 3) Make it easy to migrate blocks for FS shrinking or storage pool
 *    maintenance.  This is actually the same as #2, but with a slightly
 *    different use case.
 *
 * There are two kinds of back refs. The implicit back refs is optimized
 * for pointers in non-shared tree blocks. For a given pointer in a block,
 * back refs of this kind provide information about the block's owner tree
 * and the pointer's key. These information allow us to find the block by
 * b-tree searching. The full back refs is for pointers in tree blocks not
 * referenced by their owner trees. The location of tree block is recorded
 * in the back refs. Actually the full back refs is generic, and can be
 * used in all cases the implicit back refs is used. The major shortcoming
 * of the full back refs is its overhead. Every time a tree block gets
 * COWed, we have to update back refs entry for all pointers in it.
 *
 * For a newly allocated tree block, we use implicit back refs for
 * pointers in it. This means most tree related operations only involve
 * implicit back refs. For a tree block created in old transaction, the
 * only way to drop a reference to it is COW it. So we can detect the
 * event that tree block loses its owner tree's reference and do the
 * back refs conversion.
 *
 * When a tree block is COWed through a tree, there are four cases:
 *
 * The reference count of the block is one and the tree is the block's
 * owner tree. Nothing to do in this case.
 *
 * The reference count of the block is one and the tree is not the
 * block's owner tree. In this case, full back refs is used for pointers
 * in the block. Remove these full back refs, add implicit back refs for
 * every pointers in the new block.
 *
 * The reference count of the block is greater than one and the tree is
 * the block's owner tree. In this case, implicit back refs is used for
 * pointers in the block. Add full back refs for every pointers in the
 * block, increase lower level extents' reference counts. The original
 * implicit back refs are entailed to the new block.
 *
 * The reference count of the block is greater than one and the tree is
 * not the block's owner tree. Add implicit back refs for every pointer in
 * the new block, increase lower level extents' reference count.
 *
 * Back Reference Key composing:
 *
 * The key objectid corresponds to the first byte in the extent,
 * The key type is used to differentiate between types of back refs.
 * There are different meanings of the key offset for different types
 * of back refs.
 *
 * File extents can be referenced by:
 *
 * - multiple snapshots, subvolumes, or different generations in one subvol
 * - different files inside a single subvolume
 * - different offsets inside a file (bookend extents in file.c)
 *
 * The extent ref structure for the implicit back refs has fields for:
 *
 * - Objectid of the subvolume root
 * - objectid of the file holding the reference
 * - original offset in the file
 * - how many bookend extents
 *
 * The key offset for the implicit back refs is hash of the first
 * three fields.
 *
 * The extent ref structure for the full back refs has field for:
 *
 * - number of pointers in the tree leaf
 *
 * The key offset for the implicit back refs is the first byte of
 * the tree leaf
 *
 * When a file extent is allocated, The implicit back refs is used.
 * the fields are filled in:
 *
 *     (root_key.objectid, inode objectid, offset in file, 1)
 *
 * When a file extent is removed file truncation, we find the
 * corresponding implicit back refs and check the following fields:
 *
 *     (btrfs_header_owner(leaf), inode objectid, offset in file)
 *
 * Btree extents can be referenced by:
 *
 * - Different subvolumes
 *
 * Both the implicit back refs and the full back refs for tree blocks
 * only consist of key. The key offset for the implicit back refs is
 * objectid of block's owner tree. The key offset for the full back refs
 * is the first byte of parent block.
 *
 * When implicit back refs is used, information about the lowest key and
 * level of the tree block are required. These information are stored in
 * tree block info structure.
 */

/*
 * is_data == BTRFS_REF_TYPE_BLOCK, tree block type is required,
 * is_data == BTRFS_REF_TYPE_DATA, data type is requiried,
 * is_data == BTRFS_REF_TYPE_ANY, either type is OK.
 */
int btrfs_get_extent_inline_ref_type(const struct extent_buffer *eb,
				     struct btrfs_extent_inline_ref *iref,
				     enum btrfs_inline_ref_type is_data)
{
	int type = btrfs_extent_inline_ref_type(eb, iref);
	u64 offset = btrfs_extent_inline_ref_offset(eb, iref);

	if (type == BTRFS_TREE_BLOCK_REF_KEY ||
	    type == BTRFS_SHARED_BLOCK_REF_KEY ||
	    type == BTRFS_SHARED_DATA_REF_KEY ||
	    type == BTRFS_EXTENT_DATA_REF_KEY) {
		if (is_data == BTRFS_REF_TYPE_BLOCK) {
			if (type == BTRFS_TREE_BLOCK_REF_KEY)
				return type;
			if (type == BTRFS_SHARED_BLOCK_REF_KEY) {
				ASSERT(eb->fs_info);
				/*
				 * Every shared one has parent tree
				 * block, which must be aligned to
				 * nodesize.
				 */
				if (offset &&
				    IS_ALIGNED(offset, eb->fs_info->nodesize))
					return type;
			}
		} else if (is_data == BTRFS_REF_TYPE_DATA) {
			if (type == BTRFS_EXTENT_DATA_REF_KEY)
				return type;
			if (type == BTRFS_SHARED_DATA_REF_KEY) {
				ASSERT(eb->fs_info);
				/*
				 * Every shared one has parent tree
				 * block, which must be aligned to
				 * nodesize.
				 */
				if (offset &&
				    IS_ALIGNED(offset, eb->fs_info->nodesize))
					return type;
			}
		} else {
			ASSERT(is_data == BTRFS_REF_TYPE_ANY);
			return type;
		}
	}

	btrfs_print_leaf((struct extent_buffer *)eb);
	btrfs_err(eb->fs_info, "eb %llu invalid extent inline ref type %d",
		  eb->start, type);
	WARN_ON(1);

	return BTRFS_REF_TYPE_INVALID;
}

static u64 hash_extent_data_ref(u64 root_objectid, u64 owner, u64 offset)
{
	u32 high_crc = ~(u32)0;
	u32 low_crc = ~(u32)0;
	__le64 lenum;

	lenum = cpu_to_le64(root_objectid);
	high_crc = crc32c(high_crc, &lenum, sizeof(lenum));
	lenum = cpu_to_le64(owner);
	low_crc = crc32c(low_crc, &lenum, sizeof(lenum));
	lenum = cpu_to_le64(offset);
	low_crc = crc32c(low_crc, &lenum, sizeof(lenum));

	return ((u64)high_crc << 31) ^ (u64)low_crc;
}

static u64 hash_extent_data_ref_item(struct extent_buffer *leaf,
				     struct btrfs_extent_data_ref *ref)
{
	return hash_extent_data_ref(btrfs_extent_data_ref_root(leaf, ref),
				    btrfs_extent_data_ref_objectid(leaf, ref),
				    btrfs_extent_data_ref_offset(leaf, ref));
}

static int match_extent_data_ref(struct extent_buffer *leaf,
				 struct btrfs_extent_data_ref *ref,
				 u64 root_objectid, u64 owner, u64 offset)
{
	if (btrfs_extent_data_ref_root(leaf, ref) != root_objectid ||
	    btrfs_extent_data_ref_objectid(leaf, ref) != owner ||
	    btrfs_extent_data_ref_offset(leaf, ref) != offset)
		return 0;
	return 1;
}

static noinline int lookup_extent_data_ref(struct btrfs_trans_handle *trans,
					   struct btrfs_path *path,
					   u64 bytenr, u64 parent,
					   u64 root_objectid,
					   u64 owner, u64 offset)
{
	struct btrfs_root *root = trans->fs_info->extent_root;
	struct btrfs_key key;
	struct btrfs_extent_data_ref *ref;
	struct extent_buffer *leaf;
	u32 nritems;
	int ret;
	int recow;
	int err = -ENOENT;

	key.objectid = bytenr;
	if (parent) {
		key.type = BTRFS_SHARED_DATA_REF_KEY;
		key.offset = parent;
	} else {
		key.type = BTRFS_EXTENT_DATA_REF_KEY;
		key.offset = hash_extent_data_ref(root_objectid,
						  owner, offset);
	}
again:
	recow = 0;
	ret = btrfs_search_slot(trans, root, &key, path, -1, 1);
	if (ret < 0) {
		err = ret;
		goto fail;
	}

	if (parent) {
		if (!ret)
			return 0;
		goto fail;
	}

	leaf = path->nodes[0];
	nritems = btrfs_header_nritems(leaf);
	while (1) {
		if (path->slots[0] >= nritems) {
			ret = btrfs_next_leaf(root, path);
			if (ret < 0)
				err = ret;
			if (ret)
				goto fail;

			leaf = path->nodes[0];
			nritems = btrfs_header_nritems(leaf);
			recow = 1;
		}

		btrfs_item_key_to_cpu(leaf, &key, path->slots[0]);
		if (key.objectid != bytenr ||
		    key.type != BTRFS_EXTENT_DATA_REF_KEY)
			goto fail;

		ref = btrfs_item_ptr(leaf, path->slots[0],
				     struct btrfs_extent_data_ref);

		if (match_extent_data_ref(leaf, ref, root_objectid,
					  owner, offset)) {
			if (recow) {
				btrfs_release_path(path);
				goto again;
			}
			err = 0;
			break;
		}
		path->slots[0]++;
	}
fail:
	return err;
}

static noinline int insert_extent_data_ref(struct btrfs_trans_handle *trans,
					   struct btrfs_path *path,
					   u64 bytenr, u64 parent,
					   u64 root_objectid, u64 owner,
					   u64 offset, int refs_to_add)
{
	struct btrfs_root *root = trans->fs_info->extent_root;
	struct btrfs_key key;
	struct extent_buffer *leaf;
	u32 size;
	u32 num_refs;
	int ret;

	key.objectid = bytenr;
	if (parent) {
		key.type = BTRFS_SHARED_DATA_REF_KEY;
		key.offset = parent;
		size = sizeof(struct btrfs_shared_data_ref);
	} else {
		key.type = BTRFS_EXTENT_DATA_REF_KEY;
		key.offset = hash_extent_data_ref(root_objectid,
						  owner, offset);
		size = sizeof(struct btrfs_extent_data_ref);
	}

	ret = btrfs_insert_empty_item(trans, root, path, &key, size);
	if (ret && ret != -EEXIST)
		goto fail;

	leaf = path->nodes[0];
	if (parent) {
		struct btrfs_shared_data_ref *ref;
		ref = btrfs_item_ptr(leaf, path->slots[0],
				     struct btrfs_shared_data_ref);
		if (ret == 0) {
			btrfs_set_shared_data_ref_count(leaf, ref, refs_to_add);
		} else {
			num_refs = btrfs_shared_data_ref_count(leaf, ref);
			num_refs += refs_to_add;
			btrfs_set_shared_data_ref_count(leaf, ref, num_refs);
		}
	} else {
		struct btrfs_extent_data_ref *ref;
		while (ret == -EEXIST) {
			ref = btrfs_item_ptr(leaf, path->slots[0],
					     struct btrfs_extent_data_ref);
			if (match_extent_data_ref(leaf, ref, root_objectid,
						  owner, offset))
				break;
			btrfs_release_path(path);
			key.offset++;
			ret = btrfs_insert_empty_item(trans, root, path, &key,
						      size);
			if (ret && ret != -EEXIST)
				goto fail;

			leaf = path->nodes[0];
		}
		ref = btrfs_item_ptr(leaf, path->slots[0],
				     struct btrfs_extent_data_ref);
		if (ret == 0) {
			btrfs_set_extent_data_ref_root(leaf, ref,
						       root_objectid);
			btrfs_set_extent_data_ref_objectid(leaf, ref, owner);
			btrfs_set_extent_data_ref_offset(leaf, ref, offset);
			btrfs_set_extent_data_ref_count(leaf, ref, refs_to_add);
		} else {
			num_refs = btrfs_extent_data_ref_count(leaf, ref);
			num_refs += refs_to_add;
			btrfs_set_extent_data_ref_count(leaf, ref, num_refs);
		}
	}
	btrfs_mark_buffer_dirty(leaf);
	ret = 0;
fail:
	btrfs_release_path(path);
	return ret;
}

static noinline int remove_extent_data_ref(struct btrfs_trans_handle *trans,
					   struct btrfs_path *path,
					   int refs_to_drop, int *last_ref)
{
	struct btrfs_key key;
	struct btrfs_extent_data_ref *ref1 = NULL;
	struct btrfs_shared_data_ref *ref2 = NULL;
	struct extent_buffer *leaf;
	u32 num_refs = 0;
	int ret = 0;

	leaf = path->nodes[0];
	btrfs_item_key_to_cpu(leaf, &key, path->slots[0]);

	if (key.type == BTRFS_EXTENT_DATA_REF_KEY) {
		ref1 = btrfs_item_ptr(leaf, path->slots[0],
				      struct btrfs_extent_data_ref);
		num_refs = btrfs_extent_data_ref_count(leaf, ref1);
	} else if (key.type == BTRFS_SHARED_DATA_REF_KEY) {
		ref2 = btrfs_item_ptr(leaf, path->slots[0],
				      struct btrfs_shared_data_ref);
		num_refs = btrfs_shared_data_ref_count(leaf, ref2);
	} else if (unlikely(key.type == BTRFS_EXTENT_REF_V0_KEY)) {
		btrfs_print_v0_err(trans->fs_info);
		btrfs_abort_transaction(trans, -EINVAL);
		return -EINVAL;
	} else {
		BUG();
	}

	BUG_ON(num_refs < refs_to_drop);
	num_refs -= refs_to_drop;

	if (num_refs == 0) {
		ret = btrfs_del_item(trans, trans->fs_info->extent_root, path);
		*last_ref = 1;
	} else {
		if (key.type == BTRFS_EXTENT_DATA_REF_KEY)
			btrfs_set_extent_data_ref_count(leaf, ref1, num_refs);
		else if (key.type == BTRFS_SHARED_DATA_REF_KEY)
			btrfs_set_shared_data_ref_count(leaf, ref2, num_refs);
		btrfs_mark_buffer_dirty(leaf);
	}
	return ret;
}

static noinline u32 extent_data_ref_count(struct btrfs_path *path,
					  struct btrfs_extent_inline_ref *iref)
{
	struct btrfs_key key;
	struct extent_buffer *leaf;
	struct btrfs_extent_data_ref *ref1;
	struct btrfs_shared_data_ref *ref2;
	u32 num_refs = 0;
	int type;

	leaf = path->nodes[0];
	btrfs_item_key_to_cpu(leaf, &key, path->slots[0]);

	BUG_ON(key.type == BTRFS_EXTENT_REF_V0_KEY);
	if (iref) {
		/*
		 * If type is invalid, we should have bailed out earlier than
		 * this call.
		 */
		type = btrfs_get_extent_inline_ref_type(leaf, iref, BTRFS_REF_TYPE_DATA);
		ASSERT(type != BTRFS_REF_TYPE_INVALID);
		if (type == BTRFS_EXTENT_DATA_REF_KEY) {
			ref1 = (struct btrfs_extent_data_ref *)(&iref->offset);
			num_refs = btrfs_extent_data_ref_count(leaf, ref1);
		} else {
			ref2 = (struct btrfs_shared_data_ref *)(iref + 1);
			num_refs = btrfs_shared_data_ref_count(leaf, ref2);
		}
	} else if (key.type == BTRFS_EXTENT_DATA_REF_KEY) {
		ref1 = btrfs_item_ptr(leaf, path->slots[0],
				      struct btrfs_extent_data_ref);
		num_refs = btrfs_extent_data_ref_count(leaf, ref1);
	} else if (key.type == BTRFS_SHARED_DATA_REF_KEY) {
		ref2 = btrfs_item_ptr(leaf, path->slots[0],
				      struct btrfs_shared_data_ref);
		num_refs = btrfs_shared_data_ref_count(leaf, ref2);
	} else {
		WARN_ON(1);
	}
	return num_refs;
}

static noinline int lookup_tree_block_ref(struct btrfs_trans_handle *trans,
					  struct btrfs_path *path,
					  u64 bytenr, u64 parent,
					  u64 root_objectid)
{
	struct btrfs_root *root = trans->fs_info->extent_root;
	struct btrfs_key key;
	int ret;

	key.objectid = bytenr;
	if (parent) {
		key.type = BTRFS_SHARED_BLOCK_REF_KEY;
		key.offset = parent;
	} else {
		key.type = BTRFS_TREE_BLOCK_REF_KEY;
		key.offset = root_objectid;
	}

	ret = btrfs_search_slot(trans, root, &key, path, -1, 1);
	if (ret > 0)
		ret = -ENOENT;
	return ret;
}

static noinline int insert_tree_block_ref(struct btrfs_trans_handle *trans,
					  struct btrfs_path *path,
					  u64 bytenr, u64 parent,
					  u64 root_objectid)
{
	struct btrfs_key key;
	int ret;

	key.objectid = bytenr;
	if (parent) {
		key.type = BTRFS_SHARED_BLOCK_REF_KEY;
		key.offset = parent;
	} else {
		key.type = BTRFS_TREE_BLOCK_REF_KEY;
		key.offset = root_objectid;
	}

	ret = btrfs_insert_empty_item(trans, trans->fs_info->extent_root,
				      path, &key, 0);
	btrfs_release_path(path);
	return ret;
}

static inline int extent_ref_type(u64 parent, u64 owner)
{
	int type;
	if (owner < BTRFS_FIRST_FREE_OBJECTID) {
		if (parent > 0)
			type = BTRFS_SHARED_BLOCK_REF_KEY;
		else
			type = BTRFS_TREE_BLOCK_REF_KEY;
	} else {
		if (parent > 0)
			type = BTRFS_SHARED_DATA_REF_KEY;
		else
			type = BTRFS_EXTENT_DATA_REF_KEY;
	}
	return type;
}

static int find_next_key(struct btrfs_path *path, int level,
			 struct btrfs_key *key)

{
	for (; level < BTRFS_MAX_LEVEL; level++) {
		if (!path->nodes[level])
			break;
		if (path->slots[level] + 1 >=
		    btrfs_header_nritems(path->nodes[level]))
			continue;
		if (level == 0)
			btrfs_item_key_to_cpu(path->nodes[level], key,
					      path->slots[level] + 1);
		else
			btrfs_node_key_to_cpu(path->nodes[level], key,
					      path->slots[level] + 1);
		return 0;
	}
	return 1;
}

/*
 * look for inline back ref. if back ref is found, *ref_ret is set
 * to the address of inline back ref, and 0 is returned.
 *
 * if back ref isn't found, *ref_ret is set to the address where it
 * should be inserted, and -ENOENT is returned.
 *
 * if insert is true and there are too many inline back refs, the path
 * points to the extent item, and -EAGAIN is returned.
 *
 * NOTE: inline back refs are ordered in the same way that back ref
 *	 items in the tree are ordered.
 */
static noinline_for_stack
int lookup_inline_extent_backref(struct btrfs_trans_handle *trans,
				 struct btrfs_path *path,
				 struct btrfs_extent_inline_ref **ref_ret,
				 u64 bytenr, u64 num_bytes,
				 u64 parent, u64 root_objectid,
				 u64 owner, u64 offset, int insert)
{
	struct btrfs_fs_info *fs_info = trans->fs_info;
	struct btrfs_root *root = fs_info->extent_root;
	struct btrfs_key key;
	struct extent_buffer *leaf;
	struct btrfs_extent_item *ei;
	struct btrfs_extent_inline_ref *iref;
	u64 flags;
	u64 item_size;
	unsigned long ptr;
	unsigned long end;
	int extra_size;
	int type;
	int want;
	int ret;
	int err = 0;
	bool skinny_metadata = btrfs_fs_incompat(fs_info, SKINNY_METADATA);
	int needed;

	key.objectid = bytenr;
	key.type = BTRFS_EXTENT_ITEM_KEY;
	key.offset = num_bytes;

	want = extent_ref_type(parent, owner);
	if (insert) {
		extra_size = btrfs_extent_inline_ref_size(want);
		path->keep_locks = 1;
	} else
		extra_size = -1;

	/*
	 * Owner is our level, so we can just add one to get the level for the
	 * block we are interested in.
	 */
	if (skinny_metadata && owner < BTRFS_FIRST_FREE_OBJECTID) {
		key.type = BTRFS_METADATA_ITEM_KEY;
		key.offset = owner;
	}

again:
	ret = btrfs_search_slot(trans, root, &key, path, extra_size, 1);
	if (ret < 0) {
		err = ret;
		goto out;
	}

	/*
	 * We may be a newly converted file system which still has the old fat
	 * extent entries for metadata, so try and see if we have one of those.
	 */
	if (ret > 0 && skinny_metadata) {
		skinny_metadata = false;
		if (path->slots[0]) {
			path->slots[0]--;
			btrfs_item_key_to_cpu(path->nodes[0], &key,
					      path->slots[0]);
			if (key.objectid == bytenr &&
			    key.type == BTRFS_EXTENT_ITEM_KEY &&
			    key.offset == num_bytes)
				ret = 0;
		}
		if (ret) {
			key.objectid = bytenr;
			key.type = BTRFS_EXTENT_ITEM_KEY;
			key.offset = num_bytes;
			btrfs_release_path(path);
			goto again;
		}
	}

	if (ret && !insert) {
		err = -ENOENT;
		goto out;
	} else if (WARN_ON(ret)) {
		err = -EIO;
		goto out;
	}

	leaf = path->nodes[0];
	item_size = btrfs_item_size_nr(leaf, path->slots[0]);
	if (unlikely(item_size < sizeof(*ei))) {
		err = -EINVAL;
		btrfs_print_v0_err(fs_info);
		btrfs_abort_transaction(trans, err);
		goto out;
	}

	ei = btrfs_item_ptr(leaf, path->slots[0], struct btrfs_extent_item);
	flags = btrfs_extent_flags(leaf, ei);

	ptr = (unsigned long)(ei + 1);
	end = (unsigned long)ei + item_size;

	if (flags & BTRFS_EXTENT_FLAG_TREE_BLOCK && !skinny_metadata) {
		ptr += sizeof(struct btrfs_tree_block_info);
		BUG_ON(ptr > end);
	}

	if (owner >= BTRFS_FIRST_FREE_OBJECTID)
		needed = BTRFS_REF_TYPE_DATA;
	else
		needed = BTRFS_REF_TYPE_BLOCK;

	err = -ENOENT;
	while (1) {
		if (ptr >= end) {
			WARN_ON(ptr > end);
			break;
		}
		iref = (struct btrfs_extent_inline_ref *)ptr;
		type = btrfs_get_extent_inline_ref_type(leaf, iref, needed);
		if (type == BTRFS_REF_TYPE_INVALID) {
			err = -EUCLEAN;
			goto out;
		}

		if (want < type)
			break;
		if (want > type) {
			ptr += btrfs_extent_inline_ref_size(type);
			continue;
		}

		if (type == BTRFS_EXTENT_DATA_REF_KEY) {
			struct btrfs_extent_data_ref *dref;
			dref = (struct btrfs_extent_data_ref *)(&iref->offset);
			if (match_extent_data_ref(leaf, dref, root_objectid,
						  owner, offset)) {
				err = 0;
				break;
			}
			if (hash_extent_data_ref_item(leaf, dref) <
			    hash_extent_data_ref(root_objectid, owner, offset))
				break;
		} else {
			u64 ref_offset;
			ref_offset = btrfs_extent_inline_ref_offset(leaf, iref);
			if (parent > 0) {
				if (parent == ref_offset) {
					err = 0;
					break;
				}
				if (ref_offset < parent)
					break;
			} else {
				if (root_objectid == ref_offset) {
					err = 0;
					break;
				}
				if (ref_offset < root_objectid)
					break;
			}
		}
		ptr += btrfs_extent_inline_ref_size(type);
	}
	if (err == -ENOENT && insert) {
		if (item_size + extra_size >=
		    BTRFS_MAX_EXTENT_ITEM_SIZE(root)) {
			err = -EAGAIN;
			goto out;
		}
		/*
		 * To add new inline back ref, we have to make sure
		 * there is no corresponding back ref item.
		 * For simplicity, we just do not add new inline back
		 * ref if there is any kind of item for this block
		 */
		if (find_next_key(path, 0, &key) == 0 &&
		    key.objectid == bytenr &&
		    key.type < BTRFS_BLOCK_GROUP_ITEM_KEY) {
			err = -EAGAIN;
			goto out;
		}
	}
	*ref_ret = (struct btrfs_extent_inline_ref *)ptr;
out:
	if (insert) {
		path->keep_locks = 0;
		btrfs_unlock_up_safe(path, 1);
	}
	return err;
}

/*
 * helper to add new inline back ref
 */
static noinline_for_stack
void setup_inline_extent_backref(struct btrfs_fs_info *fs_info,
				 struct btrfs_path *path,
				 struct btrfs_extent_inline_ref *iref,
				 u64 parent, u64 root_objectid,
				 u64 owner, u64 offset, int refs_to_add,
				 struct btrfs_delayed_extent_op *extent_op)
{
	struct extent_buffer *leaf;
	struct btrfs_extent_item *ei;
	unsigned long ptr;
	unsigned long end;
	unsigned long item_offset;
	u64 refs;
	int size;
	int type;

	leaf = path->nodes[0];
	ei = btrfs_item_ptr(leaf, path->slots[0], struct btrfs_extent_item);
	item_offset = (unsigned long)iref - (unsigned long)ei;

	type = extent_ref_type(parent, owner);
	size = btrfs_extent_inline_ref_size(type);

	btrfs_extend_item(path, size);

	ei = btrfs_item_ptr(leaf, path->slots[0], struct btrfs_extent_item);
	refs = btrfs_extent_refs(leaf, ei);
	refs += refs_to_add;
	btrfs_set_extent_refs(leaf, ei, refs);
	if (extent_op)
		__run_delayed_extent_op(extent_op, leaf, ei);

	ptr = (unsigned long)ei + item_offset;
	end = (unsigned long)ei + btrfs_item_size_nr(leaf, path->slots[0]);
	if (ptr < end - size)
		memmove_extent_buffer(leaf, ptr + size, ptr,
				      end - size - ptr);

	iref = (struct btrfs_extent_inline_ref *)ptr;
	btrfs_set_extent_inline_ref_type(leaf, iref, type);
	if (type == BTRFS_EXTENT_DATA_REF_KEY) {
		struct btrfs_extent_data_ref *dref;
		dref = (struct btrfs_extent_data_ref *)(&iref->offset);
		btrfs_set_extent_data_ref_root(leaf, dref, root_objectid);
		btrfs_set_extent_data_ref_objectid(leaf, dref, owner);
		btrfs_set_extent_data_ref_offset(leaf, dref, offset);
		btrfs_set_extent_data_ref_count(leaf, dref, refs_to_add);
	} else if (type == BTRFS_SHARED_DATA_REF_KEY) {
		struct btrfs_shared_data_ref *sref;
		sref = (struct btrfs_shared_data_ref *)(iref + 1);
		btrfs_set_shared_data_ref_count(leaf, sref, refs_to_add);
		btrfs_set_extent_inline_ref_offset(leaf, iref, parent);
	} else if (type == BTRFS_SHARED_BLOCK_REF_KEY) {
		btrfs_set_extent_inline_ref_offset(leaf, iref, parent);
	} else {
		btrfs_set_extent_inline_ref_offset(leaf, iref, root_objectid);
	}
	btrfs_mark_buffer_dirty(leaf);
}

static int lookup_extent_backref(struct btrfs_trans_handle *trans,
				 struct btrfs_path *path,
				 struct btrfs_extent_inline_ref **ref_ret,
				 u64 bytenr, u64 num_bytes, u64 parent,
				 u64 root_objectid, u64 owner, u64 offset)
{
	int ret;

	ret = lookup_inline_extent_backref(trans, path, ref_ret, bytenr,
					   num_bytes, parent, root_objectid,
					   owner, offset, 0);
	if (ret != -ENOENT)
		return ret;

	btrfs_release_path(path);
	*ref_ret = NULL;

	if (owner < BTRFS_FIRST_FREE_OBJECTID) {
		ret = lookup_tree_block_ref(trans, path, bytenr, parent,
					    root_objectid);
	} else {
		ret = lookup_extent_data_ref(trans, path, bytenr, parent,
					     root_objectid, owner, offset);
	}
	return ret;
}

/*
 * helper to update/remove inline back ref
 */
static noinline_for_stack
void update_inline_extent_backref(struct btrfs_path *path,
				  struct btrfs_extent_inline_ref *iref,
				  int refs_to_mod,
				  struct btrfs_delayed_extent_op *extent_op,
				  int *last_ref)
{
	struct extent_buffer *leaf = path->nodes[0];
	struct btrfs_extent_item *ei;
	struct btrfs_extent_data_ref *dref = NULL;
	struct btrfs_shared_data_ref *sref = NULL;
	unsigned long ptr;
	unsigned long end;
	u32 item_size;
	int size;
	int type;
	u64 refs;

	ei = btrfs_item_ptr(leaf, path->slots[0], struct btrfs_extent_item);
	refs = btrfs_extent_refs(leaf, ei);
	WARN_ON(refs_to_mod < 0 && refs + refs_to_mod <= 0);
	refs += refs_to_mod;
	btrfs_set_extent_refs(leaf, ei, refs);
	if (extent_op)
		__run_delayed_extent_op(extent_op, leaf, ei);

	/*
	 * If type is invalid, we should have bailed out after
	 * lookup_inline_extent_backref().
	 */
	type = btrfs_get_extent_inline_ref_type(leaf, iref, BTRFS_REF_TYPE_ANY);
	ASSERT(type != BTRFS_REF_TYPE_INVALID);

	if (type == BTRFS_EXTENT_DATA_REF_KEY) {
		dref = (struct btrfs_extent_data_ref *)(&iref->offset);
		refs = btrfs_extent_data_ref_count(leaf, dref);
	} else if (type == BTRFS_SHARED_DATA_REF_KEY) {
		sref = (struct btrfs_shared_data_ref *)(iref + 1);
		refs = btrfs_shared_data_ref_count(leaf, sref);
	} else {
		refs = 1;
		BUG_ON(refs_to_mod != -1);
	}

	BUG_ON(refs_to_mod < 0 && refs < -refs_to_mod);
	refs += refs_to_mod;

	if (refs > 0) {
		if (type == BTRFS_EXTENT_DATA_REF_KEY)
			btrfs_set_extent_data_ref_count(leaf, dref, refs);
		else
			btrfs_set_shared_data_ref_count(leaf, sref, refs);
	} else {
		*last_ref = 1;
		size =  btrfs_extent_inline_ref_size(type);
		item_size = btrfs_item_size_nr(leaf, path->slots[0]);
		ptr = (unsigned long)iref;
		end = (unsigned long)ei + item_size;
		if (ptr + size < end)
			memmove_extent_buffer(leaf, ptr, ptr + size,
					      end - ptr - size);
		item_size -= size;
		btrfs_truncate_item(path, item_size, 1);
	}
	btrfs_mark_buffer_dirty(leaf);
}

static noinline_for_stack
int insert_inline_extent_backref(struct btrfs_trans_handle *trans,
				 struct btrfs_path *path,
				 u64 bytenr, u64 num_bytes, u64 parent,
				 u64 root_objectid, u64 owner,
				 u64 offset, int refs_to_add,
				 struct btrfs_delayed_extent_op *extent_op)
{
	struct btrfs_extent_inline_ref *iref;
	int ret;

	ret = lookup_inline_extent_backref(trans, path, &iref, bytenr,
					   num_bytes, parent, root_objectid,
					   owner, offset, 1);
	if (ret == 0) {
		BUG_ON(owner < BTRFS_FIRST_FREE_OBJECTID);
		update_inline_extent_backref(path, iref, refs_to_add,
					     extent_op, NULL);
	} else if (ret == -ENOENT) {
		setup_inline_extent_backref(trans->fs_info, path, iref, parent,
					    root_objectid, owner, offset,
					    refs_to_add, extent_op);
		ret = 0;
	}
	return ret;
}

static int insert_extent_backref(struct btrfs_trans_handle *trans,
				 struct btrfs_path *path,
				 u64 bytenr, u64 parent, u64 root_objectid,
				 u64 owner, u64 offset, int refs_to_add)
{
	int ret;
	if (owner < BTRFS_FIRST_FREE_OBJECTID) {
		BUG_ON(refs_to_add != 1);
		ret = insert_tree_block_ref(trans, path, bytenr, parent,
					    root_objectid);
	} else {
		ret = insert_extent_data_ref(trans, path, bytenr, parent,
					     root_objectid, owner, offset,
					     refs_to_add);
	}
	return ret;
}

static int remove_extent_backref(struct btrfs_trans_handle *trans,
				 struct btrfs_path *path,
				 struct btrfs_extent_inline_ref *iref,
				 int refs_to_drop, int is_data, int *last_ref)
{
	int ret = 0;

	BUG_ON(!is_data && refs_to_drop != 1);
	if (iref) {
		update_inline_extent_backref(path, iref, -refs_to_drop, NULL,
					     last_ref);
	} else if (is_data) {
		ret = remove_extent_data_ref(trans, path, refs_to_drop,
					     last_ref);
	} else {
		*last_ref = 1;
		ret = btrfs_del_item(trans, trans->fs_info->extent_root, path);
	}
	return ret;
}

static int btrfs_issue_discard(struct block_device *bdev, u64 start, u64 len,
			       u64 *discarded_bytes)
{
	int j, ret = 0;
	u64 bytes_left, end;
	u64 aligned_start = ALIGN(start, 1 << 9);

	if (WARN_ON(start != aligned_start)) {
		len -= aligned_start - start;
		len = round_down(len, 1 << 9);
		start = aligned_start;
	}

	*discarded_bytes = 0;

	if (!len)
		return 0;

	end = start + len;
	bytes_left = len;

	/* Skip any superblocks on this device. */
	for (j = 0; j < BTRFS_SUPER_MIRROR_MAX; j++) {
		u64 sb_start = btrfs_sb_offset(j);
		u64 sb_end = sb_start + BTRFS_SUPER_INFO_SIZE;
		u64 size = sb_start - start;

		if (!in_range(sb_start, start, bytes_left) &&
		    !in_range(sb_end, start, bytes_left) &&
		    !in_range(start, sb_start, BTRFS_SUPER_INFO_SIZE))
			continue;

		/*
		 * Superblock spans beginning of range.  Adjust start and
		 * try again.
		 */
		if (sb_start <= start) {
			start += sb_end - start;
			if (start > end) {
				bytes_left = 0;
				break;
			}
			bytes_left = end - start;
			continue;
		}

		if (size) {
			ret = blkdev_issue_discard(bdev, start >> 9, size >> 9,
						   GFP_NOFS, 0);
			if (!ret)
				*discarded_bytes += size;
			else if (ret != -EOPNOTSUPP)
				return ret;
		}

		start = sb_end;
		if (start > end) {
			bytes_left = 0;
			break;
		}
		bytes_left = end - start;
	}

	if (bytes_left) {
		ret = blkdev_issue_discard(bdev, start >> 9, bytes_left >> 9,
					   GFP_NOFS, 0);
		if (!ret)
			*discarded_bytes += bytes_left;
	}
	return ret;
}

int btrfs_discard_extent(struct btrfs_fs_info *fs_info, u64 bytenr,
			 u64 num_bytes, u64 *actual_bytes)
{
	int ret;
	u64 discarded_bytes = 0;
	struct btrfs_bio *bbio = NULL;


	/*
	 * Avoid races with device replace and make sure our bbio has devices
	 * associated to its stripes that don't go away while we are discarding.
	 */
	btrfs_bio_counter_inc_blocked(fs_info);
	/* Tell the block device(s) that the sectors can be discarded */
	ret = btrfs_map_block(fs_info, BTRFS_MAP_DISCARD, bytenr, &num_bytes,
			      &bbio, 0);
	/* Error condition is -ENOMEM */
	if (!ret) {
		struct btrfs_bio_stripe *stripe = bbio->stripes;
		int i;


		for (i = 0; i < bbio->num_stripes; i++, stripe++) {
			u64 bytes;
			struct request_queue *req_q;

			if (!stripe->dev->bdev) {
				ASSERT(btrfs_test_opt(fs_info, DEGRADED));
				continue;
			}
			req_q = bdev_get_queue(stripe->dev->bdev);
			if (!blk_queue_discard(req_q))
				continue;

			ret = btrfs_issue_discard(stripe->dev->bdev,
						  stripe->physical,
						  stripe->length,
						  &bytes);
			if (!ret)
				discarded_bytes += bytes;
			else if (ret != -EOPNOTSUPP)
				break; /* Logic errors or -ENOMEM, or -EIO but I don't know how that could happen JDM */

			/*
			 * Just in case we get back EOPNOTSUPP for some reason,
			 * just ignore the return value so we don't screw up
			 * people calling discard_extent.
			 */
			ret = 0;
		}
		btrfs_put_bbio(bbio);
	}
	btrfs_bio_counter_dec(fs_info);

	if (actual_bytes)
		*actual_bytes = discarded_bytes;


	if (ret == -EOPNOTSUPP)
		ret = 0;
	return ret;
}

/* Can return -ENOMEM */
int btrfs_inc_extent_ref(struct btrfs_trans_handle *trans,
			 struct btrfs_ref *generic_ref)
{
	struct btrfs_fs_info *fs_info = trans->fs_info;
	int old_ref_mod, new_ref_mod;
	int ret;

	ASSERT(generic_ref->type != BTRFS_REF_NOT_SET &&
	       generic_ref->action);
	BUG_ON(generic_ref->type == BTRFS_REF_METADATA &&
	       generic_ref->tree_ref.root == BTRFS_TREE_LOG_OBJECTID);

	if (generic_ref->type == BTRFS_REF_METADATA)
		ret = btrfs_add_delayed_tree_ref(trans, generic_ref,
				NULL, &old_ref_mod, &new_ref_mod);
	else
		ret = btrfs_add_delayed_data_ref(trans, generic_ref, 0,
						 &old_ref_mod, &new_ref_mod);

	btrfs_ref_tree_mod(fs_info, generic_ref);

	if (ret == 0 && old_ref_mod < 0 && new_ref_mod >= 0)
		add_pinned_bytes(fs_info, generic_ref, -1);

	return ret;
}

/*
 * __btrfs_inc_extent_ref - insert backreference for a given extent
 *
 * @trans:	    Handle of transaction
 *
 * @node:	    The delayed ref node used to get the bytenr/length for
 *		    extent whose references are incremented.
 *
 * @parent:	    If this is a shared extent (BTRFS_SHARED_DATA_REF_KEY/
 *		    BTRFS_SHARED_BLOCK_REF_KEY) then it holds the logical
 *		    bytenr of the parent block. Since new extents are always
 *		    created with indirect references, this will only be the case
 *		    when relocating a shared extent. In that case, root_objectid
 *		    will be BTRFS_TREE_RELOC_OBJECTID. Otheriwse, parent must
 *		    be 0
 *
 * @root_objectid:  The id of the root where this modification has originated,
 *		    this can be either one of the well-known metadata trees or
 *		    the subvolume id which references this extent.
 *
 * @owner:	    For data extents it is the inode number of the owning file.
 *		    For metadata extents this parameter holds the level in the
 *		    tree of the extent.
 *
 * @offset:	    For metadata extents the offset is ignored and is currently
 *		    always passed as 0. For data extents it is the fileoffset
 *		    this extent belongs to.
 *
 * @refs_to_add     Number of references to add
 *
 * @extent_op       Pointer to a structure, holding information necessary when
 *                  updating a tree block's flags
 *
 */
static int __btrfs_inc_extent_ref(struct btrfs_trans_handle *trans,
				  struct btrfs_delayed_ref_node *node,
				  u64 parent, u64 root_objectid,
				  u64 owner, u64 offset, int refs_to_add,
				  struct btrfs_delayed_extent_op *extent_op)
{
	struct btrfs_path *path;
	struct extent_buffer *leaf;
	struct btrfs_extent_item *item;
	struct btrfs_key key;
	u64 bytenr = node->bytenr;
	u64 num_bytes = node->num_bytes;
	u64 refs;
	int ret;

	path = btrfs_alloc_path();
	if (!path)
		return -ENOMEM;

	path->reada = READA_FORWARD;
	path->leave_spinning = 1;
	/* this will setup the path even if it fails to insert the back ref */
	ret = insert_inline_extent_backref(trans, path, bytenr, num_bytes,
					   parent, root_objectid, owner,
					   offset, refs_to_add, extent_op);
	if ((ret < 0 && ret != -EAGAIN) || !ret)
		goto out;

	/*
	 * Ok we had -EAGAIN which means we didn't have space to insert and
	 * inline extent ref, so just update the reference count and add a
	 * normal backref.
	 */
	leaf = path->nodes[0];
	btrfs_item_key_to_cpu(leaf, &key, path->slots[0]);
	item = btrfs_item_ptr(leaf, path->slots[0], struct btrfs_extent_item);
	refs = btrfs_extent_refs(leaf, item);
	btrfs_set_extent_refs(leaf, item, refs + refs_to_add);
	if (extent_op)
		__run_delayed_extent_op(extent_op, leaf, item);

	btrfs_mark_buffer_dirty(leaf);
	btrfs_release_path(path);

	path->reada = READA_FORWARD;
	path->leave_spinning = 1;
	/* now insert the actual backref */
	ret = insert_extent_backref(trans, path, bytenr, parent, root_objectid,
				    owner, offset, refs_to_add);
	if (ret)
		btrfs_abort_transaction(trans, ret);
out:
	btrfs_free_path(path);
	return ret;
}

static int run_delayed_data_ref(struct btrfs_trans_handle *trans,
				struct btrfs_delayed_ref_node *node,
				struct btrfs_delayed_extent_op *extent_op,
				int insert_reserved)
{
	int ret = 0;
	struct btrfs_delayed_data_ref *ref;
	struct btrfs_key ins;
	u64 parent = 0;
	u64 ref_root = 0;
	u64 flags = 0;

	ins.objectid = node->bytenr;
	ins.offset = node->num_bytes;
	ins.type = BTRFS_EXTENT_ITEM_KEY;

	ref = btrfs_delayed_node_to_data_ref(node);
	trace_run_delayed_data_ref(trans->fs_info, node, ref, node->action);

	if (node->type == BTRFS_SHARED_DATA_REF_KEY)
		parent = ref->parent;
	ref_root = ref->root;

	if (node->action == BTRFS_ADD_DELAYED_REF && insert_reserved) {
		if (extent_op)
			flags |= extent_op->flags_to_set;
		ret = alloc_reserved_file_extent(trans, parent, ref_root,
						 flags, ref->objectid,
						 ref->offset, &ins,
						 node->ref_mod);
	} else if (node->action == BTRFS_ADD_DELAYED_REF) {
		ret = __btrfs_inc_extent_ref(trans, node, parent, ref_root,
					     ref->objectid, ref->offset,
					     node->ref_mod, extent_op);
	} else if (node->action == BTRFS_DROP_DELAYED_REF) {
		ret = __btrfs_free_extent(trans, node, parent,
					  ref_root, ref->objectid,
					  ref->offset, node->ref_mod,
					  extent_op);
	} else {
		BUG();
	}
	return ret;
}

static void __run_delayed_extent_op(struct btrfs_delayed_extent_op *extent_op,
				    struct extent_buffer *leaf,
				    struct btrfs_extent_item *ei)
{
	u64 flags = btrfs_extent_flags(leaf, ei);
	if (extent_op->update_flags) {
		flags |= extent_op->flags_to_set;
		btrfs_set_extent_flags(leaf, ei, flags);
	}

	if (extent_op->update_key) {
		struct btrfs_tree_block_info *bi;
		BUG_ON(!(flags & BTRFS_EXTENT_FLAG_TREE_BLOCK));
		bi = (struct btrfs_tree_block_info *)(ei + 1);
		btrfs_set_tree_block_key(leaf, bi, &extent_op->key);
	}
}

static int run_delayed_extent_op(struct btrfs_trans_handle *trans,
				 struct btrfs_delayed_ref_head *head,
				 struct btrfs_delayed_extent_op *extent_op)
{
	struct btrfs_fs_info *fs_info = trans->fs_info;
	struct btrfs_key key;
	struct btrfs_path *path;
	struct btrfs_extent_item *ei;
	struct extent_buffer *leaf;
	u32 item_size;
	int ret;
	int err = 0;
	int metadata = !extent_op->is_data;

	if (trans->aborted)
		return 0;

	if (metadata && !btrfs_fs_incompat(fs_info, SKINNY_METADATA))
		metadata = 0;

	path = btrfs_alloc_path();
	if (!path)
		return -ENOMEM;

	key.objectid = head->bytenr;

	if (metadata) {
		key.type = BTRFS_METADATA_ITEM_KEY;
		key.offset = extent_op->level;
	} else {
		key.type = BTRFS_EXTENT_ITEM_KEY;
		key.offset = head->num_bytes;
	}

again:
	path->reada = READA_FORWARD;
	path->leave_spinning = 1;
	ret = btrfs_search_slot(trans, fs_info->extent_root, &key, path, 0, 1);
	if (ret < 0) {
		err = ret;
		goto out;
	}
	if (ret > 0) {
		if (metadata) {
			if (path->slots[0] > 0) {
				path->slots[0]--;
				btrfs_item_key_to_cpu(path->nodes[0], &key,
						      path->slots[0]);
				if (key.objectid == head->bytenr &&
				    key.type == BTRFS_EXTENT_ITEM_KEY &&
				    key.offset == head->num_bytes)
					ret = 0;
			}
			if (ret > 0) {
				btrfs_release_path(path);
				metadata = 0;

				key.objectid = head->bytenr;
				key.offset = head->num_bytes;
				key.type = BTRFS_EXTENT_ITEM_KEY;
				goto again;
			}
		} else {
			err = -EIO;
			goto out;
		}
	}

	leaf = path->nodes[0];
	item_size = btrfs_item_size_nr(leaf, path->slots[0]);

	if (unlikely(item_size < sizeof(*ei))) {
		err = -EINVAL;
		btrfs_print_v0_err(fs_info);
		btrfs_abort_transaction(trans, err);
		goto out;
	}

	ei = btrfs_item_ptr(leaf, path->slots[0], struct btrfs_extent_item);
	__run_delayed_extent_op(extent_op, leaf, ei);

	btrfs_mark_buffer_dirty(leaf);
out:
	btrfs_free_path(path);
	return err;
}

static int run_delayed_tree_ref(struct btrfs_trans_handle *trans,
				struct btrfs_delayed_ref_node *node,
				struct btrfs_delayed_extent_op *extent_op,
				int insert_reserved)
{
	int ret = 0;
	struct btrfs_delayed_tree_ref *ref;
	u64 parent = 0;
	u64 ref_root = 0;

	ref = btrfs_delayed_node_to_tree_ref(node);
	trace_run_delayed_tree_ref(trans->fs_info, node, ref, node->action);

	if (node->type == BTRFS_SHARED_BLOCK_REF_KEY)
		parent = ref->parent;
	ref_root = ref->root;

	if (node->ref_mod != 1) {
		btrfs_err(trans->fs_info,
	"btree block(%llu) has %d references rather than 1: action %d ref_root %llu parent %llu",
			  node->bytenr, node->ref_mod, node->action, ref_root,
			  parent);
		return -EIO;
	}
	if (node->action == BTRFS_ADD_DELAYED_REF && insert_reserved) {
		BUG_ON(!extent_op || !extent_op->update_flags);
		ret = alloc_reserved_tree_block(trans, node, extent_op);
	} else if (node->action == BTRFS_ADD_DELAYED_REF) {
		ret = __btrfs_inc_extent_ref(trans, node, parent, ref_root,
					     ref->level, 0, 1, extent_op);
	} else if (node->action == BTRFS_DROP_DELAYED_REF) {
		ret = __btrfs_free_extent(trans, node, parent, ref_root,
					  ref->level, 0, 1, extent_op);
	} else {
		BUG();
	}
	return ret;
}

/* helper function to actually process a single delayed ref entry */
static int run_one_delayed_ref(struct btrfs_trans_handle *trans,
			       struct btrfs_delayed_ref_node *node,
			       struct btrfs_delayed_extent_op *extent_op,
			       int insert_reserved)
{
	int ret = 0;

	if (trans->aborted) {
		if (insert_reserved)
			btrfs_pin_extent(trans->fs_info, node->bytenr,
					 node->num_bytes, 1);
		return 0;
	}

	if (node->type == BTRFS_TREE_BLOCK_REF_KEY ||
	    node->type == BTRFS_SHARED_BLOCK_REF_KEY)
		ret = run_delayed_tree_ref(trans, node, extent_op,
					   insert_reserved);
	else if (node->type == BTRFS_EXTENT_DATA_REF_KEY ||
		 node->type == BTRFS_SHARED_DATA_REF_KEY)
		ret = run_delayed_data_ref(trans, node, extent_op,
					   insert_reserved);
	else
		BUG();
	if (ret && insert_reserved)
		btrfs_pin_extent(trans->fs_info, node->bytenr,
				 node->num_bytes, 1);
	return ret;
}

static inline struct btrfs_delayed_ref_node *
select_delayed_ref(struct btrfs_delayed_ref_head *head)
{
	struct btrfs_delayed_ref_node *ref;

	if (RB_EMPTY_ROOT(&head->ref_tree.rb_root))
		return NULL;

	/*
	 * Select a delayed ref of type BTRFS_ADD_DELAYED_REF first.
	 * This is to prevent a ref count from going down to zero, which deletes
	 * the extent item from the extent tree, when there still are references
	 * to add, which would fail because they would not find the extent item.
	 */
	if (!list_empty(&head->ref_add_list))
		return list_first_entry(&head->ref_add_list,
				struct btrfs_delayed_ref_node, add_list);

	ref = rb_entry(rb_first_cached(&head->ref_tree),
		       struct btrfs_delayed_ref_node, ref_node);
	ASSERT(list_empty(&ref->add_list));
	return ref;
}

static void unselect_delayed_ref_head(struct btrfs_delayed_ref_root *delayed_refs,
				      struct btrfs_delayed_ref_head *head)
{
	spin_lock(&delayed_refs->lock);
	head->processing = 0;
	delayed_refs->num_heads_ready++;
	spin_unlock(&delayed_refs->lock);
	btrfs_delayed_ref_unlock(head);
}

static struct btrfs_delayed_extent_op *cleanup_extent_op(
				struct btrfs_delayed_ref_head *head)
{
	struct btrfs_delayed_extent_op *extent_op = head->extent_op;

	if (!extent_op)
		return NULL;

	if (head->must_insert_reserved) {
		head->extent_op = NULL;
		btrfs_free_delayed_extent_op(extent_op);
		return NULL;
	}
	return extent_op;
}

static int run_and_cleanup_extent_op(struct btrfs_trans_handle *trans,
				     struct btrfs_delayed_ref_head *head)
{
	struct btrfs_delayed_extent_op *extent_op;
	int ret;

	extent_op = cleanup_extent_op(head);
	if (!extent_op)
		return 0;
	head->extent_op = NULL;
	spin_unlock(&head->lock);
	ret = run_delayed_extent_op(trans, head, extent_op);
	btrfs_free_delayed_extent_op(extent_op);
	return ret ? ret : 1;
}

void btrfs_cleanup_ref_head_accounting(struct btrfs_fs_info *fs_info,
				  struct btrfs_delayed_ref_root *delayed_refs,
				  struct btrfs_delayed_ref_head *head)
{
	int nr_items = 1;	/* Dropping this ref head update. */

	if (head->total_ref_mod < 0) {
		struct btrfs_space_info *space_info;
		u64 flags;

		if (head->is_data)
			flags = BTRFS_BLOCK_GROUP_DATA;
		else if (head->is_system)
			flags = BTRFS_BLOCK_GROUP_SYSTEM;
		else
			flags = BTRFS_BLOCK_GROUP_METADATA;
		space_info = __find_space_info(fs_info, flags);
		ASSERT(space_info);
		percpu_counter_add_batch(&space_info->total_bytes_pinned,
				   -head->num_bytes,
				   BTRFS_TOTAL_BYTES_PINNED_BATCH);

		/*
		 * We had csum deletions accounted for in our delayed refs rsv,
		 * we need to drop the csum leaves for this update from our
		 * delayed_refs_rsv.
		 */
		if (head->is_data) {
			spin_lock(&delayed_refs->lock);
			delayed_refs->pending_csums -= head->num_bytes;
			spin_unlock(&delayed_refs->lock);
			nr_items += btrfs_csum_bytes_to_leaves(fs_info,
				head->num_bytes);
		}
	}

	btrfs_delayed_refs_rsv_release(fs_info, nr_items);
}

static int cleanup_ref_head(struct btrfs_trans_handle *trans,
			    struct btrfs_delayed_ref_head *head)
{

	struct btrfs_fs_info *fs_info = trans->fs_info;
	struct btrfs_delayed_ref_root *delayed_refs;
	int ret;

	delayed_refs = &trans->transaction->delayed_refs;

	ret = run_and_cleanup_extent_op(trans, head);
	if (ret < 0) {
		unselect_delayed_ref_head(delayed_refs, head);
		btrfs_debug(fs_info, "run_delayed_extent_op returned %d", ret);
		return ret;
	} else if (ret) {
		return ret;
	}

	/*
	 * Need to drop our head ref lock and re-acquire the delayed ref lock
	 * and then re-check to make sure nobody got added.
	 */
	spin_unlock(&head->lock);
	spin_lock(&delayed_refs->lock);
	spin_lock(&head->lock);
	if (!RB_EMPTY_ROOT(&head->ref_tree.rb_root) || head->extent_op) {
		spin_unlock(&head->lock);
		spin_unlock(&delayed_refs->lock);
		return 1;
	}
	btrfs_delete_ref_head(delayed_refs, head);
	spin_unlock(&head->lock);
	spin_unlock(&delayed_refs->lock);

	if (head->must_insert_reserved) {
		btrfs_pin_extent(fs_info, head->bytenr,
				 head->num_bytes, 1);
		if (head->is_data) {
			ret = btrfs_del_csums(trans, fs_info, head->bytenr,
					      head->num_bytes);
		}
	}

	btrfs_cleanup_ref_head_accounting(fs_info, delayed_refs, head);

	trace_run_delayed_ref_head(fs_info, head, 0);
	btrfs_delayed_ref_unlock(head);
	btrfs_put_delayed_ref_head(head);
	return 0;
}

static struct btrfs_delayed_ref_head *btrfs_obtain_ref_head(
					struct btrfs_trans_handle *trans)
{
	struct btrfs_delayed_ref_root *delayed_refs =
		&trans->transaction->delayed_refs;
	struct btrfs_delayed_ref_head *head = NULL;
	int ret;

	spin_lock(&delayed_refs->lock);
	head = btrfs_select_ref_head(delayed_refs);
	if (!head) {
		spin_unlock(&delayed_refs->lock);
		return head;
	}

	/*
	 * Grab the lock that says we are going to process all the refs for
	 * this head
	 */
	ret = btrfs_delayed_ref_lock(delayed_refs, head);
	spin_unlock(&delayed_refs->lock);

	/*
	 * We may have dropped the spin lock to get the head mutex lock, and
	 * that might have given someone else time to free the head.  If that's
	 * true, it has been removed from our list and we can move on.
	 */
	if (ret == -EAGAIN)
		head = ERR_PTR(-EAGAIN);

	return head;
}

static int btrfs_run_delayed_refs_for_head(struct btrfs_trans_handle *trans,
				    struct btrfs_delayed_ref_head *locked_ref,
				    unsigned long *run_refs)
{
	struct btrfs_fs_info *fs_info = trans->fs_info;
	struct btrfs_delayed_ref_root *delayed_refs;
	struct btrfs_delayed_extent_op *extent_op;
	struct btrfs_delayed_ref_node *ref;
	int must_insert_reserved = 0;
	int ret;

	delayed_refs = &trans->transaction->delayed_refs;

	lockdep_assert_held(&locked_ref->mutex);
	lockdep_assert_held(&locked_ref->lock);

	while ((ref = select_delayed_ref(locked_ref))) {
		if (ref->seq &&
		    btrfs_check_delayed_seq(fs_info, ref->seq)) {
			spin_unlock(&locked_ref->lock);
			unselect_delayed_ref_head(delayed_refs, locked_ref);
			return -EAGAIN;
		}

		(*run_refs)++;
		ref->in_tree = 0;
		rb_erase_cached(&ref->ref_node, &locked_ref->ref_tree);
		RB_CLEAR_NODE(&ref->ref_node);
		if (!list_empty(&ref->add_list))
			list_del(&ref->add_list);
		/*
		 * When we play the delayed ref, also correct the ref_mod on
		 * head
		 */
		switch (ref->action) {
		case BTRFS_ADD_DELAYED_REF:
		case BTRFS_ADD_DELAYED_EXTENT:
			locked_ref->ref_mod -= ref->ref_mod;
			break;
		case BTRFS_DROP_DELAYED_REF:
			locked_ref->ref_mod += ref->ref_mod;
			break;
		default:
			WARN_ON(1);
		}
		atomic_dec(&delayed_refs->num_entries);

		/*
		 * Record the must_insert_reserved flag before we drop the
		 * spin lock.
		 */
		must_insert_reserved = locked_ref->must_insert_reserved;
		locked_ref->must_insert_reserved = 0;

		extent_op = locked_ref->extent_op;
		locked_ref->extent_op = NULL;
		spin_unlock(&locked_ref->lock);

		ret = run_one_delayed_ref(trans, ref, extent_op,
					  must_insert_reserved);

		btrfs_free_delayed_extent_op(extent_op);
		if (ret) {
			unselect_delayed_ref_head(delayed_refs, locked_ref);
			btrfs_put_delayed_ref(ref);
			btrfs_debug(fs_info, "run_one_delayed_ref returned %d",
				    ret);
			return ret;
		}

		btrfs_put_delayed_ref(ref);
		cond_resched();

		spin_lock(&locked_ref->lock);
		btrfs_merge_delayed_refs(trans, delayed_refs, locked_ref);
	}

	return 0;
}

/*
 * Returns 0 on success or if called with an already aborted transaction.
 * Returns -ENOMEM or -EIO on failure and will abort the transaction.
 */
static noinline int __btrfs_run_delayed_refs(struct btrfs_trans_handle *trans,
					     unsigned long nr)
{
	struct btrfs_fs_info *fs_info = trans->fs_info;
	struct btrfs_delayed_ref_root *delayed_refs;
	struct btrfs_delayed_ref_head *locked_ref = NULL;
	ktime_t start = ktime_get();
	int ret;
	unsigned long count = 0;
	unsigned long actual_count = 0;

	delayed_refs = &trans->transaction->delayed_refs;
	do {
		if (!locked_ref) {
			locked_ref = btrfs_obtain_ref_head(trans);
			if (IS_ERR_OR_NULL(locked_ref)) {
				if (PTR_ERR(locked_ref) == -EAGAIN) {
					continue;
				} else {
					break;
				}
			}
			count++;
		}
		/*
		 * We need to try and merge add/drops of the same ref since we
		 * can run into issues with relocate dropping the implicit ref
		 * and then it being added back again before the drop can
		 * finish.  If we merged anything we need to re-loop so we can
		 * get a good ref.
		 * Or we can get node references of the same type that weren't
		 * merged when created due to bumps in the tree mod seq, and
		 * we need to merge them to prevent adding an inline extent
		 * backref before dropping it (triggering a BUG_ON at
		 * insert_inline_extent_backref()).
		 */
		spin_lock(&locked_ref->lock);
		btrfs_merge_delayed_refs(trans, delayed_refs, locked_ref);

		ret = btrfs_run_delayed_refs_for_head(trans, locked_ref,
						      &actual_count);
		if (ret < 0 && ret != -EAGAIN) {
			/*
			 * Error, btrfs_run_delayed_refs_for_head already
			 * unlocked everything so just bail out
			 */
			return ret;
		} else if (!ret) {
			/*
			 * Success, perform the usual cleanup of a processed
			 * head
			 */
			ret = cleanup_ref_head(trans, locked_ref);
			if (ret > 0 ) {
				/* We dropped our lock, we need to loop. */
				ret = 0;
				continue;
			} else if (ret) {
				return ret;
			}
		}

		/*
		 * Either success case or btrfs_run_delayed_refs_for_head
		 * returned -EAGAIN, meaning we need to select another head
		 */

		locked_ref = NULL;
		cond_resched();
	} while ((nr != -1 && count < nr) || locked_ref);

	/*
	 * We don't want to include ref heads since we can have empty ref heads
	 * and those will drastically skew our runtime down since we just do
	 * accounting, no actual extent tree updates.
	 */
	if (actual_count > 0) {
		u64 runtime = ktime_to_ns(ktime_sub(ktime_get(), start));
		u64 avg;

		/*
		 * We weigh the current average higher than our current runtime
		 * to avoid large swings in the average.
		 */
		spin_lock(&delayed_refs->lock);
		avg = fs_info->avg_delayed_ref_runtime * 3 + runtime;
		fs_info->avg_delayed_ref_runtime = avg >> 2;	/* div by 4 */
		spin_unlock(&delayed_refs->lock);
	}
	return 0;
}

#ifdef SCRAMBLE_DELAYED_REFS
/*
 * Normally delayed refs get processed in ascending bytenr order. This
 * correlates in most cases to the order added. To expose dependencies on this
 * order, we start to process the tree in the middle instead of the beginning
 */
static u64 find_middle(struct rb_root *root)
{
	struct rb_node *n = root->rb_node;
	struct btrfs_delayed_ref_node *entry;
	int alt = 1;
	u64 middle;
	u64 first = 0, last = 0;

	n = rb_first(root);
	if (n) {
		entry = rb_entry(n, struct btrfs_delayed_ref_node, rb_node);
		first = entry->bytenr;
	}
	n = rb_last(root);
	if (n) {
		entry = rb_entry(n, struct btrfs_delayed_ref_node, rb_node);
		last = entry->bytenr;
	}
	n = root->rb_node;

	while (n) {
		entry = rb_entry(n, struct btrfs_delayed_ref_node, rb_node);
		WARN_ON(!entry->in_tree);

		middle = entry->bytenr;

		if (alt)
			n = n->rb_left;
		else
			n = n->rb_right;

		alt = 1 - alt;
	}
	return middle;
}
#endif

static inline u64 heads_to_leaves(struct btrfs_fs_info *fs_info, u64 heads)
{
	u64 num_bytes;

	num_bytes = heads * (sizeof(struct btrfs_extent_item) +
			     sizeof(struct btrfs_extent_inline_ref));
	if (!btrfs_fs_incompat(fs_info, SKINNY_METADATA))
		num_bytes += heads * sizeof(struct btrfs_tree_block_info);

	/*
	 * We don't ever fill up leaves all the way so multiply by 2 just to be
	 * closer to what we're really going to want to use.
	 */
	return div_u64(num_bytes, BTRFS_LEAF_DATA_SIZE(fs_info));
}

/*
 * Takes the number of bytes to be csumm'ed and figures out how many leaves it
 * would require to store the csums for that many bytes.
 */
u64 btrfs_csum_bytes_to_leaves(struct btrfs_fs_info *fs_info, u64 csum_bytes)
{
	u64 csum_size;
	u64 num_csums_per_leaf;
	u64 num_csums;

	csum_size = BTRFS_MAX_ITEM_SIZE(fs_info);
	num_csums_per_leaf = div64_u64(csum_size,
			(u64)btrfs_super_csum_size(fs_info->super_copy));
	num_csums = div64_u64(csum_bytes, fs_info->sectorsize);
	num_csums += num_csums_per_leaf - 1;
	num_csums = div64_u64(num_csums, num_csums_per_leaf);
	return num_csums;
}

bool btrfs_check_space_for_delayed_refs(struct btrfs_fs_info *fs_info)
{
	struct btrfs_block_rsv *delayed_refs_rsv = &fs_info->delayed_refs_rsv;
	struct btrfs_block_rsv *global_rsv = &fs_info->global_block_rsv;
	bool ret = false;
	u64 reserved;

	spin_lock(&global_rsv->lock);
	reserved = global_rsv->reserved;
	spin_unlock(&global_rsv->lock);

	/*
	 * Since the global reserve is just kind of magic we don't really want
	 * to rely on it to save our bacon, so if our size is more than the
	 * delayed_refs_rsv and the global rsv then it's time to think about
	 * bailing.
	 */
	spin_lock(&delayed_refs_rsv->lock);
	reserved += delayed_refs_rsv->reserved;
	if (delayed_refs_rsv->size >= reserved)
		ret = true;
	spin_unlock(&delayed_refs_rsv->lock);
	return ret;
}

int btrfs_should_throttle_delayed_refs(struct btrfs_trans_handle *trans)
{
	u64 num_entries =
		atomic_read(&trans->transaction->delayed_refs.num_entries);
	u64 avg_runtime;
	u64 val;

	smp_mb();
	avg_runtime = trans->fs_info->avg_delayed_ref_runtime;
	val = num_entries * avg_runtime;
	if (val >= NSEC_PER_SEC)
		return 1;
	if (val >= NSEC_PER_SEC / 2)
		return 2;

	return btrfs_check_space_for_delayed_refs(trans->fs_info);
<<<<<<< HEAD
}

struct async_delayed_refs {
	struct btrfs_root *root;
	u64 transid;
	int count;
	int error;
	int sync;
	struct completion wait;
	struct btrfs_work work;
};

static inline struct async_delayed_refs *
to_async_delayed_refs(struct btrfs_work *work)
{
	return container_of(work, struct async_delayed_refs, work);
}

static void delayed_ref_async_start(struct btrfs_work *work)
{
	struct async_delayed_refs *async = to_async_delayed_refs(work);
	struct btrfs_trans_handle *trans;
	struct btrfs_fs_info *fs_info = async->root->fs_info;
	int ret;

	/* if the commit is already started, we don't need to wait here */
	if (btrfs_transaction_blocked(fs_info))
		goto done;

	trans = btrfs_join_transaction(async->root);
	if (IS_ERR(trans)) {
		async->error = PTR_ERR(trans);
		goto done;
	}

	/*
	 * trans->sync means that when we call end_transaction, we won't
	 * wait on delayed refs
	 */
	trans->sync = true;

	/* Don't bother flushing if we got into a different transaction */
	if (trans->transid > async->transid)
		goto end;

	ret = btrfs_run_delayed_refs(trans, async->count);
	if (ret)
		async->error = ret;
end:
	ret = btrfs_end_transaction(trans);
	if (ret && !async->error)
		async->error = ret;
done:
	if (async->sync)
		complete(&async->wait);
	else
		kfree(async);
}

int btrfs_async_run_delayed_refs(struct btrfs_fs_info *fs_info,
				 unsigned long count, u64 transid, int wait)
{
	struct async_delayed_refs *async;
	int ret;

	async = kmalloc(sizeof(*async), GFP_NOFS);
	if (!async)
		return -ENOMEM;

	async->root = fs_info->tree_root;
	async->count = count;
	async->error = 0;
	async->transid = transid;
	if (wait)
		async->sync = 1;
	else
		async->sync = 0;
	init_completion(&async->wait);

	btrfs_init_work(&async->work, btrfs_extent_refs_helper,
			delayed_ref_async_start, NULL, NULL);

	btrfs_queue_work(fs_info->extent_workers, &async->work);

	if (wait) {
		wait_for_completion(&async->wait);
		ret = async->error;
		kfree(async);
		return ret;
	}
	return 0;
=======
>>>>>>> 0ecfebd2
}

/*
 * this starts processing the delayed reference count updates and
 * extent insertions we have queued up so far.  count can be
 * 0, which means to process everything in the tree at the start
 * of the run (but not newly added entries), or it can be some target
 * number you'd like to process.
 *
 * Returns 0 on success or if called with an aborted transaction
 * Returns <0 on error and aborts the transaction
 */
int btrfs_run_delayed_refs(struct btrfs_trans_handle *trans,
			   unsigned long count)
{
	struct btrfs_fs_info *fs_info = trans->fs_info;
	struct rb_node *node;
	struct btrfs_delayed_ref_root *delayed_refs;
	struct btrfs_delayed_ref_head *head;
	int ret;
	int run_all = count == (unsigned long)-1;

	/* We'll clean this up in btrfs_cleanup_transaction */
	if (trans->aborted)
		return 0;

	if (test_bit(BTRFS_FS_CREATING_FREE_SPACE_TREE, &fs_info->flags))
		return 0;

	delayed_refs = &trans->transaction->delayed_refs;
	if (count == 0)
		count = atomic_read(&delayed_refs->num_entries) * 2;

again:
#ifdef SCRAMBLE_DELAYED_REFS
	delayed_refs->run_delayed_start = find_middle(&delayed_refs->root);
#endif
	ret = __btrfs_run_delayed_refs(trans, count);
	if (ret < 0) {
		btrfs_abort_transaction(trans, ret);
		return ret;
	}

	if (run_all) {
		btrfs_create_pending_block_groups(trans);

		spin_lock(&delayed_refs->lock);
		node = rb_first_cached(&delayed_refs->href_root);
		if (!node) {
			spin_unlock(&delayed_refs->lock);
			goto out;
		}
		head = rb_entry(node, struct btrfs_delayed_ref_head,
				href_node);
		refcount_inc(&head->refs);
		spin_unlock(&delayed_refs->lock);

		/* Mutex was contended, block until it's released and retry. */
		mutex_lock(&head->mutex);
		mutex_unlock(&head->mutex);

		btrfs_put_delayed_ref_head(head);
		cond_resched();
		goto again;
	}
out:
	return 0;
}

int btrfs_set_disk_extent_flags(struct btrfs_trans_handle *trans,
				u64 bytenr, u64 num_bytes, u64 flags,
				int level, int is_data)
{
	struct btrfs_delayed_extent_op *extent_op;
	int ret;

	extent_op = btrfs_alloc_delayed_extent_op();
	if (!extent_op)
		return -ENOMEM;

	extent_op->flags_to_set = flags;
	extent_op->update_flags = true;
	extent_op->update_key = false;
	extent_op->is_data = is_data ? true : false;
	extent_op->level = level;

	ret = btrfs_add_delayed_extent_op(trans, bytenr, num_bytes, extent_op);
	if (ret)
		btrfs_free_delayed_extent_op(extent_op);
	return ret;
}

static noinline int check_delayed_ref(struct btrfs_root *root,
				      struct btrfs_path *path,
				      u64 objectid, u64 offset, u64 bytenr)
{
	struct btrfs_delayed_ref_head *head;
	struct btrfs_delayed_ref_node *ref;
	struct btrfs_delayed_data_ref *data_ref;
	struct btrfs_delayed_ref_root *delayed_refs;
	struct btrfs_transaction *cur_trans;
	struct rb_node *node;
	int ret = 0;

	spin_lock(&root->fs_info->trans_lock);
	cur_trans = root->fs_info->running_transaction;
	if (cur_trans)
		refcount_inc(&cur_trans->use_count);
	spin_unlock(&root->fs_info->trans_lock);
	if (!cur_trans)
		return 0;

	delayed_refs = &cur_trans->delayed_refs;
	spin_lock(&delayed_refs->lock);
	head = btrfs_find_delayed_ref_head(delayed_refs, bytenr);
	if (!head) {
		spin_unlock(&delayed_refs->lock);
		btrfs_put_transaction(cur_trans);
		return 0;
	}

	if (!mutex_trylock(&head->mutex)) {
		refcount_inc(&head->refs);
		spin_unlock(&delayed_refs->lock);

		btrfs_release_path(path);

		/*
		 * Mutex was contended, block until it's released and let
		 * caller try again
		 */
		mutex_lock(&head->mutex);
		mutex_unlock(&head->mutex);
		btrfs_put_delayed_ref_head(head);
		btrfs_put_transaction(cur_trans);
		return -EAGAIN;
	}
	spin_unlock(&delayed_refs->lock);

	spin_lock(&head->lock);
	/*
	 * XXX: We should replace this with a proper search function in the
	 * future.
	 */
	for (node = rb_first_cached(&head->ref_tree); node;
	     node = rb_next(node)) {
		ref = rb_entry(node, struct btrfs_delayed_ref_node, ref_node);
		/* If it's a shared ref we know a cross reference exists */
		if (ref->type != BTRFS_EXTENT_DATA_REF_KEY) {
			ret = 1;
			break;
		}

		data_ref = btrfs_delayed_node_to_data_ref(ref);

		/*
		 * If our ref doesn't match the one we're currently looking at
		 * then we have a cross reference.
		 */
		if (data_ref->root != root->root_key.objectid ||
		    data_ref->objectid != objectid ||
		    data_ref->offset != offset) {
			ret = 1;
			break;
		}
	}
	spin_unlock(&head->lock);
	mutex_unlock(&head->mutex);
	btrfs_put_transaction(cur_trans);
	return ret;
}

static noinline int check_committed_ref(struct btrfs_root *root,
					struct btrfs_path *path,
					u64 objectid, u64 offset, u64 bytenr)
{
	struct btrfs_fs_info *fs_info = root->fs_info;
	struct btrfs_root *extent_root = fs_info->extent_root;
	struct extent_buffer *leaf;
	struct btrfs_extent_data_ref *ref;
	struct btrfs_extent_inline_ref *iref;
	struct btrfs_extent_item *ei;
	struct btrfs_key key;
	u32 item_size;
	int type;
	int ret;

	key.objectid = bytenr;
	key.offset = (u64)-1;
	key.type = BTRFS_EXTENT_ITEM_KEY;

	ret = btrfs_search_slot(NULL, extent_root, &key, path, 0, 0);
	if (ret < 0)
		goto out;
	BUG_ON(ret == 0); /* Corruption */

	ret = -ENOENT;
	if (path->slots[0] == 0)
		goto out;

	path->slots[0]--;
	leaf = path->nodes[0];
	btrfs_item_key_to_cpu(leaf, &key, path->slots[0]);

	if (key.objectid != bytenr || key.type != BTRFS_EXTENT_ITEM_KEY)
		goto out;

	ret = 1;
	item_size = btrfs_item_size_nr(leaf, path->slots[0]);
	ei = btrfs_item_ptr(leaf, path->slots[0], struct btrfs_extent_item);

	if (item_size != sizeof(*ei) +
	    btrfs_extent_inline_ref_size(BTRFS_EXTENT_DATA_REF_KEY))
		goto out;

	if (btrfs_extent_generation(leaf, ei) <=
	    btrfs_root_last_snapshot(&root->root_item))
		goto out;

	iref = (struct btrfs_extent_inline_ref *)(ei + 1);

	type = btrfs_get_extent_inline_ref_type(leaf, iref, BTRFS_REF_TYPE_DATA);
	if (type != BTRFS_EXTENT_DATA_REF_KEY)
		goto out;

	ref = (struct btrfs_extent_data_ref *)(&iref->offset);
	if (btrfs_extent_refs(leaf, ei) !=
	    btrfs_extent_data_ref_count(leaf, ref) ||
	    btrfs_extent_data_ref_root(leaf, ref) !=
	    root->root_key.objectid ||
	    btrfs_extent_data_ref_objectid(leaf, ref) != objectid ||
	    btrfs_extent_data_ref_offset(leaf, ref) != offset)
		goto out;

	ret = 0;
out:
	return ret;
}

int btrfs_cross_ref_exist(struct btrfs_root *root, u64 objectid, u64 offset,
			  u64 bytenr)
{
	struct btrfs_path *path;
	int ret;

	path = btrfs_alloc_path();
	if (!path)
		return -ENOMEM;

	do {
		ret = check_committed_ref(root, path, objectid,
					  offset, bytenr);
		if (ret && ret != -ENOENT)
			goto out;

		ret = check_delayed_ref(root, path, objectid, offset, bytenr);
	} while (ret == -EAGAIN);

out:
	btrfs_free_path(path);
	if (root->root_key.objectid == BTRFS_DATA_RELOC_TREE_OBJECTID)
		WARN_ON(ret > 0);
	return ret;
}

static int __btrfs_mod_ref(struct btrfs_trans_handle *trans,
			   struct btrfs_root *root,
			   struct extent_buffer *buf,
			   int full_backref, int inc)
{
	struct btrfs_fs_info *fs_info = root->fs_info;
	u64 bytenr;
	u64 num_bytes;
	u64 parent;
	u64 ref_root;
	u32 nritems;
	struct btrfs_key key;
	struct btrfs_file_extent_item *fi;
	struct btrfs_ref generic_ref = { 0 };
	bool for_reloc = btrfs_header_flag(buf, BTRFS_HEADER_FLAG_RELOC);
	int i;
	int action;
	int level;
	int ret = 0;

	if (btrfs_is_testing(fs_info))
		return 0;

	ref_root = btrfs_header_owner(buf);
	nritems = btrfs_header_nritems(buf);
	level = btrfs_header_level(buf);

	if (!test_bit(BTRFS_ROOT_REF_COWS, &root->state) && level == 0)
		return 0;

	if (full_backref)
		parent = buf->start;
	else
		parent = 0;
	if (inc)
		action = BTRFS_ADD_DELAYED_REF;
	else
		action = BTRFS_DROP_DELAYED_REF;

	for (i = 0; i < nritems; i++) {
		if (level == 0) {
			btrfs_item_key_to_cpu(buf, &key, i);
			if (key.type != BTRFS_EXTENT_DATA_KEY)
				continue;
			fi = btrfs_item_ptr(buf, i,
					    struct btrfs_file_extent_item);
			if (btrfs_file_extent_type(buf, fi) ==
			    BTRFS_FILE_EXTENT_INLINE)
				continue;
			bytenr = btrfs_file_extent_disk_bytenr(buf, fi);
			if (bytenr == 0)
				continue;

			num_bytes = btrfs_file_extent_disk_num_bytes(buf, fi);
			key.offset -= btrfs_file_extent_offset(buf, fi);
			btrfs_init_generic_ref(&generic_ref, action, bytenr,
					       num_bytes, parent);
			generic_ref.real_root = root->root_key.objectid;
			btrfs_init_data_ref(&generic_ref, ref_root, key.objectid,
					    key.offset);
			generic_ref.skip_qgroup = for_reloc;
			if (inc)
				ret = btrfs_inc_extent_ref(trans, &generic_ref);
			else
				ret = btrfs_free_extent(trans, &generic_ref);
			if (ret)
				goto fail;
		} else {
			bytenr = btrfs_node_blockptr(buf, i);
			num_bytes = fs_info->nodesize;
			btrfs_init_generic_ref(&generic_ref, action, bytenr,
					       num_bytes, parent);
			generic_ref.real_root = root->root_key.objectid;
			btrfs_init_tree_ref(&generic_ref, level - 1, ref_root);
			generic_ref.skip_qgroup = for_reloc;
			if (inc)
				ret = btrfs_inc_extent_ref(trans, &generic_ref);
			else
				ret = btrfs_free_extent(trans, &generic_ref);
			if (ret)
				goto fail;
		}
	}
	return 0;
fail:
	return ret;
}

int btrfs_inc_ref(struct btrfs_trans_handle *trans, struct btrfs_root *root,
		  struct extent_buffer *buf, int full_backref)
{
	return __btrfs_mod_ref(trans, root, buf, full_backref, 1);
}

int btrfs_dec_ref(struct btrfs_trans_handle *trans, struct btrfs_root *root,
		  struct extent_buffer *buf, int full_backref)
{
	return __btrfs_mod_ref(trans, root, buf, full_backref, 0);
}

static int write_one_cache_group(struct btrfs_trans_handle *trans,
				 struct btrfs_path *path,
				 struct btrfs_block_group_cache *cache)
{
	struct btrfs_fs_info *fs_info = trans->fs_info;
	int ret;
	struct btrfs_root *extent_root = fs_info->extent_root;
	unsigned long bi;
	struct extent_buffer *leaf;

	ret = btrfs_search_slot(trans, extent_root, &cache->key, path, 0, 1);
	if (ret) {
		if (ret > 0)
			ret = -ENOENT;
		goto fail;
	}

	leaf = path->nodes[0];
	bi = btrfs_item_ptr_offset(leaf, path->slots[0]);
	write_extent_buffer(leaf, &cache->item, bi, sizeof(cache->item));
	btrfs_mark_buffer_dirty(leaf);
fail:
	btrfs_release_path(path);
	return ret;

}

static struct btrfs_block_group_cache *next_block_group(
		struct btrfs_block_group_cache *cache)
{
	struct btrfs_fs_info *fs_info = cache->fs_info;
	struct rb_node *node;

	spin_lock(&fs_info->block_group_cache_lock);

	/* If our block group was removed, we need a full search. */
	if (RB_EMPTY_NODE(&cache->cache_node)) {
		const u64 next_bytenr = cache->key.objectid + cache->key.offset;

		spin_unlock(&fs_info->block_group_cache_lock);
		btrfs_put_block_group(cache);
		cache = btrfs_lookup_first_block_group(fs_info, next_bytenr); return cache;
	}
	node = rb_next(&cache->cache_node);
	btrfs_put_block_group(cache);
	if (node) {
		cache = rb_entry(node, struct btrfs_block_group_cache,
				 cache_node);
		btrfs_get_block_group(cache);
	} else
		cache = NULL;
	spin_unlock(&fs_info->block_group_cache_lock);
	return cache;
}

static int cache_save_setup(struct btrfs_block_group_cache *block_group,
			    struct btrfs_trans_handle *trans,
			    struct btrfs_path *path)
{
	struct btrfs_fs_info *fs_info = block_group->fs_info;
	struct btrfs_root *root = fs_info->tree_root;
	struct inode *inode = NULL;
	struct extent_changeset *data_reserved = NULL;
	u64 alloc_hint = 0;
	int dcs = BTRFS_DC_ERROR;
	u64 num_pages = 0;
	int retries = 0;
	int ret = 0;

	/*
	 * If this block group is smaller than 100 megs don't bother caching the
	 * block group.
	 */
	if (block_group->key.offset < (100 * SZ_1M)) {
		spin_lock(&block_group->lock);
		block_group->disk_cache_state = BTRFS_DC_WRITTEN;
		spin_unlock(&block_group->lock);
		return 0;
	}

	if (trans->aborted)
		return 0;
again:
	inode = lookup_free_space_inode(block_group, path);
	if (IS_ERR(inode) && PTR_ERR(inode) != -ENOENT) {
		ret = PTR_ERR(inode);
		btrfs_release_path(path);
		goto out;
	}

	if (IS_ERR(inode)) {
		BUG_ON(retries);
		retries++;

		if (block_group->ro)
			goto out_free;

		ret = create_free_space_inode(trans, block_group, path);
		if (ret)
			goto out_free;
		goto again;
	}

	/*
	 * We want to set the generation to 0, that way if anything goes wrong
	 * from here on out we know not to trust this cache when we load up next
	 * time.
	 */
	BTRFS_I(inode)->generation = 0;
	ret = btrfs_update_inode(trans, root, inode);
	if (ret) {
		/*
		 * So theoretically we could recover from this, simply set the
		 * super cache generation to 0 so we know to invalidate the
		 * cache, but then we'd have to keep track of the block groups
		 * that fail this way so we know we _have_ to reset this cache
		 * before the next commit or risk reading stale cache.  So to
		 * limit our exposure to horrible edge cases lets just abort the
		 * transaction, this only happens in really bad situations
		 * anyway.
		 */
		btrfs_abort_transaction(trans, ret);
		goto out_put;
	}
	WARN_ON(ret);

	/* We've already setup this transaction, go ahead and exit */
	if (block_group->cache_generation == trans->transid &&
	    i_size_read(inode)) {
		dcs = BTRFS_DC_SETUP;
		goto out_put;
	}

	if (i_size_read(inode) > 0) {
		ret = btrfs_check_trunc_cache_free_space(fs_info,
					&fs_info->global_block_rsv);
		if (ret)
			goto out_put;

		ret = btrfs_truncate_free_space_cache(trans, NULL, inode);
		if (ret)
			goto out_put;
	}

	spin_lock(&block_group->lock);
	if (block_group->cached != BTRFS_CACHE_FINISHED ||
	    !btrfs_test_opt(fs_info, SPACE_CACHE)) {
		/*
		 * don't bother trying to write stuff out _if_
		 * a) we're not cached,
		 * b) we're with nospace_cache mount option,
		 * c) we're with v2 space_cache (FREE_SPACE_TREE).
		 */
		dcs = BTRFS_DC_WRITTEN;
		spin_unlock(&block_group->lock);
		goto out_put;
	}
	spin_unlock(&block_group->lock);

	/*
	 * We hit an ENOSPC when setting up the cache in this transaction, just
	 * skip doing the setup, we've already cleared the cache so we're safe.
	 */
	if (test_bit(BTRFS_TRANS_CACHE_ENOSPC, &trans->transaction->flags)) {
		ret = -ENOSPC;
		goto out_put;
	}

	/*
	 * Try to preallocate enough space based on how big the block group is.
	 * Keep in mind this has to include any pinned space which could end up
	 * taking up quite a bit since it's not folded into the other space
	 * cache.
	 */
	num_pages = div_u64(block_group->key.offset, SZ_256M);
	if (!num_pages)
		num_pages = 1;

	num_pages *= 16;
	num_pages *= PAGE_SIZE;

	ret = btrfs_check_data_free_space(inode, &data_reserved, 0, num_pages);
	if (ret)
		goto out_put;

	ret = btrfs_prealloc_file_range_trans(inode, trans, 0, 0, num_pages,
					      num_pages, num_pages,
					      &alloc_hint);
	/*
	 * Our cache requires contiguous chunks so that we don't modify a bunch
	 * of metadata or split extents when writing the cache out, which means
	 * we can enospc if we are heavily fragmented in addition to just normal
	 * out of space conditions.  So if we hit this just skip setting up any
	 * other block groups for this transaction, maybe we'll unpin enough
	 * space the next time around.
	 */
	if (!ret)
		dcs = BTRFS_DC_SETUP;
	else if (ret == -ENOSPC)
		set_bit(BTRFS_TRANS_CACHE_ENOSPC, &trans->transaction->flags);

out_put:
	iput(inode);
out_free:
	btrfs_release_path(path);
out:
	spin_lock(&block_group->lock);
	if (!ret && dcs == BTRFS_DC_SETUP)
		block_group->cache_generation = trans->transid;
	block_group->disk_cache_state = dcs;
	spin_unlock(&block_group->lock);

	extent_changeset_free(data_reserved);
	return ret;
}

int btrfs_setup_space_cache(struct btrfs_trans_handle *trans)
{
	struct btrfs_fs_info *fs_info = trans->fs_info;
	struct btrfs_block_group_cache *cache, *tmp;
	struct btrfs_transaction *cur_trans = trans->transaction;
	struct btrfs_path *path;

	if (list_empty(&cur_trans->dirty_bgs) ||
	    !btrfs_test_opt(fs_info, SPACE_CACHE))
		return 0;

	path = btrfs_alloc_path();
	if (!path)
		return -ENOMEM;

	/* Could add new block groups, use _safe just in case */
	list_for_each_entry_safe(cache, tmp, &cur_trans->dirty_bgs,
				 dirty_list) {
		if (cache->disk_cache_state == BTRFS_DC_CLEAR)
			cache_save_setup(cache, trans, path);
	}

	btrfs_free_path(path);
	return 0;
}

/*
 * transaction commit does final block group cache writeback during a
 * critical section where nothing is allowed to change the FS.  This is
 * required in order for the cache to actually match the block group,
 * but can introduce a lot of latency into the commit.
 *
 * So, btrfs_start_dirty_block_groups is here to kick off block group
 * cache IO.  There's a chance we'll have to redo some of it if the
 * block group changes again during the commit, but it greatly reduces
 * the commit latency by getting rid of the easy block groups while
 * we're still allowing others to join the commit.
 */
int btrfs_start_dirty_block_groups(struct btrfs_trans_handle *trans)
{
	struct btrfs_fs_info *fs_info = trans->fs_info;
	struct btrfs_block_group_cache *cache;
	struct btrfs_transaction *cur_trans = trans->transaction;
	int ret = 0;
	int should_put;
	struct btrfs_path *path = NULL;
	LIST_HEAD(dirty);
	struct list_head *io = &cur_trans->io_bgs;
	int num_started = 0;
	int loops = 0;

	spin_lock(&cur_trans->dirty_bgs_lock);
	if (list_empty(&cur_trans->dirty_bgs)) {
		spin_unlock(&cur_trans->dirty_bgs_lock);
		return 0;
	}
	list_splice_init(&cur_trans->dirty_bgs, &dirty);
	spin_unlock(&cur_trans->dirty_bgs_lock);

again:
	/*
	 * make sure all the block groups on our dirty list actually
	 * exist
	 */
	btrfs_create_pending_block_groups(trans);

	if (!path) {
		path = btrfs_alloc_path();
		if (!path)
			return -ENOMEM;
	}

	/*
	 * cache_write_mutex is here only to save us from balance or automatic
	 * removal of empty block groups deleting this block group while we are
	 * writing out the cache
	 */
	mutex_lock(&trans->transaction->cache_write_mutex);
	while (!list_empty(&dirty)) {
		bool drop_reserve = true;

		cache = list_first_entry(&dirty,
					 struct btrfs_block_group_cache,
					 dirty_list);
		/*
		 * this can happen if something re-dirties a block
		 * group that is already under IO.  Just wait for it to
		 * finish and then do it all again
		 */
		if (!list_empty(&cache->io_list)) {
			list_del_init(&cache->io_list);
			btrfs_wait_cache_io(trans, cache, path);
			btrfs_put_block_group(cache);
		}


		/*
		 * btrfs_wait_cache_io uses the cache->dirty_list to decide
		 * if it should update the cache_state.  Don't delete
		 * until after we wait.
		 *
		 * Since we're not running in the commit critical section
		 * we need the dirty_bgs_lock to protect from update_block_group
		 */
		spin_lock(&cur_trans->dirty_bgs_lock);
		list_del_init(&cache->dirty_list);
		spin_unlock(&cur_trans->dirty_bgs_lock);

		should_put = 1;

		cache_save_setup(cache, trans, path);

		if (cache->disk_cache_state == BTRFS_DC_SETUP) {
			cache->io_ctl.inode = NULL;
			ret = btrfs_write_out_cache(trans, cache, path);
			if (ret == 0 && cache->io_ctl.inode) {
				num_started++;
				should_put = 0;

				/*
				 * The cache_write_mutex is protecting the
				 * io_list, also refer to the definition of
				 * btrfs_transaction::io_bgs for more details
				 */
				list_add_tail(&cache->io_list, io);
			} else {
				/*
				 * if we failed to write the cache, the
				 * generation will be bad and life goes on
				 */
				ret = 0;
			}
		}
		if (!ret) {
			ret = write_one_cache_group(trans, path, cache);
			/*
			 * Our block group might still be attached to the list
			 * of new block groups in the transaction handle of some
			 * other task (struct btrfs_trans_handle->new_bgs). This
			 * means its block group item isn't yet in the extent
			 * tree. If this happens ignore the error, as we will
			 * try again later in the critical section of the
			 * transaction commit.
			 */
			if (ret == -ENOENT) {
				ret = 0;
				spin_lock(&cur_trans->dirty_bgs_lock);
				if (list_empty(&cache->dirty_list)) {
					list_add_tail(&cache->dirty_list,
						      &cur_trans->dirty_bgs);
					btrfs_get_block_group(cache);
					drop_reserve = false;
				}
				spin_unlock(&cur_trans->dirty_bgs_lock);
			} else if (ret) {
				btrfs_abort_transaction(trans, ret);
			}
		}

		/* if it's not on the io list, we need to put the block group */
		if (should_put)
			btrfs_put_block_group(cache);
		if (drop_reserve)
			btrfs_delayed_refs_rsv_release(fs_info, 1);

		if (ret)
			break;

		/*
		 * Avoid blocking other tasks for too long. It might even save
		 * us from writing caches for block groups that are going to be
		 * removed.
		 */
		mutex_unlock(&trans->transaction->cache_write_mutex);
		mutex_lock(&trans->transaction->cache_write_mutex);
	}
	mutex_unlock(&trans->transaction->cache_write_mutex);

	/*
	 * go through delayed refs for all the stuff we've just kicked off
	 * and then loop back (just once)
	 */
	ret = btrfs_run_delayed_refs(trans, 0);
	if (!ret && loops == 0) {
		loops++;
		spin_lock(&cur_trans->dirty_bgs_lock);
		list_splice_init(&cur_trans->dirty_bgs, &dirty);
		/*
		 * dirty_bgs_lock protects us from concurrent block group
		 * deletes too (not just cache_write_mutex).
		 */
		if (!list_empty(&dirty)) {
			spin_unlock(&cur_trans->dirty_bgs_lock);
			goto again;
		}
		spin_unlock(&cur_trans->dirty_bgs_lock);
	} else if (ret < 0) {
		btrfs_cleanup_dirty_bgs(cur_trans, fs_info);
	}

	btrfs_free_path(path);
	return ret;
}

int btrfs_write_dirty_block_groups(struct btrfs_trans_handle *trans)
{
	struct btrfs_fs_info *fs_info = trans->fs_info;
	struct btrfs_block_group_cache *cache;
	struct btrfs_transaction *cur_trans = trans->transaction;
	int ret = 0;
	int should_put;
	struct btrfs_path *path;
	struct list_head *io = &cur_trans->io_bgs;
	int num_started = 0;

	path = btrfs_alloc_path();
	if (!path)
		return -ENOMEM;

	/*
	 * Even though we are in the critical section of the transaction commit,
	 * we can still have concurrent tasks adding elements to this
	 * transaction's list of dirty block groups. These tasks correspond to
	 * endio free space workers started when writeback finishes for a
	 * space cache, which run inode.c:btrfs_finish_ordered_io(), and can
	 * allocate new block groups as a result of COWing nodes of the root
	 * tree when updating the free space inode. The writeback for the space
	 * caches is triggered by an earlier call to
	 * btrfs_start_dirty_block_groups() and iterations of the following
	 * loop.
	 * Also we want to do the cache_save_setup first and then run the
	 * delayed refs to make sure we have the best chance at doing this all
	 * in one shot.
	 */
	spin_lock(&cur_trans->dirty_bgs_lock);
	while (!list_empty(&cur_trans->dirty_bgs)) {
		cache = list_first_entry(&cur_trans->dirty_bgs,
					 struct btrfs_block_group_cache,
					 dirty_list);

		/*
		 * this can happen if cache_save_setup re-dirties a block
		 * group that is already under IO.  Just wait for it to
		 * finish and then do it all again
		 */
		if (!list_empty(&cache->io_list)) {
			spin_unlock(&cur_trans->dirty_bgs_lock);
			list_del_init(&cache->io_list);
			btrfs_wait_cache_io(trans, cache, path);
			btrfs_put_block_group(cache);
			spin_lock(&cur_trans->dirty_bgs_lock);
		}

		/*
		 * don't remove from the dirty list until after we've waited
		 * on any pending IO
		 */
		list_del_init(&cache->dirty_list);
		spin_unlock(&cur_trans->dirty_bgs_lock);
		should_put = 1;

		cache_save_setup(cache, trans, path);

		if (!ret)
			ret = btrfs_run_delayed_refs(trans,
						     (unsigned long) -1);

		if (!ret && cache->disk_cache_state == BTRFS_DC_SETUP) {
			cache->io_ctl.inode = NULL;
			ret = btrfs_write_out_cache(trans, cache, path);
			if (ret == 0 && cache->io_ctl.inode) {
				num_started++;
				should_put = 0;
				list_add_tail(&cache->io_list, io);
			} else {
				/*
				 * if we failed to write the cache, the
				 * generation will be bad and life goes on
				 */
				ret = 0;
			}
		}
		if (!ret) {
			ret = write_one_cache_group(trans, path, cache);
			/*
			 * One of the free space endio workers might have
			 * created a new block group while updating a free space
			 * cache's inode (at inode.c:btrfs_finish_ordered_io())
			 * and hasn't released its transaction handle yet, in
			 * which case the new block group is still attached to
			 * its transaction handle and its creation has not
			 * finished yet (no block group item in the extent tree
			 * yet, etc). If this is the case, wait for all free
			 * space endio workers to finish and retry. This is a
			 * a very rare case so no need for a more efficient and
			 * complex approach.
			 */
			if (ret == -ENOENT) {
				wait_event(cur_trans->writer_wait,
				   atomic_read(&cur_trans->num_writers) == 1);
				ret = write_one_cache_group(trans, path, cache);
			}
			if (ret)
				btrfs_abort_transaction(trans, ret);
		}

		/* if its not on the io list, we need to put the block group */
		if (should_put)
			btrfs_put_block_group(cache);
		btrfs_delayed_refs_rsv_release(fs_info, 1);
		spin_lock(&cur_trans->dirty_bgs_lock);
	}
	spin_unlock(&cur_trans->dirty_bgs_lock);

	/*
	 * Refer to the definition of io_bgs member for details why it's safe
	 * to use it without any locking
	 */
	while (!list_empty(io)) {
		cache = list_first_entry(io, struct btrfs_block_group_cache,
					 io_list);
		list_del_init(&cache->io_list);
		btrfs_wait_cache_io(trans, cache, path);
		btrfs_put_block_group(cache);
	}

	btrfs_free_path(path);
	return ret;
}

int btrfs_extent_readonly(struct btrfs_fs_info *fs_info, u64 bytenr)
{
	struct btrfs_block_group_cache *block_group;
	int readonly = 0;

	block_group = btrfs_lookup_block_group(fs_info, bytenr);
	if (!block_group || block_group->ro)
		readonly = 1;
	if (block_group)
		btrfs_put_block_group(block_group);
	return readonly;
}

bool btrfs_inc_nocow_writers(struct btrfs_fs_info *fs_info, u64 bytenr)
{
	struct btrfs_block_group_cache *bg;
	bool ret = true;

	bg = btrfs_lookup_block_group(fs_info, bytenr);
	if (!bg)
		return false;

	spin_lock(&bg->lock);
	if (bg->ro)
		ret = false;
	else
		atomic_inc(&bg->nocow_writers);
	spin_unlock(&bg->lock);

	/* no put on block group, done by btrfs_dec_nocow_writers */
	if (!ret)
		btrfs_put_block_group(bg);

	return ret;

}

void btrfs_dec_nocow_writers(struct btrfs_fs_info *fs_info, u64 bytenr)
{
	struct btrfs_block_group_cache *bg;

	bg = btrfs_lookup_block_group(fs_info, bytenr);
	ASSERT(bg);
	if (atomic_dec_and_test(&bg->nocow_writers))
		wake_up_var(&bg->nocow_writers);
	/*
	 * Once for our lookup and once for the lookup done by a previous call
	 * to btrfs_inc_nocow_writers()
	 */
	btrfs_put_block_group(bg);
	btrfs_put_block_group(bg);
}

void btrfs_wait_nocow_writers(struct btrfs_block_group_cache *bg)
{
	wait_var_event(&bg->nocow_writers, !atomic_read(&bg->nocow_writers));
}

static const char *alloc_name(u64 flags)
{
	switch (flags) {
	case BTRFS_BLOCK_GROUP_METADATA|BTRFS_BLOCK_GROUP_DATA:
		return "mixed";
	case BTRFS_BLOCK_GROUP_METADATA:
		return "metadata";
	case BTRFS_BLOCK_GROUP_DATA:
		return "data";
	case BTRFS_BLOCK_GROUP_SYSTEM:
		return "system";
	default:
		WARN_ON(1);
		return "invalid-combination";
	};
}

static int create_space_info(struct btrfs_fs_info *info, u64 flags)
{

	struct btrfs_space_info *space_info;
	int i;
	int ret;

	space_info = kzalloc(sizeof(*space_info), GFP_NOFS);
	if (!space_info)
		return -ENOMEM;

	ret = percpu_counter_init(&space_info->total_bytes_pinned, 0,
				 GFP_KERNEL);
	if (ret) {
		kfree(space_info);
		return ret;
	}

	for (i = 0; i < BTRFS_NR_RAID_TYPES; i++)
		INIT_LIST_HEAD(&space_info->block_groups[i]);
	init_rwsem(&space_info->groups_sem);
	spin_lock_init(&space_info->lock);
	space_info->flags = flags & BTRFS_BLOCK_GROUP_TYPE_MASK;
	space_info->force_alloc = CHUNK_ALLOC_NO_FORCE;
	init_waitqueue_head(&space_info->wait);
	INIT_LIST_HEAD(&space_info->ro_bgs);
	INIT_LIST_HEAD(&space_info->tickets);
	INIT_LIST_HEAD(&space_info->priority_tickets);

	ret = kobject_init_and_add(&space_info->kobj, &space_info_ktype,
				    info->space_info_kobj, "%s",
				    alloc_name(space_info->flags));
	if (ret) {
		kobject_put(&space_info->kobj);
		return ret;
	}

	list_add_rcu(&space_info->list, &info->space_info);
	if (flags & BTRFS_BLOCK_GROUP_DATA)
		info->data_sinfo = space_info;

	return ret;
}

static void update_space_info(struct btrfs_fs_info *info, u64 flags,
			     u64 total_bytes, u64 bytes_used,
			     u64 bytes_readonly,
			     struct btrfs_space_info **space_info)
{
	struct btrfs_space_info *found;
	int factor;

	factor = btrfs_bg_type_to_factor(flags);

	found = __find_space_info(info, flags);
	ASSERT(found);
	spin_lock(&found->lock);
	found->total_bytes += total_bytes;
	found->disk_total += total_bytes * factor;
	found->bytes_used += bytes_used;
	found->disk_used += bytes_used * factor;
	found->bytes_readonly += bytes_readonly;
	if (total_bytes > 0)
		found->full = 0;
	space_info_add_new_bytes(info, found, total_bytes -
				 bytes_used - bytes_readonly);
	spin_unlock(&found->lock);
	*space_info = found;
}

static void set_avail_alloc_bits(struct btrfs_fs_info *fs_info, u64 flags)
{
	u64 extra_flags = chunk_to_extended(flags) &
				BTRFS_EXTENDED_PROFILE_MASK;

	write_seqlock(&fs_info->profiles_lock);
	if (flags & BTRFS_BLOCK_GROUP_DATA)
		fs_info->avail_data_alloc_bits |= extra_flags;
	if (flags & BTRFS_BLOCK_GROUP_METADATA)
		fs_info->avail_metadata_alloc_bits |= extra_flags;
	if (flags & BTRFS_BLOCK_GROUP_SYSTEM)
		fs_info->avail_system_alloc_bits |= extra_flags;
	write_sequnlock(&fs_info->profiles_lock);
}

/*
 * returns target flags in extended format or 0 if restripe for this
 * chunk_type is not in progress
 *
 * should be called with balance_lock held
 */
static u64 get_restripe_target(struct btrfs_fs_info *fs_info, u64 flags)
{
	struct btrfs_balance_control *bctl = fs_info->balance_ctl;
	u64 target = 0;

	if (!bctl)
		return 0;

	if (flags & BTRFS_BLOCK_GROUP_DATA &&
	    bctl->data.flags & BTRFS_BALANCE_ARGS_CONVERT) {
		target = BTRFS_BLOCK_GROUP_DATA | bctl->data.target;
	} else if (flags & BTRFS_BLOCK_GROUP_SYSTEM &&
		   bctl->sys.flags & BTRFS_BALANCE_ARGS_CONVERT) {
		target = BTRFS_BLOCK_GROUP_SYSTEM | bctl->sys.target;
	} else if (flags & BTRFS_BLOCK_GROUP_METADATA &&
		   bctl->meta.flags & BTRFS_BALANCE_ARGS_CONVERT) {
		target = BTRFS_BLOCK_GROUP_METADATA | bctl->meta.target;
	}

	return target;
}

/*
 * @flags: available profiles in extended format (see ctree.h)
 *
 * Returns reduced profile in chunk format.  If profile changing is in
 * progress (either running or paused) picks the target profile (if it's
 * already available), otherwise falls back to plain reducing.
 */
static u64 btrfs_reduce_alloc_profile(struct btrfs_fs_info *fs_info, u64 flags)
{
	u64 num_devices = fs_info->fs_devices->rw_devices;
	u64 target;
	u64 raid_type;
	u64 allowed = 0;

	/*
	 * see if restripe for this chunk_type is in progress, if so
	 * try to reduce to the target profile
	 */
	spin_lock(&fs_info->balance_lock);
	target = get_restripe_target(fs_info, flags);
	if (target) {
		/* pick target profile only if it's already available */
		if ((flags & target) & BTRFS_EXTENDED_PROFILE_MASK) {
			spin_unlock(&fs_info->balance_lock);
			return extended_to_chunk(target);
		}
	}
	spin_unlock(&fs_info->balance_lock);

	/* First, mask out the RAID levels which aren't possible */
	for (raid_type = 0; raid_type < BTRFS_NR_RAID_TYPES; raid_type++) {
		if (num_devices >= btrfs_raid_array[raid_type].devs_min)
			allowed |= btrfs_raid_array[raid_type].bg_flag;
	}
	allowed &= flags;

	if (allowed & BTRFS_BLOCK_GROUP_RAID6)
		allowed = BTRFS_BLOCK_GROUP_RAID6;
	else if (allowed & BTRFS_BLOCK_GROUP_RAID5)
		allowed = BTRFS_BLOCK_GROUP_RAID5;
	else if (allowed & BTRFS_BLOCK_GROUP_RAID10)
		allowed = BTRFS_BLOCK_GROUP_RAID10;
	else if (allowed & BTRFS_BLOCK_GROUP_RAID1)
		allowed = BTRFS_BLOCK_GROUP_RAID1;
	else if (allowed & BTRFS_BLOCK_GROUP_RAID0)
		allowed = BTRFS_BLOCK_GROUP_RAID0;

	flags &= ~BTRFS_BLOCK_GROUP_PROFILE_MASK;

	return extended_to_chunk(flags | allowed);
}

static u64 get_alloc_profile(struct btrfs_fs_info *fs_info, u64 orig_flags)
{
	unsigned seq;
	u64 flags;

	do {
		flags = orig_flags;
		seq = read_seqbegin(&fs_info->profiles_lock);

		if (flags & BTRFS_BLOCK_GROUP_DATA)
			flags |= fs_info->avail_data_alloc_bits;
		else if (flags & BTRFS_BLOCK_GROUP_SYSTEM)
			flags |= fs_info->avail_system_alloc_bits;
		else if (flags & BTRFS_BLOCK_GROUP_METADATA)
			flags |= fs_info->avail_metadata_alloc_bits;
	} while (read_seqretry(&fs_info->profiles_lock, seq));

	return btrfs_reduce_alloc_profile(fs_info, flags);
}

static u64 get_alloc_profile_by_root(struct btrfs_root *root, int data)
{
	struct btrfs_fs_info *fs_info = root->fs_info;
	u64 flags;
	u64 ret;

	if (data)
		flags = BTRFS_BLOCK_GROUP_DATA;
	else if (root == fs_info->chunk_root)
		flags = BTRFS_BLOCK_GROUP_SYSTEM;
	else
		flags = BTRFS_BLOCK_GROUP_METADATA;

	ret = get_alloc_profile(fs_info, flags);
	return ret;
}

u64 btrfs_data_alloc_profile(struct btrfs_fs_info *fs_info)
{
	return get_alloc_profile(fs_info, BTRFS_BLOCK_GROUP_DATA);
}

u64 btrfs_metadata_alloc_profile(struct btrfs_fs_info *fs_info)
{
	return get_alloc_profile(fs_info, BTRFS_BLOCK_GROUP_METADATA);
}

u64 btrfs_system_alloc_profile(struct btrfs_fs_info *fs_info)
{
	return get_alloc_profile(fs_info, BTRFS_BLOCK_GROUP_SYSTEM);
}

static u64 btrfs_space_info_used(struct btrfs_space_info *s_info,
				 bool may_use_included)
{
	ASSERT(s_info);
	return s_info->bytes_used + s_info->bytes_reserved +
		s_info->bytes_pinned + s_info->bytes_readonly +
		(may_use_included ? s_info->bytes_may_use : 0);
}

int btrfs_alloc_data_chunk_ondemand(struct btrfs_inode *inode, u64 bytes)
{
	struct btrfs_root *root = inode->root;
	struct btrfs_fs_info *fs_info = root->fs_info;
	struct btrfs_space_info *data_sinfo = fs_info->data_sinfo;
	u64 used;
	int ret = 0;
	int need_commit = 2;
	int have_pinned_space;

	/* make sure bytes are sectorsize aligned */
	bytes = ALIGN(bytes, fs_info->sectorsize);

	if (btrfs_is_free_space_inode(inode)) {
		need_commit = 0;
		ASSERT(current->journal_info);
	}

again:
	/* make sure we have enough space to handle the data first */
	spin_lock(&data_sinfo->lock);
	used = btrfs_space_info_used(data_sinfo, true);

	if (used + bytes > data_sinfo->total_bytes) {
		struct btrfs_trans_handle *trans;

		/*
		 * if we don't have enough free bytes in this space then we need
		 * to alloc a new chunk.
		 */
		if (!data_sinfo->full) {
			u64 alloc_target;

			data_sinfo->force_alloc = CHUNK_ALLOC_FORCE;
			spin_unlock(&data_sinfo->lock);

			alloc_target = btrfs_data_alloc_profile(fs_info);
			/*
			 * It is ugly that we don't call nolock join
			 * transaction for the free space inode case here.
			 * But it is safe because we only do the data space
			 * reservation for the free space cache in the
			 * transaction context, the common join transaction
			 * just increase the counter of the current transaction
			 * handler, doesn't try to acquire the trans_lock of
			 * the fs.
			 */
			trans = btrfs_join_transaction(root);
			if (IS_ERR(trans))
				return PTR_ERR(trans);

			ret = do_chunk_alloc(trans, alloc_target,
					     CHUNK_ALLOC_NO_FORCE);
			btrfs_end_transaction(trans);
			if (ret < 0) {
				if (ret != -ENOSPC)
					return ret;
				else {
					have_pinned_space = 1;
					goto commit_trans;
				}
			}

			goto again;
		}

		/*
		 * If we don't have enough pinned space to deal with this
		 * allocation, and no removed chunk in current transaction,
		 * don't bother committing the transaction.
		 */
		have_pinned_space = __percpu_counter_compare(
			&data_sinfo->total_bytes_pinned,
			used + bytes - data_sinfo->total_bytes,
			BTRFS_TOTAL_BYTES_PINNED_BATCH);
		spin_unlock(&data_sinfo->lock);

		/* commit the current transaction and try again */
commit_trans:
		if (need_commit) {
			need_commit--;

			if (need_commit > 0) {
				btrfs_start_delalloc_roots(fs_info, -1);
				btrfs_wait_ordered_roots(fs_info, U64_MAX, 0,
							 (u64)-1);
			}

			trans = btrfs_join_transaction(root);
			if (IS_ERR(trans))
				return PTR_ERR(trans);
			if (have_pinned_space >= 0 ||
			    test_bit(BTRFS_TRANS_HAVE_FREE_BGS,
				     &trans->transaction->flags) ||
			    need_commit > 0) {
				ret = btrfs_commit_transaction(trans);
				if (ret)
					return ret;
				/*
				 * The cleaner kthread might still be doing iput
				 * operations. Wait for it to finish so that
				 * more space is released.  We don't need to
				 * explicitly run the delayed iputs here because
				 * the commit_transaction would have woken up
				 * the cleaner.
				 */
				ret = btrfs_wait_on_delayed_iputs(fs_info);
				if (ret)
					return ret;
				goto again;
			} else {
				btrfs_end_transaction(trans);
			}
		}

		trace_btrfs_space_reservation(fs_info,
					      "space_info:enospc",
					      data_sinfo->flags, bytes, 1);
		return -ENOSPC;
	}
	update_bytes_may_use(data_sinfo, bytes);
	trace_btrfs_space_reservation(fs_info, "space_info",
				      data_sinfo->flags, bytes, 1);
	spin_unlock(&data_sinfo->lock);

	return 0;
}

int btrfs_check_data_free_space(struct inode *inode,
			struct extent_changeset **reserved, u64 start, u64 len)
{
	struct btrfs_fs_info *fs_info = btrfs_sb(inode->i_sb);
	int ret;

	/* align the range */
	len = round_up(start + len, fs_info->sectorsize) -
	      round_down(start, fs_info->sectorsize);
	start = round_down(start, fs_info->sectorsize);

	ret = btrfs_alloc_data_chunk_ondemand(BTRFS_I(inode), len);
	if (ret < 0)
		return ret;

	/* Use new btrfs_qgroup_reserve_data to reserve precious data space. */
	ret = btrfs_qgroup_reserve_data(inode, reserved, start, len);
	if (ret < 0)
		btrfs_free_reserved_data_space_noquota(inode, start, len);
	else
		ret = 0;
	return ret;
}

/*
 * Called if we need to clear a data reservation for this inode
 * Normally in a error case.
 *
 * This one will *NOT* use accurate qgroup reserved space API, just for case
 * which we can't sleep and is sure it won't affect qgroup reserved space.
 * Like clear_bit_hook().
 */
void btrfs_free_reserved_data_space_noquota(struct inode *inode, u64 start,
					    u64 len)
{
	struct btrfs_fs_info *fs_info = btrfs_sb(inode->i_sb);
	struct btrfs_space_info *data_sinfo;

	/* Make sure the range is aligned to sectorsize */
	len = round_up(start + len, fs_info->sectorsize) -
	      round_down(start, fs_info->sectorsize);
	start = round_down(start, fs_info->sectorsize);

	data_sinfo = fs_info->data_sinfo;
	spin_lock(&data_sinfo->lock);
	update_bytes_may_use(data_sinfo, -len);
	trace_btrfs_space_reservation(fs_info, "space_info",
				      data_sinfo->flags, len, 0);
	spin_unlock(&data_sinfo->lock);
}

/*
 * Called if we need to clear a data reservation for this inode
 * Normally in a error case.
 *
 * This one will handle the per-inode data rsv map for accurate reserved
 * space framework.
 */
void btrfs_free_reserved_data_space(struct inode *inode,
			struct extent_changeset *reserved, u64 start, u64 len)
{
	struct btrfs_root *root = BTRFS_I(inode)->root;

	/* Make sure the range is aligned to sectorsize */
	len = round_up(start + len, root->fs_info->sectorsize) -
	      round_down(start, root->fs_info->sectorsize);
	start = round_down(start, root->fs_info->sectorsize);

	btrfs_free_reserved_data_space_noquota(inode, start, len);
	btrfs_qgroup_free_data(inode, reserved, start, len);
}

static void force_metadata_allocation(struct btrfs_fs_info *info)
{
	struct list_head *head = &info->space_info;
	struct btrfs_space_info *found;

	rcu_read_lock();
	list_for_each_entry_rcu(found, head, list) {
		if (found->flags & BTRFS_BLOCK_GROUP_METADATA)
			found->force_alloc = CHUNK_ALLOC_FORCE;
	}
	rcu_read_unlock();
}

static inline u64 calc_global_rsv_need_space(struct btrfs_block_rsv *global)
{
	return (global->size << 1);
}

static int should_alloc_chunk(struct btrfs_fs_info *fs_info,
			      struct btrfs_space_info *sinfo, int force)
{
	u64 bytes_used = btrfs_space_info_used(sinfo, false);
	u64 thresh;

	if (force == CHUNK_ALLOC_FORCE)
		return 1;

	/*
	 * in limited mode, we want to have some free space up to
	 * about 1% of the FS size.
	 */
	if (force == CHUNK_ALLOC_LIMITED) {
		thresh = btrfs_super_total_bytes(fs_info->super_copy);
		thresh = max_t(u64, SZ_64M, div_factor_fine(thresh, 1));

		if (sinfo->total_bytes - bytes_used < thresh)
			return 1;
	}

	if (bytes_used + SZ_2M < div_factor(sinfo->total_bytes, 8))
		return 0;
	return 1;
}

static u64 get_profile_num_devs(struct btrfs_fs_info *fs_info, u64 type)
{
	u64 num_dev;

	if (type & (BTRFS_BLOCK_GROUP_RAID10 |
		    BTRFS_BLOCK_GROUP_RAID0 |
		    BTRFS_BLOCK_GROUP_RAID5 |
		    BTRFS_BLOCK_GROUP_RAID6))
		num_dev = fs_info->fs_devices->rw_devices;
	else if (type & BTRFS_BLOCK_GROUP_RAID1)
		num_dev = 2;
	else
		num_dev = 1;	/* DUP or single */

	return num_dev;
}

/*
 * If @is_allocation is true, reserve space in the system space info necessary
 * for allocating a chunk, otherwise if it's false, reserve space necessary for
 * removing a chunk.
 */
void check_system_chunk(struct btrfs_trans_handle *trans, u64 type)
{
	struct btrfs_fs_info *fs_info = trans->fs_info;
	struct btrfs_space_info *info;
	u64 left;
	u64 thresh;
	int ret = 0;
	u64 num_devs;

	/*
	 * Needed because we can end up allocating a system chunk and for an
	 * atomic and race free space reservation in the chunk block reserve.
	 */
	lockdep_assert_held(&fs_info->chunk_mutex);

	info = __find_space_info(fs_info, BTRFS_BLOCK_GROUP_SYSTEM);
	spin_lock(&info->lock);
	left = info->total_bytes - btrfs_space_info_used(info, true);
	spin_unlock(&info->lock);

	num_devs = get_profile_num_devs(fs_info, type);

	/* num_devs device items to update and 1 chunk item to add or remove */
	thresh = btrfs_calc_trunc_metadata_size(fs_info, num_devs) +
		btrfs_calc_trans_metadata_size(fs_info, 1);

	if (left < thresh && btrfs_test_opt(fs_info, ENOSPC_DEBUG)) {
		btrfs_info(fs_info, "left=%llu, need=%llu, flags=%llu",
			   left, thresh, type);
		dump_space_info(fs_info, info, 0, 0);
	}

	if (left < thresh) {
		u64 flags = btrfs_system_alloc_profile(fs_info);

		/*
		 * Ignore failure to create system chunk. We might end up not
		 * needing it, as we might not need to COW all nodes/leafs from
		 * the paths we visit in the chunk tree (they were already COWed
		 * or created in the current transaction for example).
		 */
		ret = btrfs_alloc_chunk(trans, flags);
	}

	if (!ret) {
		ret = btrfs_block_rsv_add(fs_info->chunk_root,
					  &fs_info->chunk_block_rsv,
					  thresh, BTRFS_RESERVE_NO_FLUSH);
		if (!ret)
			trans->chunk_bytes_reserved += thresh;
	}
}

/*
 * If force is CHUNK_ALLOC_FORCE:
 *    - return 1 if it successfully allocates a chunk,
 *    - return errors including -ENOSPC otherwise.
 * If force is NOT CHUNK_ALLOC_FORCE:
 *    - return 0 if it doesn't need to allocate a new chunk,
 *    - return 1 if it successfully allocates a chunk,
 *    - return errors including -ENOSPC otherwise.
 */
static int do_chunk_alloc(struct btrfs_trans_handle *trans, u64 flags,
			  int force)
{
	struct btrfs_fs_info *fs_info = trans->fs_info;
	struct btrfs_space_info *space_info;
	bool wait_for_alloc = false;
	bool should_alloc = false;
	int ret = 0;

	/* Don't re-enter if we're already allocating a chunk */
	if (trans->allocating_chunk)
		return -ENOSPC;

	space_info = __find_space_info(fs_info, flags);
	ASSERT(space_info);

	do {
		spin_lock(&space_info->lock);
		if (force < space_info->force_alloc)
			force = space_info->force_alloc;
		should_alloc = should_alloc_chunk(fs_info, space_info, force);
		if (space_info->full) {
			/* No more free physical space */
			if (should_alloc)
				ret = -ENOSPC;
			else
				ret = 0;
			spin_unlock(&space_info->lock);
			return ret;
		} else if (!should_alloc) {
			spin_unlock(&space_info->lock);
			return 0;
		} else if (space_info->chunk_alloc) {
			/*
			 * Someone is already allocating, so we need to block
			 * until this someone is finished and then loop to
			 * recheck if we should continue with our allocation
			 * attempt.
			 */
			wait_for_alloc = true;
			spin_unlock(&space_info->lock);
			mutex_lock(&fs_info->chunk_mutex);
			mutex_unlock(&fs_info->chunk_mutex);
		} else {
			/* Proceed with allocation */
			space_info->chunk_alloc = 1;
			wait_for_alloc = false;
			spin_unlock(&space_info->lock);
		}

		cond_resched();
	} while (wait_for_alloc);

	mutex_lock(&fs_info->chunk_mutex);
	trans->allocating_chunk = true;

	/*
	 * If we have mixed data/metadata chunks we want to make sure we keep
	 * allocating mixed chunks instead of individual chunks.
	 */
	if (btrfs_mixed_space_info(space_info))
		flags |= (BTRFS_BLOCK_GROUP_DATA | BTRFS_BLOCK_GROUP_METADATA);

	/*
	 * if we're doing a data chunk, go ahead and make sure that
	 * we keep a reasonable number of metadata chunks allocated in the
	 * FS as well.
	 */
	if (flags & BTRFS_BLOCK_GROUP_DATA && fs_info->metadata_ratio) {
		fs_info->data_chunk_allocations++;
		if (!(fs_info->data_chunk_allocations %
		      fs_info->metadata_ratio))
			force_metadata_allocation(fs_info);
	}

	/*
	 * Check if we have enough space in SYSTEM chunk because we may need
	 * to update devices.
	 */
	check_system_chunk(trans, flags);

	ret = btrfs_alloc_chunk(trans, flags);
	trans->allocating_chunk = false;

	spin_lock(&space_info->lock);
	if (ret < 0) {
		if (ret == -ENOSPC)
			space_info->full = 1;
		else
			goto out;
	} else {
		ret = 1;
		space_info->max_extent_size = 0;
	}

	space_info->force_alloc = CHUNK_ALLOC_NO_FORCE;
out:
	space_info->chunk_alloc = 0;
	spin_unlock(&space_info->lock);
	mutex_unlock(&fs_info->chunk_mutex);
	/*
	 * When we allocate a new chunk we reserve space in the chunk block
	 * reserve to make sure we can COW nodes/leafs in the chunk tree or
	 * add new nodes/leafs to it if we end up needing to do it when
	 * inserting the chunk item and updating device items as part of the
	 * second phase of chunk allocation, performed by
	 * btrfs_finish_chunk_alloc(). So make sure we don't accumulate a
	 * large number of new block groups to create in our transaction
	 * handle's new_bgs list to avoid exhausting the chunk block reserve
	 * in extreme cases - like having a single transaction create many new
	 * block groups when starting to write out the free space caches of all
	 * the block groups that were made dirty during the lifetime of the
	 * transaction.
	 */
	if (trans->chunk_bytes_reserved >= (u64)SZ_2M)
		btrfs_create_pending_block_groups(trans);

	return ret;
}

static int can_overcommit(struct btrfs_fs_info *fs_info,
			  struct btrfs_space_info *space_info, u64 bytes,
			  enum btrfs_reserve_flush_enum flush,
			  bool system_chunk)
{
	struct btrfs_block_rsv *global_rsv = &fs_info->global_block_rsv;
	u64 profile;
	u64 space_size;
	u64 avail;
	u64 used;
	int factor;

	/* Don't overcommit when in mixed mode. */
	if (space_info->flags & BTRFS_BLOCK_GROUP_DATA)
		return 0;

	if (system_chunk)
		profile = btrfs_system_alloc_profile(fs_info);
	else
		profile = btrfs_metadata_alloc_profile(fs_info);

	used = btrfs_space_info_used(space_info, false);

	/*
	 * We only want to allow over committing if we have lots of actual space
	 * free, but if we don't have enough space to handle the global reserve
	 * space then we could end up having a real enospc problem when trying
	 * to allocate a chunk or some other such important allocation.
	 */
	spin_lock(&global_rsv->lock);
	space_size = calc_global_rsv_need_space(global_rsv);
	spin_unlock(&global_rsv->lock);
	if (used + space_size >= space_info->total_bytes)
		return 0;

	used += space_info->bytes_may_use;

	avail = atomic64_read(&fs_info->free_chunk_space);

	/*
	 * If we have dup, raid1 or raid10 then only half of the free
	 * space is actually usable.  For raid56, the space info used
	 * doesn't include the parity drive, so we don't have to
	 * change the math
	 */
	factor = btrfs_bg_type_to_factor(profile);
	avail = div_u64(avail, factor);

	/*
	 * If we aren't flushing all things, let us overcommit up to
	 * 1/2th of the space. If we can flush, don't let us overcommit
	 * too much, let it overcommit up to 1/8 of the space.
	 */
	if (flush == BTRFS_RESERVE_FLUSH_ALL)
		avail >>= 3;
	else
		avail >>= 1;

	if (used + bytes < space_info->total_bytes + avail)
		return 1;
	return 0;
}

static void btrfs_writeback_inodes_sb_nr(struct btrfs_fs_info *fs_info,
					 unsigned long nr_pages, int nr_items)
{
	struct super_block *sb = fs_info->sb;

	if (down_read_trylock(&sb->s_umount)) {
		writeback_inodes_sb_nr(sb, nr_pages, WB_REASON_FS_FREE_SPACE);
		up_read(&sb->s_umount);
	} else {
		/*
		 * We needn't worry the filesystem going from r/w to r/o though
		 * we don't acquire ->s_umount mutex, because the filesystem
		 * should guarantee the delalloc inodes list be empty after
		 * the filesystem is readonly(all dirty pages are written to
		 * the disk).
		 */
		btrfs_start_delalloc_roots(fs_info, nr_items);
		if (!current->journal_info)
			btrfs_wait_ordered_roots(fs_info, nr_items, 0, (u64)-1);
	}
}

static inline u64 calc_reclaim_items_nr(struct btrfs_fs_info *fs_info,
					u64 to_reclaim)
{
	u64 bytes;
	u64 nr;

	bytes = btrfs_calc_trans_metadata_size(fs_info, 1);
	nr = div64_u64(to_reclaim, bytes);
	if (!nr)
		nr = 1;
	return nr;
}

#define EXTENT_SIZE_PER_ITEM	SZ_256K

/*
 * shrink metadata reservation for delalloc
 */
static void shrink_delalloc(struct btrfs_fs_info *fs_info, u64 to_reclaim,
			    u64 orig, bool wait_ordered)
{
	struct btrfs_space_info *space_info;
	struct btrfs_trans_handle *trans;
	u64 delalloc_bytes;
<<<<<<< HEAD
=======
	u64 dio_bytes;
>>>>>>> 0ecfebd2
	u64 async_pages;
	u64 items;
	long time_left;
	unsigned long nr_pages;
	int loops;

	/* Calc the number of the pages we need flush for space reservation */
	items = calc_reclaim_items_nr(fs_info, to_reclaim);
	to_reclaim = items * EXTENT_SIZE_PER_ITEM;

	trans = (struct btrfs_trans_handle *)current->journal_info;
	space_info = __find_space_info(fs_info, BTRFS_BLOCK_GROUP_METADATA);

	delalloc_bytes = percpu_counter_sum_positive(
						&fs_info->delalloc_bytes);
	dio_bytes = percpu_counter_sum_positive(&fs_info->dio_bytes);
	if (delalloc_bytes == 0 && dio_bytes == 0) {
		if (trans)
			return;
		if (wait_ordered)
			btrfs_wait_ordered_roots(fs_info, items, 0, (u64)-1);
		return;
	}

	/*
	 * If we are doing more ordered than delalloc we need to just wait on
	 * ordered extents, otherwise we'll waste time trying to flush delalloc
	 * that likely won't give us the space back we need.
	 */
	if (dio_bytes > delalloc_bytes)
		wait_ordered = true;

	loops = 0;
<<<<<<< HEAD
	while (delalloc_bytes && loops < 3) {
=======
	while ((delalloc_bytes || dio_bytes) && loops < 3) {
>>>>>>> 0ecfebd2
		nr_pages = min(delalloc_bytes, to_reclaim) >> PAGE_SHIFT;

		/*
		 * Triggers inode writeback for up to nr_pages. This will invoke
		 * ->writepages callback and trigger delalloc filling
		 *  (btrfs_run_delalloc_range()).
		 */
		btrfs_writeback_inodes_sb_nr(fs_info, nr_pages, items);

		/*
		 * We need to wait for the compressed pages to start before
		 * we continue.
		 */
		async_pages = atomic_read(&fs_info->async_delalloc_pages);
		if (!async_pages)
			goto skip_async;

		/*
		 * Calculate how many compressed pages we want to be written
		 * before we continue. I.e if there are more async pages than we
		 * require wait_event will wait until nr_pages are written.
		 */
		if (async_pages <= nr_pages)
			async_pages = 0;
		else
			async_pages -= nr_pages;

		wait_event(fs_info->async_submit_wait,
			   atomic_read(&fs_info->async_delalloc_pages) <=
			   (int)async_pages);
skip_async:
		spin_lock(&space_info->lock);
		if (list_empty(&space_info->tickets) &&
		    list_empty(&space_info->priority_tickets)) {
			spin_unlock(&space_info->lock);
			break;
		}
		spin_unlock(&space_info->lock);

		loops++;
		if (wait_ordered && !trans) {
			btrfs_wait_ordered_roots(fs_info, items, 0, (u64)-1);
		} else {
			time_left = schedule_timeout_killable(1);
			if (time_left)
				break;
		}
		delalloc_bytes = percpu_counter_sum_positive(
						&fs_info->delalloc_bytes);
		dio_bytes = percpu_counter_sum_positive(&fs_info->dio_bytes);
	}
}

struct reserve_ticket {
	u64 orig_bytes;
	u64 bytes;
	int error;
	struct list_head list;
	wait_queue_head_t wait;
};

/**
 * maybe_commit_transaction - possibly commit the transaction if its ok to
 * @root - the root we're allocating for
 * @bytes - the number of bytes we want to reserve
 * @force - force the commit
 *
 * This will check to make sure that committing the transaction will actually
 * get us somewhere and then commit the transaction if it does.  Otherwise it
 * will return -ENOSPC.
 */
static int may_commit_transaction(struct btrfs_fs_info *fs_info,
				  struct btrfs_space_info *space_info)
{
	struct reserve_ticket *ticket = NULL;
	struct btrfs_block_rsv *delayed_rsv = &fs_info->delayed_block_rsv;
	struct btrfs_block_rsv *delayed_refs_rsv = &fs_info->delayed_refs_rsv;
	struct btrfs_trans_handle *trans;
	u64 bytes_needed;
	u64 reclaim_bytes = 0;

	trans = (struct btrfs_trans_handle *)current->journal_info;
	if (trans)
		return -EAGAIN;

	spin_lock(&space_info->lock);
	if (!list_empty(&space_info->priority_tickets))
		ticket = list_first_entry(&space_info->priority_tickets,
					  struct reserve_ticket, list);
	else if (!list_empty(&space_info->tickets))
		ticket = list_first_entry(&space_info->tickets,
					  struct reserve_ticket, list);
	bytes_needed = (ticket) ? ticket->bytes : 0;
	spin_unlock(&space_info->lock);

	if (!bytes_needed)
		return 0;

	trans = btrfs_join_transaction(fs_info->extent_root);
	if (IS_ERR(trans))
		return PTR_ERR(trans);

	/*
	 * See if there is enough pinned space to make this reservation, or if
	 * we have block groups that are going to be freed, allowing us to
	 * possibly do a chunk allocation the next loop through.
	 */
	if (test_bit(BTRFS_TRANS_HAVE_FREE_BGS, &trans->transaction->flags) ||
	    __percpu_counter_compare(&space_info->total_bytes_pinned,
				     bytes_needed,
				     BTRFS_TOTAL_BYTES_PINNED_BATCH) >= 0)
		goto commit;

	/*
	 * See if there is some space in the delayed insertion reservation for
	 * this reservation.
	 */
	if (space_info != delayed_rsv->space_info)
		goto enospc;

	spin_lock(&delayed_rsv->lock);
	reclaim_bytes += delayed_rsv->reserved;
	spin_unlock(&delayed_rsv->lock);

	spin_lock(&delayed_refs_rsv->lock);
	reclaim_bytes += delayed_refs_rsv->reserved;
	spin_unlock(&delayed_refs_rsv->lock);
	if (reclaim_bytes >= bytes_needed)
		goto commit;
	bytes_needed -= reclaim_bytes;

	if (__percpu_counter_compare(&space_info->total_bytes_pinned,
				   bytes_needed,
				   BTRFS_TOTAL_BYTES_PINNED_BATCH) < 0)
		goto enospc;

commit:
	return btrfs_commit_transaction(trans);
enospc:
	btrfs_end_transaction(trans);
	return -ENOSPC;
}

/*
 * Try to flush some data based on policy set by @state. This is only advisory
 * and may fail for various reasons. The caller is supposed to examine the
 * state of @space_info to detect the outcome.
 */
static void flush_space(struct btrfs_fs_info *fs_info,
		       struct btrfs_space_info *space_info, u64 num_bytes,
		       int state)
{
	struct btrfs_root *root = fs_info->extent_root;
	struct btrfs_trans_handle *trans;
	int nr;
	int ret = 0;

	switch (state) {
	case FLUSH_DELAYED_ITEMS_NR:
	case FLUSH_DELAYED_ITEMS:
		if (state == FLUSH_DELAYED_ITEMS_NR)
			nr = calc_reclaim_items_nr(fs_info, num_bytes) * 2;
		else
			nr = -1;

		trans = btrfs_join_transaction(root);
		if (IS_ERR(trans)) {
			ret = PTR_ERR(trans);
			break;
		}
		ret = btrfs_run_delayed_items_nr(trans, nr);
		btrfs_end_transaction(trans);
		break;
	case FLUSH_DELALLOC:
	case FLUSH_DELALLOC_WAIT:
		shrink_delalloc(fs_info, num_bytes * 2, num_bytes,
				state == FLUSH_DELALLOC_WAIT);
		break;
	case FLUSH_DELAYED_REFS_NR:
	case FLUSH_DELAYED_REFS:
		trans = btrfs_join_transaction(root);
		if (IS_ERR(trans)) {
			ret = PTR_ERR(trans);
			break;
		}
		if (state == FLUSH_DELAYED_REFS_NR)
			nr = calc_reclaim_items_nr(fs_info, num_bytes);
		else
			nr = 0;
		btrfs_run_delayed_refs(trans, nr);
		btrfs_end_transaction(trans);
		break;
	case ALLOC_CHUNK:
	case ALLOC_CHUNK_FORCE:
		trans = btrfs_join_transaction(root);
		if (IS_ERR(trans)) {
			ret = PTR_ERR(trans);
			break;
		}
		ret = do_chunk_alloc(trans,
				     btrfs_metadata_alloc_profile(fs_info),
				     (state == ALLOC_CHUNK) ?
				      CHUNK_ALLOC_NO_FORCE : CHUNK_ALLOC_FORCE);
		btrfs_end_transaction(trans);
		if (ret > 0 || ret == -ENOSPC)
			ret = 0;
		break;
	case COMMIT_TRANS:
		/*
		 * If we have pending delayed iputs then we could free up a
		 * bunch of pinned space, so make sure we run the iputs before
		 * we do our pinned bytes check below.
		 */
		btrfs_run_delayed_iputs(fs_info);
		btrfs_wait_on_delayed_iputs(fs_info);

		ret = may_commit_transaction(fs_info, space_info);
		break;
	default:
		ret = -ENOSPC;
		break;
	}

	trace_btrfs_flush_space(fs_info, space_info->flags, num_bytes, state,
				ret);
	return;
}

static inline u64
btrfs_calc_reclaim_metadata_size(struct btrfs_fs_info *fs_info,
				 struct btrfs_space_info *space_info,
				 bool system_chunk)
{
	struct reserve_ticket *ticket;
	u64 used;
	u64 expected;
	u64 to_reclaim = 0;

	list_for_each_entry(ticket, &space_info->tickets, list)
		to_reclaim += ticket->bytes;
	list_for_each_entry(ticket, &space_info->priority_tickets, list)
		to_reclaim += ticket->bytes;
	if (to_reclaim)
		return to_reclaim;

	to_reclaim = min_t(u64, num_online_cpus() * SZ_1M, SZ_16M);
	if (can_overcommit(fs_info, space_info, to_reclaim,
			   BTRFS_RESERVE_FLUSH_ALL, system_chunk))
		return 0;

	used = btrfs_space_info_used(space_info, true);

	if (can_overcommit(fs_info, space_info, SZ_1M,
			   BTRFS_RESERVE_FLUSH_ALL, system_chunk))
		expected = div_factor_fine(space_info->total_bytes, 95);
	else
		expected = div_factor_fine(space_info->total_bytes, 90);

	if (used > expected)
		to_reclaim = used - expected;
	else
		to_reclaim = 0;
	to_reclaim = min(to_reclaim, space_info->bytes_may_use +
				     space_info->bytes_reserved);
	return to_reclaim;
}

static inline int need_do_async_reclaim(struct btrfs_fs_info *fs_info,
					struct btrfs_space_info *space_info,
					u64 used, bool system_chunk)
{
	u64 thresh = div_factor_fine(space_info->total_bytes, 98);

	/* If we're just plain full then async reclaim just slows us down. */
	if ((space_info->bytes_used + space_info->bytes_reserved) >= thresh)
		return 0;

	if (!btrfs_calc_reclaim_metadata_size(fs_info, space_info,
					      system_chunk))
		return 0;

	return (used >= thresh && !btrfs_fs_closing(fs_info) &&
		!test_bit(BTRFS_FS_STATE_REMOUNTING, &fs_info->fs_state));
}

static bool wake_all_tickets(struct list_head *head)
{
	struct reserve_ticket *ticket;

	while (!list_empty(head)) {
		ticket = list_first_entry(head, struct reserve_ticket, list);
		list_del_init(&ticket->list);
		ticket->error = -ENOSPC;
		wake_up(&ticket->wait);
		if (ticket->bytes != ticket->orig_bytes)
			return true;
	}
	return false;
}

/*
 * This is for normal flushers, we can wait all goddamned day if we want to.  We
 * will loop and continuously try to flush as long as we are making progress.
 * We count progress as clearing off tickets each time we have to loop.
 */
static void btrfs_async_reclaim_metadata_space(struct work_struct *work)
{
	struct btrfs_fs_info *fs_info;
	struct btrfs_space_info *space_info;
	u64 to_reclaim;
	int flush_state;
	int commit_cycles = 0;
	u64 last_tickets_id;

	fs_info = container_of(work, struct btrfs_fs_info, async_reclaim_work);
	space_info = __find_space_info(fs_info, BTRFS_BLOCK_GROUP_METADATA);

	spin_lock(&space_info->lock);
	to_reclaim = btrfs_calc_reclaim_metadata_size(fs_info, space_info,
						      false);
	if (!to_reclaim) {
		space_info->flush = 0;
		spin_unlock(&space_info->lock);
		return;
	}
	last_tickets_id = space_info->tickets_id;
	spin_unlock(&space_info->lock);

	flush_state = FLUSH_DELAYED_ITEMS_NR;
	do {
		flush_space(fs_info, space_info, to_reclaim, flush_state);
		spin_lock(&space_info->lock);
		if (list_empty(&space_info->tickets)) {
			space_info->flush = 0;
			spin_unlock(&space_info->lock);
			return;
		}
		to_reclaim = btrfs_calc_reclaim_metadata_size(fs_info,
							      space_info,
							      false);
		if (last_tickets_id == space_info->tickets_id) {
			flush_state++;
		} else {
			last_tickets_id = space_info->tickets_id;
			flush_state = FLUSH_DELAYED_ITEMS_NR;
			if (commit_cycles)
				commit_cycles--;
		}

		/*
		 * We don't want to force a chunk allocation until we've tried
		 * pretty hard to reclaim space.  Think of the case where we
		 * freed up a bunch of space and so have a lot of pinned space
		 * to reclaim.  We would rather use that than possibly create a
		 * underutilized metadata chunk.  So if this is our first run
		 * through the flushing state machine skip ALLOC_CHUNK_FORCE and
		 * commit the transaction.  If nothing has changed the next go
		 * around then we can force a chunk allocation.
		 */
		if (flush_state == ALLOC_CHUNK_FORCE && !commit_cycles)
			flush_state++;

		if (flush_state > COMMIT_TRANS) {
			commit_cycles++;
			if (commit_cycles > 2) {
				if (wake_all_tickets(&space_info->tickets)) {
					flush_state = FLUSH_DELAYED_ITEMS_NR;
					commit_cycles--;
				} else {
					space_info->flush = 0;
				}
			} else {
				flush_state = FLUSH_DELAYED_ITEMS_NR;
			}
		}
		spin_unlock(&space_info->lock);
	} while (flush_state <= COMMIT_TRANS);
}

void btrfs_init_async_reclaim_work(struct work_struct *work)
{
	INIT_WORK(work, btrfs_async_reclaim_metadata_space);
}

static const enum btrfs_flush_state priority_flush_states[] = {
	FLUSH_DELAYED_ITEMS_NR,
	FLUSH_DELAYED_ITEMS,
	ALLOC_CHUNK,
};

static void priority_reclaim_metadata_space(struct btrfs_fs_info *fs_info,
					    struct btrfs_space_info *space_info,
					    struct reserve_ticket *ticket)
{
	u64 to_reclaim;
	int flush_state;

	spin_lock(&space_info->lock);
	to_reclaim = btrfs_calc_reclaim_metadata_size(fs_info, space_info,
						      false);
	if (!to_reclaim) {
		spin_unlock(&space_info->lock);
		return;
	}
	spin_unlock(&space_info->lock);

	flush_state = 0;
	do {
		flush_space(fs_info, space_info, to_reclaim,
			    priority_flush_states[flush_state]);
		flush_state++;
		spin_lock(&space_info->lock);
		if (ticket->bytes == 0) {
			spin_unlock(&space_info->lock);
			return;
		}
		spin_unlock(&space_info->lock);
	} while (flush_state < ARRAY_SIZE(priority_flush_states));
}

static int wait_reserve_ticket(struct btrfs_fs_info *fs_info,
			       struct btrfs_space_info *space_info,
			       struct reserve_ticket *ticket)

{
	DEFINE_WAIT(wait);
	u64 reclaim_bytes = 0;
	int ret = 0;

	spin_lock(&space_info->lock);
	while (ticket->bytes > 0 && ticket->error == 0) {
		ret = prepare_to_wait_event(&ticket->wait, &wait, TASK_KILLABLE);
		if (ret) {
			ret = -EINTR;
			break;
		}
		spin_unlock(&space_info->lock);

		schedule();

		finish_wait(&ticket->wait, &wait);
		spin_lock(&space_info->lock);
	}
	if (!ret)
		ret = ticket->error;
	if (!list_empty(&ticket->list))
		list_del_init(&ticket->list);
	if (ticket->bytes && ticket->bytes < ticket->orig_bytes)
		reclaim_bytes = ticket->orig_bytes - ticket->bytes;
	spin_unlock(&space_info->lock);

	if (reclaim_bytes)
		space_info_add_old_bytes(fs_info, space_info, reclaim_bytes);
	return ret;
}

/**
 * reserve_metadata_bytes - try to reserve bytes from the block_rsv's space
 * @root - the root we're allocating for
 * @space_info - the space info we want to allocate from
 * @orig_bytes - the number of bytes we want
 * @flush - whether or not we can flush to make our reservation
 *
 * This will reserve orig_bytes number of bytes from the space info associated
 * with the block_rsv.  If there is not enough space it will make an attempt to
 * flush out space to make room.  It will do this by flushing delalloc if
 * possible or committing the transaction.  If flush is 0 then no attempts to
 * regain reservations will be made and this will fail if there is not enough
 * space already.
 */
static int __reserve_metadata_bytes(struct btrfs_fs_info *fs_info,
				    struct btrfs_space_info *space_info,
				    u64 orig_bytes,
				    enum btrfs_reserve_flush_enum flush,
				    bool system_chunk)
{
	struct reserve_ticket ticket;
	u64 used;
	u64 reclaim_bytes = 0;
	int ret = 0;

	ASSERT(orig_bytes);
	ASSERT(!current->journal_info || flush != BTRFS_RESERVE_FLUSH_ALL);

	spin_lock(&space_info->lock);
	ret = -ENOSPC;
	used = btrfs_space_info_used(space_info, true);

	/*
	 * If we have enough space then hooray, make our reservation and carry
	 * on.  If not see if we can overcommit, and if we can, hooray carry on.
	 * If not things get more complicated.
	 */
	if (used + orig_bytes <= space_info->total_bytes) {
		update_bytes_may_use(space_info, orig_bytes);
		trace_btrfs_space_reservation(fs_info, "space_info",
					      space_info->flags, orig_bytes, 1);
		ret = 0;
	} else if (can_overcommit(fs_info, space_info, orig_bytes, flush,
				  system_chunk)) {
		update_bytes_may_use(space_info, orig_bytes);
		trace_btrfs_space_reservation(fs_info, "space_info",
					      space_info->flags, orig_bytes, 1);
		ret = 0;
	}

	/*
	 * If we couldn't make a reservation then setup our reservation ticket
	 * and kick the async worker if it's not already running.
	 *
	 * If we are a priority flusher then we just need to add our ticket to
	 * the list and we will do our own flushing further down.
	 */
	if (ret && flush != BTRFS_RESERVE_NO_FLUSH) {
		ticket.orig_bytes = orig_bytes;
		ticket.bytes = orig_bytes;
		ticket.error = 0;
		init_waitqueue_head(&ticket.wait);
		if (flush == BTRFS_RESERVE_FLUSH_ALL) {
			list_add_tail(&ticket.list, &space_info->tickets);
			if (!space_info->flush) {
				space_info->flush = 1;
				trace_btrfs_trigger_flush(fs_info,
							  space_info->flags,
							  orig_bytes, flush,
							  "enospc");
				queue_work(system_unbound_wq,
					   &fs_info->async_reclaim_work);
			}
		} else {
			list_add_tail(&ticket.list,
				      &space_info->priority_tickets);
		}
	} else if (!ret && space_info->flags & BTRFS_BLOCK_GROUP_METADATA) {
		used += orig_bytes;
		/*
		 * We will do the space reservation dance during log replay,
		 * which means we won't have fs_info->fs_root set, so don't do
		 * the async reclaim as we will panic.
		 */
		if (!test_bit(BTRFS_FS_LOG_RECOVERING, &fs_info->flags) &&
		    need_do_async_reclaim(fs_info, space_info,
					  used, system_chunk) &&
		    !work_busy(&fs_info->async_reclaim_work)) {
			trace_btrfs_trigger_flush(fs_info, space_info->flags,
						  orig_bytes, flush, "preempt");
			queue_work(system_unbound_wq,
				   &fs_info->async_reclaim_work);
		}
	}
	spin_unlock(&space_info->lock);
	if (!ret || flush == BTRFS_RESERVE_NO_FLUSH)
		return ret;

	if (flush == BTRFS_RESERVE_FLUSH_ALL)
		return wait_reserve_ticket(fs_info, space_info, &ticket);

	ret = 0;
	priority_reclaim_metadata_space(fs_info, space_info, &ticket);
	spin_lock(&space_info->lock);
	if (ticket.bytes) {
		if (ticket.bytes < orig_bytes)
			reclaim_bytes = orig_bytes - ticket.bytes;
		list_del_init(&ticket.list);
		ret = -ENOSPC;
	}
	spin_unlock(&space_info->lock);

	if (reclaim_bytes)
		space_info_add_old_bytes(fs_info, space_info, reclaim_bytes);
	ASSERT(list_empty(&ticket.list));
	return ret;
}

/**
 * reserve_metadata_bytes - try to reserve bytes from the block_rsv's space
 * @root - the root we're allocating for
 * @block_rsv - the block_rsv we're allocating for
 * @orig_bytes - the number of bytes we want
 * @flush - whether or not we can flush to make our reservation
 *
 * This will reserve orig_bytes number of bytes from the space info associated
 * with the block_rsv.  If there is not enough space it will make an attempt to
 * flush out space to make room.  It will do this by flushing delalloc if
 * possible or committing the transaction.  If flush is 0 then no attempts to
 * regain reservations will be made and this will fail if there is not enough
 * space already.
 */
static int reserve_metadata_bytes(struct btrfs_root *root,
				  struct btrfs_block_rsv *block_rsv,
				  u64 orig_bytes,
				  enum btrfs_reserve_flush_enum flush)
{
	struct btrfs_fs_info *fs_info = root->fs_info;
	struct btrfs_block_rsv *global_rsv = &fs_info->global_block_rsv;
	int ret;
	bool system_chunk = (root == fs_info->chunk_root);

	ret = __reserve_metadata_bytes(fs_info, block_rsv->space_info,
				       orig_bytes, flush, system_chunk);
	if (ret == -ENOSPC &&
	    unlikely(root->orphan_cleanup_state == ORPHAN_CLEANUP_STARTED)) {
		if (block_rsv != global_rsv &&
		    !block_rsv_use_bytes(global_rsv, orig_bytes))
			ret = 0;
	}
	if (ret == -ENOSPC) {
		trace_btrfs_space_reservation(fs_info, "space_info:enospc",
					      block_rsv->space_info->flags,
					      orig_bytes, 1);

		if (btrfs_test_opt(fs_info, ENOSPC_DEBUG))
			dump_space_info(fs_info, block_rsv->space_info,
					orig_bytes, 0);
	}
	return ret;
}

static struct btrfs_block_rsv *get_block_rsv(
					const struct btrfs_trans_handle *trans,
					const struct btrfs_root *root)
{
	struct btrfs_fs_info *fs_info = root->fs_info;
	struct btrfs_block_rsv *block_rsv = NULL;

	if (test_bit(BTRFS_ROOT_REF_COWS, &root->state) ||
	    (root == fs_info->csum_root && trans->adding_csums) ||
	    (root == fs_info->uuid_root))
		block_rsv = trans->block_rsv;

	if (!block_rsv)
		block_rsv = root->block_rsv;

	if (!block_rsv)
		block_rsv = &fs_info->empty_block_rsv;

	return block_rsv;
}

static int block_rsv_use_bytes(struct btrfs_block_rsv *block_rsv,
			       u64 num_bytes)
{
	int ret = -ENOSPC;
	spin_lock(&block_rsv->lock);
	if (block_rsv->reserved >= num_bytes) {
		block_rsv->reserved -= num_bytes;
		if (block_rsv->reserved < block_rsv->size)
			block_rsv->full = 0;
		ret = 0;
	}
	spin_unlock(&block_rsv->lock);
	return ret;
}

static void block_rsv_add_bytes(struct btrfs_block_rsv *block_rsv,
				u64 num_bytes, bool update_size)
{
	spin_lock(&block_rsv->lock);
	block_rsv->reserved += num_bytes;
	if (update_size)
		block_rsv->size += num_bytes;
	else if (block_rsv->reserved >= block_rsv->size)
		block_rsv->full = 1;
	spin_unlock(&block_rsv->lock);
}

int btrfs_cond_migrate_bytes(struct btrfs_fs_info *fs_info,
			     struct btrfs_block_rsv *dest, u64 num_bytes,
			     int min_factor)
{
	struct btrfs_block_rsv *global_rsv = &fs_info->global_block_rsv;
	u64 min_bytes;

	if (global_rsv->space_info != dest->space_info)
		return -ENOSPC;

	spin_lock(&global_rsv->lock);
	min_bytes = div_factor(global_rsv->size, min_factor);
	if (global_rsv->reserved < min_bytes + num_bytes) {
		spin_unlock(&global_rsv->lock);
		return -ENOSPC;
	}
	global_rsv->reserved -= num_bytes;
	if (global_rsv->reserved < global_rsv->size)
		global_rsv->full = 0;
	spin_unlock(&global_rsv->lock);

	block_rsv_add_bytes(dest, num_bytes, true);
	return 0;
}

/**
 * btrfs_migrate_to_delayed_refs_rsv - transfer bytes to our delayed refs rsv.
 * @fs_info - the fs info for our fs.
 * @src - the source block rsv to transfer from.
 * @num_bytes - the number of bytes to transfer.
 *
 * This transfers up to the num_bytes amount from the src rsv to the
 * delayed_refs_rsv.  Any extra bytes are returned to the space info.
 */
void btrfs_migrate_to_delayed_refs_rsv(struct btrfs_fs_info *fs_info,
				       struct btrfs_block_rsv *src,
				       u64 num_bytes)
{
	struct btrfs_block_rsv *delayed_refs_rsv = &fs_info->delayed_refs_rsv;
	u64 to_free = 0;

	spin_lock(&src->lock);
	src->reserved -= num_bytes;
	src->size -= num_bytes;
	spin_unlock(&src->lock);

	spin_lock(&delayed_refs_rsv->lock);
	if (delayed_refs_rsv->size > delayed_refs_rsv->reserved) {
		u64 delta = delayed_refs_rsv->size -
			delayed_refs_rsv->reserved;
		if (num_bytes > delta) {
			to_free = num_bytes - delta;
			num_bytes = delta;
		}
	} else {
		to_free = num_bytes;
		num_bytes = 0;
	}

	if (num_bytes)
		delayed_refs_rsv->reserved += num_bytes;
	if (delayed_refs_rsv->reserved >= delayed_refs_rsv->size)
		delayed_refs_rsv->full = 1;
	spin_unlock(&delayed_refs_rsv->lock);

	if (num_bytes)
		trace_btrfs_space_reservation(fs_info, "delayed_refs_rsv",
					      0, num_bytes, 1);
	if (to_free)
		space_info_add_old_bytes(fs_info, delayed_refs_rsv->space_info,
					 to_free);
}

/**
 * btrfs_delayed_refs_rsv_refill - refill based on our delayed refs usage.
 * @fs_info - the fs_info for our fs.
 * @flush - control how we can flush for this reservation.
 *
 * This will refill the delayed block_rsv up to 1 items size worth of space and
 * will return -ENOSPC if we can't make the reservation.
 */
int btrfs_delayed_refs_rsv_refill(struct btrfs_fs_info *fs_info,
				  enum btrfs_reserve_flush_enum flush)
{
	struct btrfs_block_rsv *block_rsv = &fs_info->delayed_refs_rsv;
	u64 limit = btrfs_calc_trans_metadata_size(fs_info, 1);
	u64 num_bytes = 0;
	int ret = -ENOSPC;

	spin_lock(&block_rsv->lock);
	if (block_rsv->reserved < block_rsv->size) {
		num_bytes = block_rsv->size - block_rsv->reserved;
		num_bytes = min(num_bytes, limit);
	}
	spin_unlock(&block_rsv->lock);

	if (!num_bytes)
		return 0;

	ret = reserve_metadata_bytes(fs_info->extent_root, block_rsv,
				     num_bytes, flush);
	if (ret)
		return ret;
	block_rsv_add_bytes(block_rsv, num_bytes, 0);
	trace_btrfs_space_reservation(fs_info, "delayed_refs_rsv",
				      0, num_bytes, 1);
	return 0;
}

/*
 * This is for space we already have accounted in space_info->bytes_may_use, so
 * basically when we're returning space from block_rsv's.
 */
static void space_info_add_old_bytes(struct btrfs_fs_info *fs_info,
				     struct btrfs_space_info *space_info,
				     u64 num_bytes)
{
	struct reserve_ticket *ticket;
	struct list_head *head;
	u64 used;
	enum btrfs_reserve_flush_enum flush = BTRFS_RESERVE_NO_FLUSH;
	bool check_overcommit = false;

	spin_lock(&space_info->lock);
	head = &space_info->priority_tickets;

	/*
	 * If we are over our limit then we need to check and see if we can
	 * overcommit, and if we can't then we just need to free up our space
	 * and not satisfy any requests.
	 */
	used = btrfs_space_info_used(space_info, true);
	if (used - num_bytes >= space_info->total_bytes)
		check_overcommit = true;
again:
	while (!list_empty(head) && num_bytes) {
		ticket = list_first_entry(head, struct reserve_ticket,
					  list);
		/*
		 * We use 0 bytes because this space is already reserved, so
		 * adding the ticket space would be a double count.
		 */
		if (check_overcommit &&
		    !can_overcommit(fs_info, space_info, 0, flush, false))
			break;
		if (num_bytes >= ticket->bytes) {
			list_del_init(&ticket->list);
			num_bytes -= ticket->bytes;
			ticket->bytes = 0;
			space_info->tickets_id++;
			wake_up(&ticket->wait);
		} else {
			ticket->bytes -= num_bytes;
			num_bytes = 0;
		}
	}

	if (num_bytes && head == &space_info->priority_tickets) {
		head = &space_info->tickets;
		flush = BTRFS_RESERVE_FLUSH_ALL;
		goto again;
	}
	update_bytes_may_use(space_info, -num_bytes);
	trace_btrfs_space_reservation(fs_info, "space_info",
				      space_info->flags, num_bytes, 0);
	spin_unlock(&space_info->lock);
}

/*
 * This is for newly allocated space that isn't accounted in
 * space_info->bytes_may_use yet.  So if we allocate a chunk or unpin an extent
 * we use this helper.
 */
static void space_info_add_new_bytes(struct btrfs_fs_info *fs_info,
				     struct btrfs_space_info *space_info,
				     u64 num_bytes)
{
	struct reserve_ticket *ticket;
	struct list_head *head = &space_info->priority_tickets;

again:
	while (!list_empty(head) && num_bytes) {
		ticket = list_first_entry(head, struct reserve_ticket,
					  list);
		if (num_bytes >= ticket->bytes) {
			trace_btrfs_space_reservation(fs_info, "space_info",
						      space_info->flags,
						      ticket->bytes, 1);
			list_del_init(&ticket->list);
			num_bytes -= ticket->bytes;
			update_bytes_may_use(space_info, ticket->bytes);
			ticket->bytes = 0;
			space_info->tickets_id++;
			wake_up(&ticket->wait);
		} else {
			trace_btrfs_space_reservation(fs_info, "space_info",
						      space_info->flags,
						      num_bytes, 1);
			update_bytes_may_use(space_info, num_bytes);
			ticket->bytes -= num_bytes;
			num_bytes = 0;
		}
	}

	if (num_bytes && head == &space_info->priority_tickets) {
		head = &space_info->tickets;
		goto again;
	}
}

static u64 block_rsv_release_bytes(struct btrfs_fs_info *fs_info,
				    struct btrfs_block_rsv *block_rsv,
				    struct btrfs_block_rsv *dest, u64 num_bytes,
				    u64 *qgroup_to_release_ret)
{
	struct btrfs_space_info *space_info = block_rsv->space_info;
	u64 qgroup_to_release = 0;
	u64 ret;

	spin_lock(&block_rsv->lock);
	if (num_bytes == (u64)-1) {
		num_bytes = block_rsv->size;
		qgroup_to_release = block_rsv->qgroup_rsv_size;
	}
	block_rsv->size -= num_bytes;
	if (block_rsv->reserved >= block_rsv->size) {
		num_bytes = block_rsv->reserved - block_rsv->size;
		block_rsv->reserved = block_rsv->size;
		block_rsv->full = 1;
	} else {
		num_bytes = 0;
	}
	if (block_rsv->qgroup_rsv_reserved >= block_rsv->qgroup_rsv_size) {
		qgroup_to_release = block_rsv->qgroup_rsv_reserved -
				    block_rsv->qgroup_rsv_size;
		block_rsv->qgroup_rsv_reserved = block_rsv->qgroup_rsv_size;
	} else {
		qgroup_to_release = 0;
	}
	spin_unlock(&block_rsv->lock);

	ret = num_bytes;
	if (num_bytes > 0) {
		if (dest) {
			spin_lock(&dest->lock);
			if (!dest->full) {
				u64 bytes_to_add;

				bytes_to_add = dest->size - dest->reserved;
				bytes_to_add = min(num_bytes, bytes_to_add);
				dest->reserved += bytes_to_add;
				if (dest->reserved >= dest->size)
					dest->full = 1;
				num_bytes -= bytes_to_add;
			}
			spin_unlock(&dest->lock);
		}
		if (num_bytes)
			space_info_add_old_bytes(fs_info, space_info,
						 num_bytes);
	}
	if (qgroup_to_release_ret)
		*qgroup_to_release_ret = qgroup_to_release;
	return ret;
}

int btrfs_block_rsv_migrate(struct btrfs_block_rsv *src,
			    struct btrfs_block_rsv *dst, u64 num_bytes,
			    bool update_size)
{
	int ret;

	ret = block_rsv_use_bytes(src, num_bytes);
	if (ret)
		return ret;

	block_rsv_add_bytes(dst, num_bytes, update_size);
	return 0;
}

void btrfs_init_block_rsv(struct btrfs_block_rsv *rsv, unsigned short type)
{
	memset(rsv, 0, sizeof(*rsv));
	spin_lock_init(&rsv->lock);
	rsv->type = type;
}

void btrfs_init_metadata_block_rsv(struct btrfs_fs_info *fs_info,
				   struct btrfs_block_rsv *rsv,
				   unsigned short type)
{
	btrfs_init_block_rsv(rsv, type);
	rsv->space_info = __find_space_info(fs_info,
					    BTRFS_BLOCK_GROUP_METADATA);
}

struct btrfs_block_rsv *btrfs_alloc_block_rsv(struct btrfs_fs_info *fs_info,
					      unsigned short type)
{
	struct btrfs_block_rsv *block_rsv;

	block_rsv = kmalloc(sizeof(*block_rsv), GFP_NOFS);
	if (!block_rsv)
		return NULL;

	btrfs_init_metadata_block_rsv(fs_info, block_rsv, type);
	return block_rsv;
}

void btrfs_free_block_rsv(struct btrfs_fs_info *fs_info,
			  struct btrfs_block_rsv *rsv)
{
	if (!rsv)
		return;
	btrfs_block_rsv_release(fs_info, rsv, (u64)-1);
	kfree(rsv);
}

int btrfs_block_rsv_add(struct btrfs_root *root,
			struct btrfs_block_rsv *block_rsv, u64 num_bytes,
			enum btrfs_reserve_flush_enum flush)
{
	int ret;

	if (num_bytes == 0)
		return 0;

	ret = reserve_metadata_bytes(root, block_rsv, num_bytes, flush);
	if (!ret)
		block_rsv_add_bytes(block_rsv, num_bytes, true);

	return ret;
}

int btrfs_block_rsv_check(struct btrfs_block_rsv *block_rsv, int min_factor)
{
	u64 num_bytes = 0;
	int ret = -ENOSPC;

	if (!block_rsv)
		return 0;

	spin_lock(&block_rsv->lock);
	num_bytes = div_factor(block_rsv->size, min_factor);
	if (block_rsv->reserved >= num_bytes)
		ret = 0;
	spin_unlock(&block_rsv->lock);

	return ret;
}

int btrfs_block_rsv_refill(struct btrfs_root *root,
			   struct btrfs_block_rsv *block_rsv, u64 min_reserved,
			   enum btrfs_reserve_flush_enum flush)
{
	u64 num_bytes = 0;
	int ret = -ENOSPC;

	if (!block_rsv)
		return 0;

	spin_lock(&block_rsv->lock);
	num_bytes = min_reserved;
	if (block_rsv->reserved >= num_bytes)
		ret = 0;
	else
		num_bytes -= block_rsv->reserved;
	spin_unlock(&block_rsv->lock);

	if (!ret)
		return 0;

	ret = reserve_metadata_bytes(root, block_rsv, num_bytes, flush);
	if (!ret) {
		block_rsv_add_bytes(block_rsv, num_bytes, false);
		return 0;
	}

	return ret;
}

<<<<<<< HEAD
static void calc_refill_bytes(struct btrfs_block_rsv *block_rsv,
				u64 *metadata_bytes, u64 *qgroup_bytes)
{
	*metadata_bytes = 0;
	*qgroup_bytes = 0;

	spin_lock(&block_rsv->lock);
	if (block_rsv->reserved < block_rsv->size)
		*metadata_bytes = block_rsv->size - block_rsv->reserved;
	if (block_rsv->qgroup_rsv_reserved < block_rsv->qgroup_rsv_size)
		*qgroup_bytes = block_rsv->qgroup_rsv_size -
			block_rsv->qgroup_rsv_reserved;
	spin_unlock(&block_rsv->lock);
}

/**
 * btrfs_inode_rsv_refill - refill the inode block rsv.
 * @inode - the inode we are refilling.
 * @flush - the flushing restriction.
 *
 * Essentially the same as btrfs_block_rsv_refill, except it uses the
 * block_rsv->size as the minimum size.  We'll either refill the missing amount
 * or return if we already have enough space.  This will also handle the reserve
 * tracepoint for the reserved amount.
 */
static int btrfs_inode_rsv_refill(struct btrfs_inode *inode,
				  enum btrfs_reserve_flush_enum flush)
{
	struct btrfs_root *root = inode->root;
	struct btrfs_block_rsv *block_rsv = &inode->block_rsv;
	u64 num_bytes, last = 0;
	u64 qgroup_num_bytes;
	int ret = -ENOSPC;

	calc_refill_bytes(block_rsv, &num_bytes, &qgroup_num_bytes);
	if (num_bytes == 0)
		return 0;

	do {
		ret = btrfs_qgroup_reserve_meta_prealloc(root, qgroup_num_bytes,
							 true);
		if (ret)
			return ret;
		ret = reserve_metadata_bytes(root, block_rsv, num_bytes, flush);
		if (ret) {
			btrfs_qgroup_free_meta_prealloc(root, qgroup_num_bytes);
			last = num_bytes;
			/*
			 * If we are fragmented we can end up with a lot of
			 * outstanding extents which will make our size be much
			 * larger than our reserved amount.
			 *
			 * If the reservation happens here, it might be very
			 * big though not needed in the end, if the delalloc
			 * flushing happens.
			 *
			 * If this is the case try and do the reserve again.
			 */
			if (flush == BTRFS_RESERVE_FLUSH_ALL)
				calc_refill_bytes(block_rsv, &num_bytes,
						   &qgroup_num_bytes);
			if (num_bytes == 0)
				return 0;
		}
	} while (ret && last != num_bytes);

	if (!ret) {
		block_rsv_add_bytes(block_rsv, num_bytes, false);
		trace_btrfs_space_reservation(root->fs_info, "delalloc",
					      btrfs_ino(inode), num_bytes, 1);

		/* Don't forget to increase qgroup_rsv_reserved */
		spin_lock(&block_rsv->lock);
		block_rsv->qgroup_rsv_reserved += qgroup_num_bytes;
		spin_unlock(&block_rsv->lock);
	}
	return ret;
=======
static u64 __btrfs_block_rsv_release(struct btrfs_fs_info *fs_info,
				     struct btrfs_block_rsv *block_rsv,
				     u64 num_bytes, u64 *qgroup_to_release)
{
	struct btrfs_block_rsv *global_rsv = &fs_info->global_block_rsv;
	struct btrfs_block_rsv *delayed_rsv = &fs_info->delayed_refs_rsv;
	struct btrfs_block_rsv *target = delayed_rsv;

	if (target->full || target == block_rsv)
		target = global_rsv;

	if (block_rsv->space_info != target->space_info)
		target = NULL;

	return block_rsv_release_bytes(fs_info, block_rsv, target, num_bytes,
				       qgroup_to_release);
}

void btrfs_block_rsv_release(struct btrfs_fs_info *fs_info,
			     struct btrfs_block_rsv *block_rsv,
			     u64 num_bytes)
{
	__btrfs_block_rsv_release(fs_info, block_rsv, num_bytes, NULL);
>>>>>>> 0ecfebd2
}

static u64 __btrfs_block_rsv_release(struct btrfs_fs_info *fs_info,
				     struct btrfs_block_rsv *block_rsv,
				     u64 num_bytes, u64 *qgroup_to_release)
{
	struct btrfs_block_rsv *global_rsv = &fs_info->global_block_rsv;
	struct btrfs_block_rsv *delayed_rsv = &fs_info->delayed_refs_rsv;
	struct btrfs_block_rsv *target = delayed_rsv;

	if (target->full || target == block_rsv)
		target = global_rsv;

	if (block_rsv->space_info != target->space_info)
		target = NULL;

	return block_rsv_release_bytes(fs_info, block_rsv, target, num_bytes,
				       qgroup_to_release);
}

void btrfs_block_rsv_release(struct btrfs_fs_info *fs_info,
			     struct btrfs_block_rsv *block_rsv,
			     u64 num_bytes)
{
	__btrfs_block_rsv_release(fs_info, block_rsv, num_bytes, NULL);
}

/**
 * btrfs_inode_rsv_release - release any excessive reservation.
 * @inode - the inode we need to release from.
 * @qgroup_free - free or convert qgroup meta.
 *   Unlike normal operation, qgroup meta reservation needs to know if we are
 *   freeing qgroup reservation or just converting it into per-trans.  Normally
 *   @qgroup_free is true for error handling, and false for normal release.
 *
 * This is the same as btrfs_block_rsv_release, except that it handles the
 * tracepoint for the reservation.
 */
static void btrfs_inode_rsv_release(struct btrfs_inode *inode, bool qgroup_free)
{
	struct btrfs_fs_info *fs_info = inode->root->fs_info;
	struct btrfs_block_rsv *block_rsv = &inode->block_rsv;
	u64 released = 0;
	u64 qgroup_to_release = 0;

	/*
	 * Since we statically set the block_rsv->size we just want to say we
	 * are releasing 0 bytes, and then we'll just get the reservation over
	 * the size free'd.
	 */
	released = __btrfs_block_rsv_release(fs_info, block_rsv, 0,
					     &qgroup_to_release);
	if (released > 0)
		trace_btrfs_space_reservation(fs_info, "delalloc",
					      btrfs_ino(inode), released, 0);
	if (qgroup_free)
		btrfs_qgroup_free_meta_prealloc(inode->root, qgroup_to_release);
	else
		btrfs_qgroup_convert_reserved_meta(inode->root,
						   qgroup_to_release);
}

/**
 * btrfs_delayed_refs_rsv_release - release a ref head's reservation.
 * @fs_info - the fs_info for our fs.
 * @nr - the number of items to drop.
 *
 * This drops the delayed ref head's count from the delayed refs rsv and frees
 * any excess reservation we had.
 */
void btrfs_delayed_refs_rsv_release(struct btrfs_fs_info *fs_info, int nr)
{
	struct btrfs_block_rsv *block_rsv = &fs_info->delayed_refs_rsv;
	struct btrfs_block_rsv *global_rsv = &fs_info->global_block_rsv;
	u64 num_bytes = btrfs_calc_trans_metadata_size(fs_info, nr);
	u64 released = 0;

	released = block_rsv_release_bytes(fs_info, block_rsv, global_rsv,
					   num_bytes, NULL);
	if (released)
		trace_btrfs_space_reservation(fs_info, "delayed_refs_rsv",
					      0, released, 0);
}

static void update_global_block_rsv(struct btrfs_fs_info *fs_info)
{
	struct btrfs_block_rsv *block_rsv = &fs_info->global_block_rsv;
	struct btrfs_space_info *sinfo = block_rsv->space_info;
	u64 num_bytes;

	/*
	 * The global block rsv is based on the size of the extent tree, the
	 * checksum tree and the root tree.  If the fs is empty we want to set
	 * it to a minimal amount for safety.
	 */
	num_bytes = btrfs_root_used(&fs_info->extent_root->root_item) +
		btrfs_root_used(&fs_info->csum_root->root_item) +
		btrfs_root_used(&fs_info->tree_root->root_item);
	num_bytes = max_t(u64, num_bytes, SZ_16M);

	spin_lock(&sinfo->lock);
	spin_lock(&block_rsv->lock);

	block_rsv->size = min_t(u64, num_bytes, SZ_512M);

	if (block_rsv->reserved < block_rsv->size) {
		num_bytes = btrfs_space_info_used(sinfo, true);
		if (sinfo->total_bytes > num_bytes) {
			num_bytes = sinfo->total_bytes - num_bytes;
			num_bytes = min(num_bytes,
					block_rsv->size - block_rsv->reserved);
			block_rsv->reserved += num_bytes;
			update_bytes_may_use(sinfo, num_bytes);
			trace_btrfs_space_reservation(fs_info, "space_info",
						      sinfo->flags, num_bytes,
						      1);
		}
	} else if (block_rsv->reserved > block_rsv->size) {
		num_bytes = block_rsv->reserved - block_rsv->size;
		update_bytes_may_use(sinfo, -num_bytes);
		trace_btrfs_space_reservation(fs_info, "space_info",
				      sinfo->flags, num_bytes, 0);
		block_rsv->reserved = block_rsv->size;
	}

	if (block_rsv->reserved == block_rsv->size)
		block_rsv->full = 1;
	else
		block_rsv->full = 0;

	spin_unlock(&block_rsv->lock);
	spin_unlock(&sinfo->lock);
}

static void init_global_block_rsv(struct btrfs_fs_info *fs_info)
{
	struct btrfs_space_info *space_info;

	space_info = __find_space_info(fs_info, BTRFS_BLOCK_GROUP_SYSTEM);
	fs_info->chunk_block_rsv.space_info = space_info;

	space_info = __find_space_info(fs_info, BTRFS_BLOCK_GROUP_METADATA);
	fs_info->global_block_rsv.space_info = space_info;
	fs_info->trans_block_rsv.space_info = space_info;
	fs_info->empty_block_rsv.space_info = space_info;
	fs_info->delayed_block_rsv.space_info = space_info;
	fs_info->delayed_refs_rsv.space_info = space_info;

	fs_info->extent_root->block_rsv = &fs_info->delayed_refs_rsv;
	fs_info->csum_root->block_rsv = &fs_info->delayed_refs_rsv;
	fs_info->dev_root->block_rsv = &fs_info->global_block_rsv;
	fs_info->tree_root->block_rsv = &fs_info->global_block_rsv;
	if (fs_info->quota_root)
		fs_info->quota_root->block_rsv = &fs_info->global_block_rsv;
	fs_info->chunk_root->block_rsv = &fs_info->chunk_block_rsv;

	update_global_block_rsv(fs_info);
}

static void release_global_block_rsv(struct btrfs_fs_info *fs_info)
{
	block_rsv_release_bytes(fs_info, &fs_info->global_block_rsv, NULL,
				(u64)-1, NULL);
	WARN_ON(fs_info->trans_block_rsv.size > 0);
	WARN_ON(fs_info->trans_block_rsv.reserved > 0);
	WARN_ON(fs_info->chunk_block_rsv.size > 0);
	WARN_ON(fs_info->chunk_block_rsv.reserved > 0);
	WARN_ON(fs_info->delayed_block_rsv.size > 0);
	WARN_ON(fs_info->delayed_block_rsv.reserved > 0);
	WARN_ON(fs_info->delayed_refs_rsv.reserved > 0);
	WARN_ON(fs_info->delayed_refs_rsv.size > 0);
}

/*
 * btrfs_update_delayed_refs_rsv - adjust the size of the delayed refs rsv
 * @trans - the trans that may have generated delayed refs
 *
 * This is to be called anytime we may have adjusted trans->delayed_ref_updates,
 * it'll calculate the additional size and add it to the delayed_refs_rsv.
 */
void btrfs_update_delayed_refs_rsv(struct btrfs_trans_handle *trans)
{
	struct btrfs_fs_info *fs_info = trans->fs_info;
	struct btrfs_block_rsv *delayed_rsv = &fs_info->delayed_refs_rsv;
	u64 num_bytes;

	if (!trans->delayed_ref_updates)
		return;

	num_bytes = btrfs_calc_trans_metadata_size(fs_info,
						   trans->delayed_ref_updates);
	spin_lock(&delayed_rsv->lock);
	delayed_rsv->size += num_bytes;
	delayed_rsv->full = 0;
	spin_unlock(&delayed_rsv->lock);
	trans->delayed_ref_updates = 0;
}

/*
 * To be called after all the new block groups attached to the transaction
 * handle have been created (btrfs_create_pending_block_groups()).
 */
void btrfs_trans_release_chunk_metadata(struct btrfs_trans_handle *trans)
{
	struct btrfs_fs_info *fs_info = trans->fs_info;

	if (!trans->chunk_bytes_reserved)
		return;

	WARN_ON_ONCE(!list_empty(&trans->new_bgs));

	block_rsv_release_bytes(fs_info, &fs_info->chunk_block_rsv, NULL,
				trans->chunk_bytes_reserved, NULL);
	trans->chunk_bytes_reserved = 0;
}

/*
 * btrfs_subvolume_reserve_metadata() - reserve space for subvolume operation
 * root: the root of the parent directory
 * rsv: block reservation
 * items: the number of items that we need do reservation
 * use_global_rsv: allow fallback to the global block reservation
 *
 * This function is used to reserve the space for snapshot/subvolume
 * creation and deletion. Those operations are different with the
 * common file/directory operations, they change two fs/file trees
 * and root tree, the number of items that the qgroup reserves is
 * different with the free space reservation. So we can not use
 * the space reservation mechanism in start_transaction().
 */
int btrfs_subvolume_reserve_metadata(struct btrfs_root *root,
				     struct btrfs_block_rsv *rsv, int items,
				     bool use_global_rsv)
{
	u64 qgroup_num_bytes = 0;
	u64 num_bytes;
	int ret;
	struct btrfs_fs_info *fs_info = root->fs_info;
	struct btrfs_block_rsv *global_rsv = &fs_info->global_block_rsv;

	if (test_bit(BTRFS_FS_QUOTA_ENABLED, &fs_info->flags)) {
		/* One for parent inode, two for dir entries */
		qgroup_num_bytes = 3 * fs_info->nodesize;
		ret = btrfs_qgroup_reserve_meta_prealloc(root,
				qgroup_num_bytes, true);
		if (ret)
			return ret;
	}

	num_bytes = btrfs_calc_trans_metadata_size(fs_info, items);
	rsv->space_info = __find_space_info(fs_info,
					    BTRFS_BLOCK_GROUP_METADATA);
	ret = btrfs_block_rsv_add(root, rsv, num_bytes,
				  BTRFS_RESERVE_FLUSH_ALL);

	if (ret == -ENOSPC && use_global_rsv)
		ret = btrfs_block_rsv_migrate(global_rsv, rsv, num_bytes, true);

	if (ret && qgroup_num_bytes)
		btrfs_qgroup_free_meta_prealloc(root, qgroup_num_bytes);

	return ret;
}

void btrfs_subvolume_release_metadata(struct btrfs_fs_info *fs_info,
				      struct btrfs_block_rsv *rsv)
{
	btrfs_block_rsv_release(fs_info, rsv, (u64)-1);
}

static void btrfs_calculate_inode_block_rsv_size(struct btrfs_fs_info *fs_info,
						 struct btrfs_inode *inode)
{
	struct btrfs_block_rsv *block_rsv = &inode->block_rsv;
	u64 reserve_size = 0;
	u64 qgroup_rsv_size = 0;
	u64 csum_leaves;
	unsigned outstanding_extents;

	lockdep_assert_held(&inode->lock);
	outstanding_extents = inode->outstanding_extents;
	if (outstanding_extents)
		reserve_size = btrfs_calc_trans_metadata_size(fs_info,
						outstanding_extents + 1);
	csum_leaves = btrfs_csum_bytes_to_leaves(fs_info,
						 inode->csum_bytes);
	reserve_size += btrfs_calc_trans_metadata_size(fs_info,
						       csum_leaves);
	/*
	 * For qgroup rsv, the calculation is very simple:
	 * account one nodesize for each outstanding extent
	 *
	 * This is overestimating in most cases.
	 */
	qgroup_rsv_size = (u64)outstanding_extents * fs_info->nodesize;

	spin_lock(&block_rsv->lock);
	block_rsv->size = reserve_size;
	block_rsv->qgroup_rsv_size = qgroup_rsv_size;
	spin_unlock(&block_rsv->lock);
}

static void calc_inode_reservations(struct btrfs_fs_info *fs_info,
				    u64 num_bytes, u64 *meta_reserve,
				    u64 *qgroup_reserve)
{
	u64 nr_extents = count_max_extents(num_bytes);
	u64 csum_leaves = btrfs_csum_bytes_to_leaves(fs_info, num_bytes);

	/* We add one for the inode update at finish ordered time */
	*meta_reserve = btrfs_calc_trans_metadata_size(fs_info,
						nr_extents + csum_leaves + 1);
	*qgroup_reserve = nr_extents * fs_info->nodesize;
}

int btrfs_delalloc_reserve_metadata(struct btrfs_inode *inode, u64 num_bytes)
{
	struct btrfs_root *root = inode->root;
	struct btrfs_fs_info *fs_info = root->fs_info;
	struct btrfs_block_rsv *block_rsv = &inode->block_rsv;
	u64 meta_reserve, qgroup_reserve;
	unsigned nr_extents;
	enum btrfs_reserve_flush_enum flush = BTRFS_RESERVE_FLUSH_ALL;
	int ret = 0;
	bool delalloc_lock = true;

	/* If we are a free space inode we need to not flush since we will be in
	 * the middle of a transaction commit.  We also don't need the delalloc
	 * mutex since we won't race with anybody.  We need this mostly to make
	 * lockdep shut its filthy mouth.
	 *
	 * If we have a transaction open (can happen if we call truncate_block
	 * from truncate), then we need FLUSH_LIMIT so we don't deadlock.
	 */
	if (btrfs_is_free_space_inode(inode)) {
		flush = BTRFS_RESERVE_NO_FLUSH;
		delalloc_lock = false;
	} else {
		if (current->journal_info)
			flush = BTRFS_RESERVE_FLUSH_LIMIT;

		if (btrfs_transaction_in_commit(fs_info))
			schedule_timeout(1);
	}

	if (delalloc_lock)
		mutex_lock(&inode->delalloc_mutex);

	num_bytes = ALIGN(num_bytes, fs_info->sectorsize);

	/*
	 * We always want to do it this way, every other way is wrong and ends
	 * in tears.  Pre-reserving the amount we are going to add will always
	 * be the right way, because otherwise if we have enough parallelism we
	 * could end up with thousands of inodes all holding little bits of
	 * reservations they were able to make previously and the only way to
	 * reclaim that space is to ENOSPC out the operations and clear
	 * everything out and try again, which is bad.  This way we just
	 * over-reserve slightly, and clean up the mess when we are done.
	 */
	calc_inode_reservations(fs_info, num_bytes, &meta_reserve,
				&qgroup_reserve);
	ret = btrfs_qgroup_reserve_meta_prealloc(root, qgroup_reserve, true);
	if (ret)
		goto out_fail;
	ret = reserve_metadata_bytes(root, block_rsv, meta_reserve, flush);
	if (ret)
		goto out_qgroup;

	/*
	 * Now we need to update our outstanding extents and csum bytes _first_
	 * and then add the reservation to the block_rsv.  This keeps us from
	 * racing with an ordered completion or some such that would think it
	 * needs to free the reservation we just made.
	 */
	spin_lock(&inode->lock);
	nr_extents = count_max_extents(num_bytes);
	btrfs_mod_outstanding_extents(inode, nr_extents);
	inode->csum_bytes += num_bytes;
	btrfs_calculate_inode_block_rsv_size(fs_info, inode);
	spin_unlock(&inode->lock);

	/* Now we can safely add our space to our block rsv */
	block_rsv_add_bytes(block_rsv, meta_reserve, false);
	trace_btrfs_space_reservation(root->fs_info, "delalloc",
				      btrfs_ino(inode), meta_reserve, 1);

	spin_lock(&block_rsv->lock);
	block_rsv->qgroup_rsv_reserved += qgroup_reserve;
	spin_unlock(&block_rsv->lock);

	if (delalloc_lock)
		mutex_unlock(&inode->delalloc_mutex);
	return 0;
out_qgroup:
	btrfs_qgroup_free_meta_prealloc(root, qgroup_reserve);
out_fail:
	btrfs_inode_rsv_release(inode, true);
	if (delalloc_lock)
		mutex_unlock(&inode->delalloc_mutex);
	return ret;
}

/**
 * btrfs_delalloc_release_metadata - release a metadata reservation for an inode
 * @inode: the inode to release the reservation for.
 * @num_bytes: the number of bytes we are releasing.
 * @qgroup_free: free qgroup reservation or convert it to per-trans reservation
 *
 * This will release the metadata reservation for an inode.  This can be called
 * once we complete IO for a given set of bytes to release their metadata
 * reservations, or on error for the same reason.
 */
void btrfs_delalloc_release_metadata(struct btrfs_inode *inode, u64 num_bytes,
				     bool qgroup_free)
{
	struct btrfs_fs_info *fs_info = inode->root->fs_info;

	num_bytes = ALIGN(num_bytes, fs_info->sectorsize);
	spin_lock(&inode->lock);
	inode->csum_bytes -= num_bytes;
	btrfs_calculate_inode_block_rsv_size(fs_info, inode);
	spin_unlock(&inode->lock);

	if (btrfs_is_testing(fs_info))
		return;

	btrfs_inode_rsv_release(inode, qgroup_free);
}

/**
 * btrfs_delalloc_release_extents - release our outstanding_extents
 * @inode: the inode to balance the reservation for.
 * @num_bytes: the number of bytes we originally reserved with
 * @qgroup_free: do we need to free qgroup meta reservation or convert them.
 *
 * When we reserve space we increase outstanding_extents for the extents we may
 * add.  Once we've set the range as delalloc or created our ordered extents we
 * have outstanding_extents to track the real usage, so we use this to free our
 * temporarily tracked outstanding_extents.  This _must_ be used in conjunction
 * with btrfs_delalloc_reserve_metadata.
 */
void btrfs_delalloc_release_extents(struct btrfs_inode *inode, u64 num_bytes,
				    bool qgroup_free)
{
	struct btrfs_fs_info *fs_info = inode->root->fs_info;
	unsigned num_extents;

	spin_lock(&inode->lock);
	num_extents = count_max_extents(num_bytes);
	btrfs_mod_outstanding_extents(inode, -num_extents);
	btrfs_calculate_inode_block_rsv_size(fs_info, inode);
	spin_unlock(&inode->lock);

	if (btrfs_is_testing(fs_info))
		return;

	btrfs_inode_rsv_release(inode, qgroup_free);
}

/**
 * btrfs_delalloc_reserve_space - reserve data and metadata space for
 * delalloc
 * @inode: inode we're writing to
 * @start: start range we are writing to
 * @len: how long the range we are writing to
 * @reserved: mandatory parameter, record actually reserved qgroup ranges of
 * 	      current reservation.
 *
 * This will do the following things
 *
 * o reserve space in data space info for num bytes
 *   and reserve precious corresponding qgroup space
 *   (Done in check_data_free_space)
 *
 * o reserve space for metadata space, based on the number of outstanding
 *   extents and how much csums will be needed
 *   also reserve metadata space in a per root over-reserve method.
 * o add to the inodes->delalloc_bytes
 * o add it to the fs_info's delalloc inodes list.
 *   (Above 3 all done in delalloc_reserve_metadata)
 *
 * Return 0 for success
 * Return <0 for error(-ENOSPC or -EQUOT)
 */
int btrfs_delalloc_reserve_space(struct inode *inode,
			struct extent_changeset **reserved, u64 start, u64 len)
{
	int ret;

	ret = btrfs_check_data_free_space(inode, reserved, start, len);
	if (ret < 0)
		return ret;
	ret = btrfs_delalloc_reserve_metadata(BTRFS_I(inode), len);
	if (ret < 0)
		btrfs_free_reserved_data_space(inode, *reserved, start, len);
	return ret;
}

/**
 * btrfs_delalloc_release_space - release data and metadata space for delalloc
 * @inode: inode we're releasing space for
 * @start: start position of the space already reserved
 * @len: the len of the space already reserved
 * @release_bytes: the len of the space we consumed or didn't use
 *
 * This function will release the metadata space that was not used and will
 * decrement ->delalloc_bytes and remove it from the fs_info delalloc_inodes
 * list if there are no delalloc bytes left.
 * Also it will handle the qgroup reserved space.
 */
void btrfs_delalloc_release_space(struct inode *inode,
				  struct extent_changeset *reserved,
				  u64 start, u64 len, bool qgroup_free)
{
	btrfs_delalloc_release_metadata(BTRFS_I(inode), len, qgroup_free);
	btrfs_free_reserved_data_space(inode, reserved, start, len);
}

static int update_block_group(struct btrfs_trans_handle *trans,
			      u64 bytenr, u64 num_bytes, int alloc)
{
	struct btrfs_fs_info *info = trans->fs_info;
	struct btrfs_block_group_cache *cache = NULL;
	u64 total = num_bytes;
	u64 old_val;
	u64 byte_in_group;
	int factor;
	int ret = 0;

	/* block accounting for super block */
	spin_lock(&info->delalloc_root_lock);
	old_val = btrfs_super_bytes_used(info->super_copy);
	if (alloc)
		old_val += num_bytes;
	else
		old_val -= num_bytes;
	btrfs_set_super_bytes_used(info->super_copy, old_val);
	spin_unlock(&info->delalloc_root_lock);

	while (total) {
		cache = btrfs_lookup_block_group(info, bytenr);
		if (!cache) {
			ret = -ENOENT;
			break;
		}
		factor = btrfs_bg_type_to_factor(cache->flags);

		/*
		 * If this block group has free space cache written out, we
		 * need to make sure to load it if we are removing space.  This
		 * is because we need the unpinning stage to actually add the
		 * space back to the block group, otherwise we will leak space.
		 */
		if (!alloc && cache->cached == BTRFS_CACHE_NO)
			cache_block_group(cache, 1);

		byte_in_group = bytenr - cache->key.objectid;
		WARN_ON(byte_in_group > cache->key.offset);

		spin_lock(&cache->space_info->lock);
		spin_lock(&cache->lock);

		if (btrfs_test_opt(info, SPACE_CACHE) &&
		    cache->disk_cache_state < BTRFS_DC_CLEAR)
			cache->disk_cache_state = BTRFS_DC_CLEAR;

		old_val = btrfs_block_group_used(&cache->item);
		num_bytes = min(total, cache->key.offset - byte_in_group);
		if (alloc) {
			old_val += num_bytes;
			btrfs_set_block_group_used(&cache->item, old_val);
			cache->reserved -= num_bytes;
			cache->space_info->bytes_reserved -= num_bytes;
			cache->space_info->bytes_used += num_bytes;
			cache->space_info->disk_used += num_bytes * factor;
			spin_unlock(&cache->lock);
			spin_unlock(&cache->space_info->lock);
		} else {
			old_val -= num_bytes;
			btrfs_set_block_group_used(&cache->item, old_val);
			cache->pinned += num_bytes;
			update_bytes_pinned(cache->space_info, num_bytes);
			cache->space_info->bytes_used -= num_bytes;
			cache->space_info->disk_used -= num_bytes * factor;
			spin_unlock(&cache->lock);
			spin_unlock(&cache->space_info->lock);

			trace_btrfs_space_reservation(info, "pinned",
						      cache->space_info->flags,
						      num_bytes, 1);
			percpu_counter_add_batch(&cache->space_info->total_bytes_pinned,
					   num_bytes,
					   BTRFS_TOTAL_BYTES_PINNED_BATCH);
			set_extent_dirty(info->pinned_extents,
					 bytenr, bytenr + num_bytes - 1,
					 GFP_NOFS | __GFP_NOFAIL);
		}

		spin_lock(&trans->transaction->dirty_bgs_lock);
		if (list_empty(&cache->dirty_list)) {
			list_add_tail(&cache->dirty_list,
				      &trans->transaction->dirty_bgs);
<<<<<<< HEAD
			trans->transaction->num_dirty_bgs++;
=======
>>>>>>> 0ecfebd2
			trans->delayed_ref_updates++;
			btrfs_get_block_group(cache);
		}
		spin_unlock(&trans->transaction->dirty_bgs_lock);

		/*
		 * No longer have used bytes in this block group, queue it for
		 * deletion. We do this after adding the block group to the
		 * dirty list to avoid races between cleaner kthread and space
		 * cache writeout.
		 */
		if (!alloc && old_val == 0)
			btrfs_mark_bg_unused(cache);

		btrfs_put_block_group(cache);
		total -= num_bytes;
		bytenr += num_bytes;
	}

	/* Modified block groups are accounted for in the delayed_refs_rsv. */
	btrfs_update_delayed_refs_rsv(trans);
	return ret;
}

static u64 first_logical_byte(struct btrfs_fs_info *fs_info, u64 search_start)
{
	struct btrfs_block_group_cache *cache;
	u64 bytenr;

	spin_lock(&fs_info->block_group_cache_lock);
	bytenr = fs_info->first_logical_byte;
	spin_unlock(&fs_info->block_group_cache_lock);

	if (bytenr < (u64)-1)
		return bytenr;

	cache = btrfs_lookup_first_block_group(fs_info, search_start);
	if (!cache)
		return 0;

	bytenr = cache->key.objectid;
	btrfs_put_block_group(cache);

	return bytenr;
}

static int pin_down_extent(struct btrfs_block_group_cache *cache,
			   u64 bytenr, u64 num_bytes, int reserved)
{
	struct btrfs_fs_info *fs_info = cache->fs_info;

	spin_lock(&cache->space_info->lock);
	spin_lock(&cache->lock);
	cache->pinned += num_bytes;
	update_bytes_pinned(cache->space_info, num_bytes);
	if (reserved) {
		cache->reserved -= num_bytes;
		cache->space_info->bytes_reserved -= num_bytes;
	}
	spin_unlock(&cache->lock);
	spin_unlock(&cache->space_info->lock);

	trace_btrfs_space_reservation(fs_info, "pinned",
				      cache->space_info->flags, num_bytes, 1);
	percpu_counter_add_batch(&cache->space_info->total_bytes_pinned,
		    num_bytes, BTRFS_TOTAL_BYTES_PINNED_BATCH);
	set_extent_dirty(fs_info->pinned_extents, bytenr,
			 bytenr + num_bytes - 1, GFP_NOFS | __GFP_NOFAIL);
	return 0;
}

/*
 * this function must be called within transaction
 */
int btrfs_pin_extent(struct btrfs_fs_info *fs_info,
		     u64 bytenr, u64 num_bytes, int reserved)
{
	struct btrfs_block_group_cache *cache;

	cache = btrfs_lookup_block_group(fs_info, bytenr);
	BUG_ON(!cache); /* Logic error */

	pin_down_extent(cache, bytenr, num_bytes, reserved);

	btrfs_put_block_group(cache);
	return 0;
}

/*
 * this function must be called within transaction
 */
int btrfs_pin_extent_for_log_replay(struct btrfs_fs_info *fs_info,
				    u64 bytenr, u64 num_bytes)
{
	struct btrfs_block_group_cache *cache;
	int ret;

	cache = btrfs_lookup_block_group(fs_info, bytenr);
	if (!cache)
		return -EINVAL;

	/*
	 * pull in the free space cache (if any) so that our pin
	 * removes the free space from the cache.  We have load_only set
	 * to one because the slow code to read in the free extents does check
	 * the pinned extents.
	 */
	cache_block_group(cache, 1);

	pin_down_extent(cache, bytenr, num_bytes, 0);

	/* remove us from the free space cache (if we're there at all) */
	ret = btrfs_remove_free_space(cache, bytenr, num_bytes);
	btrfs_put_block_group(cache);
	return ret;
}

static int __exclude_logged_extent(struct btrfs_fs_info *fs_info,
				   u64 start, u64 num_bytes)
{
	int ret;
	struct btrfs_block_group_cache *block_group;
	struct btrfs_caching_control *caching_ctl;

	block_group = btrfs_lookup_block_group(fs_info, start);
	if (!block_group)
		return -EINVAL;

	cache_block_group(block_group, 0);
	caching_ctl = get_caching_control(block_group);

	if (!caching_ctl) {
		/* Logic error */
		BUG_ON(!block_group_cache_done(block_group));
		ret = btrfs_remove_free_space(block_group, start, num_bytes);
	} else {
		mutex_lock(&caching_ctl->mutex);

		if (start >= caching_ctl->progress) {
			ret = add_excluded_extent(fs_info, start, num_bytes);
		} else if (start + num_bytes <= caching_ctl->progress) {
			ret = btrfs_remove_free_space(block_group,
						      start, num_bytes);
		} else {
			num_bytes = caching_ctl->progress - start;
			ret = btrfs_remove_free_space(block_group,
						      start, num_bytes);
			if (ret)
				goto out_lock;

			num_bytes = (start + num_bytes) -
				caching_ctl->progress;
			start = caching_ctl->progress;
			ret = add_excluded_extent(fs_info, start, num_bytes);
		}
out_lock:
		mutex_unlock(&caching_ctl->mutex);
		put_caching_control(caching_ctl);
	}
	btrfs_put_block_group(block_group);
	return ret;
}

int btrfs_exclude_logged_extents(struct extent_buffer *eb)
{
	struct btrfs_fs_info *fs_info = eb->fs_info;
	struct btrfs_file_extent_item *item;
	struct btrfs_key key;
	int found_type;
	int i;
	int ret = 0;

	if (!btrfs_fs_incompat(fs_info, MIXED_GROUPS))
		return 0;

	for (i = 0; i < btrfs_header_nritems(eb); i++) {
		btrfs_item_key_to_cpu(eb, &key, i);
		if (key.type != BTRFS_EXTENT_DATA_KEY)
			continue;
		item = btrfs_item_ptr(eb, i, struct btrfs_file_extent_item);
		found_type = btrfs_file_extent_type(eb, item);
		if (found_type == BTRFS_FILE_EXTENT_INLINE)
			continue;
		if (btrfs_file_extent_disk_bytenr(eb, item) == 0)
			continue;
		key.objectid = btrfs_file_extent_disk_bytenr(eb, item);
		key.offset = btrfs_file_extent_disk_num_bytes(eb, item);
		ret = __exclude_logged_extent(fs_info, key.objectid, key.offset);
		if (ret)
			break;
	}

	return ret;
}

static void
btrfs_inc_block_group_reservations(struct btrfs_block_group_cache *bg)
{
	atomic_inc(&bg->reservations);
}

void btrfs_dec_block_group_reservations(struct btrfs_fs_info *fs_info,
					const u64 start)
{
	struct btrfs_block_group_cache *bg;

	bg = btrfs_lookup_block_group(fs_info, start);
	ASSERT(bg);
	if (atomic_dec_and_test(&bg->reservations))
		wake_up_var(&bg->reservations);
	btrfs_put_block_group(bg);
}

void btrfs_wait_block_group_reservations(struct btrfs_block_group_cache *bg)
{
	struct btrfs_space_info *space_info = bg->space_info;

	ASSERT(bg->ro);

	if (!(bg->flags & BTRFS_BLOCK_GROUP_DATA))
		return;

	/*
	 * Our block group is read only but before we set it to read only,
	 * some task might have had allocated an extent from it already, but it
	 * has not yet created a respective ordered extent (and added it to a
	 * root's list of ordered extents).
	 * Therefore wait for any task currently allocating extents, since the
	 * block group's reservations counter is incremented while a read lock
	 * on the groups' semaphore is held and decremented after releasing
	 * the read access on that semaphore and creating the ordered extent.
	 */
	down_write(&space_info->groups_sem);
	up_write(&space_info->groups_sem);

	wait_var_event(&bg->reservations, !atomic_read(&bg->reservations));
}

/**
 * btrfs_add_reserved_bytes - update the block_group and space info counters
 * @cache:	The cache we are manipulating
 * @ram_bytes:  The number of bytes of file content, and will be same to
 *              @num_bytes except for the compress path.
 * @num_bytes:	The number of bytes in question
 * @delalloc:   The blocks are allocated for the delalloc write
 *
 * This is called by the allocator when it reserves space. If this is a
 * reservation and the block group has become read only we cannot make the
 * reservation and return -EAGAIN, otherwise this function always succeeds.
 */
static int btrfs_add_reserved_bytes(struct btrfs_block_group_cache *cache,
				    u64 ram_bytes, u64 num_bytes, int delalloc)
{
	struct btrfs_space_info *space_info = cache->space_info;
	int ret = 0;

	spin_lock(&space_info->lock);
	spin_lock(&cache->lock);
	if (cache->ro) {
		ret = -EAGAIN;
	} else {
		cache->reserved += num_bytes;
		space_info->bytes_reserved += num_bytes;
		update_bytes_may_use(space_info, -ram_bytes);
		if (delalloc)
			cache->delalloc_bytes += num_bytes;
	}
	spin_unlock(&cache->lock);
	spin_unlock(&space_info->lock);
	return ret;
}

/**
 * btrfs_free_reserved_bytes - update the block_group and space info counters
 * @cache:      The cache we are manipulating
 * @num_bytes:  The number of bytes in question
 * @delalloc:   The blocks are allocated for the delalloc write
 *
 * This is called by somebody who is freeing space that was never actually used
 * on disk.  For example if you reserve some space for a new leaf in transaction
 * A and before transaction A commits you free that leaf, you call this with
 * reserve set to 0 in order to clear the reservation.
 */

static void btrfs_free_reserved_bytes(struct btrfs_block_group_cache *cache,
				      u64 num_bytes, int delalloc)
{
	struct btrfs_space_info *space_info = cache->space_info;

	spin_lock(&space_info->lock);
	spin_lock(&cache->lock);
	if (cache->ro)
		space_info->bytes_readonly += num_bytes;
	cache->reserved -= num_bytes;
	space_info->bytes_reserved -= num_bytes;
	space_info->max_extent_size = 0;

	if (delalloc)
		cache->delalloc_bytes -= num_bytes;
	spin_unlock(&cache->lock);
	spin_unlock(&space_info->lock);
}
void btrfs_prepare_extent_commit(struct btrfs_fs_info *fs_info)
{
	struct btrfs_caching_control *next;
	struct btrfs_caching_control *caching_ctl;
	struct btrfs_block_group_cache *cache;

	down_write(&fs_info->commit_root_sem);

	list_for_each_entry_safe(caching_ctl, next,
				 &fs_info->caching_block_groups, list) {
		cache = caching_ctl->block_group;
		if (block_group_cache_done(cache)) {
			cache->last_byte_to_unpin = (u64)-1;
			list_del_init(&caching_ctl->list);
			put_caching_control(caching_ctl);
		} else {
			cache->last_byte_to_unpin = caching_ctl->progress;
		}
	}

	if (fs_info->pinned_extents == &fs_info->freed_extents[0])
		fs_info->pinned_extents = &fs_info->freed_extents[1];
	else
		fs_info->pinned_extents = &fs_info->freed_extents[0];

	up_write(&fs_info->commit_root_sem);

	update_global_block_rsv(fs_info);
}

/*
 * Returns the free cluster for the given space info and sets empty_cluster to
 * what it should be based on the mount options.
 */
static struct btrfs_free_cluster *
fetch_cluster_info(struct btrfs_fs_info *fs_info,
		   struct btrfs_space_info *space_info, u64 *empty_cluster)
{
	struct btrfs_free_cluster *ret = NULL;

	*empty_cluster = 0;
	if (btrfs_mixed_space_info(space_info))
		return ret;

	if (space_info->flags & BTRFS_BLOCK_GROUP_METADATA) {
		ret = &fs_info->meta_alloc_cluster;
		if (btrfs_test_opt(fs_info, SSD))
			*empty_cluster = SZ_2M;
		else
			*empty_cluster = SZ_64K;
	} else if ((space_info->flags & BTRFS_BLOCK_GROUP_DATA) &&
		   btrfs_test_opt(fs_info, SSD_SPREAD)) {
		*empty_cluster = SZ_2M;
		ret = &fs_info->data_alloc_cluster;
	}

	return ret;
}

static int unpin_extent_range(struct btrfs_fs_info *fs_info,
			      u64 start, u64 end,
			      const bool return_free_space)
{
	struct btrfs_block_group_cache *cache = NULL;
	struct btrfs_space_info *space_info;
	struct btrfs_block_rsv *global_rsv = &fs_info->global_block_rsv;
	struct btrfs_free_cluster *cluster = NULL;
	u64 len;
	u64 total_unpinned = 0;
	u64 empty_cluster = 0;
	bool readonly;

	while (start <= end) {
		readonly = false;
		if (!cache ||
		    start >= cache->key.objectid + cache->key.offset) {
			if (cache)
				btrfs_put_block_group(cache);
			total_unpinned = 0;
			cache = btrfs_lookup_block_group(fs_info, start);
			BUG_ON(!cache); /* Logic error */

			cluster = fetch_cluster_info(fs_info,
						     cache->space_info,
						     &empty_cluster);
			empty_cluster <<= 1;
		}

		len = cache->key.objectid + cache->key.offset - start;
		len = min(len, end + 1 - start);

		if (start < cache->last_byte_to_unpin) {
			len = min(len, cache->last_byte_to_unpin - start);
			if (return_free_space)
				btrfs_add_free_space(cache, start, len);
		}

		start += len;
		total_unpinned += len;
		space_info = cache->space_info;

		/*
		 * If this space cluster has been marked as fragmented and we've
		 * unpinned enough in this block group to potentially allow a
		 * cluster to be created inside of it go ahead and clear the
		 * fragmented check.
		 */
		if (cluster && cluster->fragmented &&
		    total_unpinned > empty_cluster) {
			spin_lock(&cluster->lock);
			cluster->fragmented = 0;
			spin_unlock(&cluster->lock);
		}

		spin_lock(&space_info->lock);
		spin_lock(&cache->lock);
		cache->pinned -= len;
		update_bytes_pinned(space_info, -len);

		trace_btrfs_space_reservation(fs_info, "pinned",
					      space_info->flags, len, 0);
		space_info->max_extent_size = 0;
		percpu_counter_add_batch(&space_info->total_bytes_pinned,
			    -len, BTRFS_TOTAL_BYTES_PINNED_BATCH);
		if (cache->ro) {
			space_info->bytes_readonly += len;
			readonly = true;
		}
		spin_unlock(&cache->lock);
		if (!readonly && return_free_space &&
		    global_rsv->space_info == space_info) {
			u64 to_add = len;

			spin_lock(&global_rsv->lock);
			if (!global_rsv->full) {
				to_add = min(len, global_rsv->size -
					     global_rsv->reserved);
				global_rsv->reserved += to_add;
				update_bytes_may_use(space_info, to_add);
				if (global_rsv->reserved >= global_rsv->size)
					global_rsv->full = 1;
				trace_btrfs_space_reservation(fs_info,
							      "space_info",
							      space_info->flags,
							      to_add, 1);
				len -= to_add;
			}
			spin_unlock(&global_rsv->lock);
			/* Add to any tickets we may have */
			if (len)
				space_info_add_new_bytes(fs_info, space_info,
							 len);
		}
		spin_unlock(&space_info->lock);
	}

	if (cache)
		btrfs_put_block_group(cache);
	return 0;
}

int btrfs_finish_extent_commit(struct btrfs_trans_handle *trans)
{
	struct btrfs_fs_info *fs_info = trans->fs_info;
	struct btrfs_block_group_cache *block_group, *tmp;
	struct list_head *deleted_bgs;
	struct extent_io_tree *unpin;
	u64 start;
	u64 end;
	int ret;

	if (fs_info->pinned_extents == &fs_info->freed_extents[0])
		unpin = &fs_info->freed_extents[1];
	else
		unpin = &fs_info->freed_extents[0];

	while (!trans->aborted) {
		struct extent_state *cached_state = NULL;

		mutex_lock(&fs_info->unused_bg_unpin_mutex);
		ret = find_first_extent_bit(unpin, 0, &start, &end,
					    EXTENT_DIRTY, &cached_state);
		if (ret) {
			mutex_unlock(&fs_info->unused_bg_unpin_mutex);
			break;
		}

		if (btrfs_test_opt(fs_info, DISCARD))
			ret = btrfs_discard_extent(fs_info, start,
						   end + 1 - start, NULL);

		clear_extent_dirty(unpin, start, end, &cached_state);
		unpin_extent_range(fs_info, start, end, true);
		mutex_unlock(&fs_info->unused_bg_unpin_mutex);
		free_extent_state(cached_state);
		cond_resched();
	}

	/*
	 * Transaction is finished.  We don't need the lock anymore.  We
	 * do need to clean up the block groups in case of a transaction
	 * abort.
	 */
	deleted_bgs = &trans->transaction->deleted_bgs;
	list_for_each_entry_safe(block_group, tmp, deleted_bgs, bg_list) {
		u64 trimmed = 0;

		ret = -EROFS;
		if (!trans->aborted)
			ret = btrfs_discard_extent(fs_info,
						   block_group->key.objectid,
						   block_group->key.offset,
						   &trimmed);

		list_del_init(&block_group->bg_list);
		btrfs_put_block_group_trimming(block_group);
		btrfs_put_block_group(block_group);

		if (ret) {
			const char *errstr = btrfs_decode_error(ret);
			btrfs_warn(fs_info,
			   "discard failed while removing blockgroup: errno=%d %s",
				   ret, errstr);
		}
	}

	return 0;
}

static int __btrfs_free_extent(struct btrfs_trans_handle *trans,
			       struct btrfs_delayed_ref_node *node, u64 parent,
			       u64 root_objectid, u64 owner_objectid,
			       u64 owner_offset, int refs_to_drop,
			       struct btrfs_delayed_extent_op *extent_op)
{
	struct btrfs_fs_info *info = trans->fs_info;
	struct btrfs_key key;
	struct btrfs_path *path;
	struct btrfs_root *extent_root = info->extent_root;
	struct extent_buffer *leaf;
	struct btrfs_extent_item *ei;
	struct btrfs_extent_inline_ref *iref;
	int ret;
	int is_data;
	int extent_slot = 0;
	int found_extent = 0;
	int num_to_del = 1;
	u32 item_size;
	u64 refs;
	u64 bytenr = node->bytenr;
	u64 num_bytes = node->num_bytes;
	int last_ref = 0;
	bool skinny_metadata = btrfs_fs_incompat(info, SKINNY_METADATA);

	path = btrfs_alloc_path();
	if (!path)
		return -ENOMEM;

	path->reada = READA_FORWARD;
	path->leave_spinning = 1;

	is_data = owner_objectid >= BTRFS_FIRST_FREE_OBJECTID;
	BUG_ON(!is_data && refs_to_drop != 1);

	if (is_data)
		skinny_metadata = false;

	ret = lookup_extent_backref(trans, path, &iref, bytenr, num_bytes,
				    parent, root_objectid, owner_objectid,
				    owner_offset);
	if (ret == 0) {
		extent_slot = path->slots[0];
		while (extent_slot >= 0) {
			btrfs_item_key_to_cpu(path->nodes[0], &key,
					      extent_slot);
			if (key.objectid != bytenr)
				break;
			if (key.type == BTRFS_EXTENT_ITEM_KEY &&
			    key.offset == num_bytes) {
				found_extent = 1;
				break;
			}
			if (key.type == BTRFS_METADATA_ITEM_KEY &&
			    key.offset == owner_objectid) {
				found_extent = 1;
				break;
			}
			if (path->slots[0] - extent_slot > 5)
				break;
			extent_slot--;
		}

		if (!found_extent) {
			BUG_ON(iref);
			ret = remove_extent_backref(trans, path, NULL,
						    refs_to_drop,
						    is_data, &last_ref);
			if (ret) {
				btrfs_abort_transaction(trans, ret);
				goto out;
			}
			btrfs_release_path(path);
			path->leave_spinning = 1;

			key.objectid = bytenr;
			key.type = BTRFS_EXTENT_ITEM_KEY;
			key.offset = num_bytes;

			if (!is_data && skinny_metadata) {
				key.type = BTRFS_METADATA_ITEM_KEY;
				key.offset = owner_objectid;
			}

			ret = btrfs_search_slot(trans, extent_root,
						&key, path, -1, 1);
			if (ret > 0 && skinny_metadata && path->slots[0]) {
				/*
				 * Couldn't find our skinny metadata item,
				 * see if we have ye olde extent item.
				 */
				path->slots[0]--;
				btrfs_item_key_to_cpu(path->nodes[0], &key,
						      path->slots[0]);
				if (key.objectid == bytenr &&
				    key.type == BTRFS_EXTENT_ITEM_KEY &&
				    key.offset == num_bytes)
					ret = 0;
			}

			if (ret > 0 && skinny_metadata) {
				skinny_metadata = false;
				key.objectid = bytenr;
				key.type = BTRFS_EXTENT_ITEM_KEY;
				key.offset = num_bytes;
				btrfs_release_path(path);
				ret = btrfs_search_slot(trans, extent_root,
							&key, path, -1, 1);
			}

			if (ret) {
				btrfs_err(info,
					  "umm, got %d back from search, was looking for %llu",
					  ret, bytenr);
				if (ret > 0)
					btrfs_print_leaf(path->nodes[0]);
			}
			if (ret < 0) {
				btrfs_abort_transaction(trans, ret);
				goto out;
			}
			extent_slot = path->slots[0];
		}
	} else if (WARN_ON(ret == -ENOENT)) {
		btrfs_print_leaf(path->nodes[0]);
		btrfs_err(info,
			"unable to find ref byte nr %llu parent %llu root %llu  owner %llu offset %llu",
			bytenr, parent, root_objectid, owner_objectid,
			owner_offset);
		btrfs_abort_transaction(trans, ret);
		goto out;
	} else {
		btrfs_abort_transaction(trans, ret);
		goto out;
	}

	leaf = path->nodes[0];
	item_size = btrfs_item_size_nr(leaf, extent_slot);
	if (unlikely(item_size < sizeof(*ei))) {
		ret = -EINVAL;
		btrfs_print_v0_err(info);
		btrfs_abort_transaction(trans, ret);
		goto out;
	}
	ei = btrfs_item_ptr(leaf, extent_slot,
			    struct btrfs_extent_item);
	if (owner_objectid < BTRFS_FIRST_FREE_OBJECTID &&
	    key.type == BTRFS_EXTENT_ITEM_KEY) {
		struct btrfs_tree_block_info *bi;
		BUG_ON(item_size < sizeof(*ei) + sizeof(*bi));
		bi = (struct btrfs_tree_block_info *)(ei + 1);
		WARN_ON(owner_objectid != btrfs_tree_block_level(leaf, bi));
	}

	refs = btrfs_extent_refs(leaf, ei);
	if (refs < refs_to_drop) {
		btrfs_err(info,
			  "trying to drop %d refs but we only have %Lu for bytenr %Lu",
			  refs_to_drop, refs, bytenr);
		ret = -EINVAL;
		btrfs_abort_transaction(trans, ret);
		goto out;
	}
	refs -= refs_to_drop;

	if (refs > 0) {
		if (extent_op)
			__run_delayed_extent_op(extent_op, leaf, ei);
		/*
		 * In the case of inline back ref, reference count will
		 * be updated by remove_extent_backref
		 */
		if (iref) {
			BUG_ON(!found_extent);
		} else {
			btrfs_set_extent_refs(leaf, ei, refs);
			btrfs_mark_buffer_dirty(leaf);
		}
		if (found_extent) {
			ret = remove_extent_backref(trans, path, iref,
						    refs_to_drop, is_data,
						    &last_ref);
			if (ret) {
				btrfs_abort_transaction(trans, ret);
				goto out;
			}
		}
	} else {
		if (found_extent) {
			BUG_ON(is_data && refs_to_drop !=
			       extent_data_ref_count(path, iref));
			if (iref) {
				BUG_ON(path->slots[0] != extent_slot);
			} else {
				BUG_ON(path->slots[0] != extent_slot + 1);
				path->slots[0] = extent_slot;
				num_to_del = 2;
			}
		}

		last_ref = 1;
		ret = btrfs_del_items(trans, extent_root, path, path->slots[0],
				      num_to_del);
		if (ret) {
			btrfs_abort_transaction(trans, ret);
			goto out;
		}
		btrfs_release_path(path);

		if (is_data) {
			ret = btrfs_del_csums(trans, info, bytenr, num_bytes);
			if (ret) {
				btrfs_abort_transaction(trans, ret);
				goto out;
			}
		}

		ret = add_to_free_space_tree(trans, bytenr, num_bytes);
		if (ret) {
			btrfs_abort_transaction(trans, ret);
			goto out;
		}

		ret = update_block_group(trans, bytenr, num_bytes, 0);
		if (ret) {
			btrfs_abort_transaction(trans, ret);
			goto out;
		}
	}
	btrfs_release_path(path);

out:
	btrfs_free_path(path);
	return ret;
}

/*
 * when we free an block, it is possible (and likely) that we free the last
 * delayed ref for that extent as well.  This searches the delayed ref tree for
 * a given extent, and if there are no other delayed refs to be processed, it
 * removes it from the tree.
 */
static noinline int check_ref_cleanup(struct btrfs_trans_handle *trans,
				      u64 bytenr)
{
	struct btrfs_delayed_ref_head *head;
	struct btrfs_delayed_ref_root *delayed_refs;
	int ret = 0;

	delayed_refs = &trans->transaction->delayed_refs;
	spin_lock(&delayed_refs->lock);
	head = btrfs_find_delayed_ref_head(delayed_refs, bytenr);
	if (!head)
		goto out_delayed_unlock;

	spin_lock(&head->lock);
	if (!RB_EMPTY_ROOT(&head->ref_tree.rb_root))
		goto out;

	if (cleanup_extent_op(head) != NULL)
		goto out;

	/*
	 * waiting for the lock here would deadlock.  If someone else has it
	 * locked they are already in the process of dropping it anyway
	 */
	if (!mutex_trylock(&head->mutex))
		goto out;

	btrfs_delete_ref_head(delayed_refs, head);
	head->processing = 0;

	spin_unlock(&head->lock);
	spin_unlock(&delayed_refs->lock);

	BUG_ON(head->extent_op);
	if (head->must_insert_reserved)
		ret = 1;

	btrfs_cleanup_ref_head_accounting(trans->fs_info, delayed_refs, head);
	mutex_unlock(&head->mutex);
	btrfs_put_delayed_ref_head(head);
	return ret;
out:
	spin_unlock(&head->lock);

out_delayed_unlock:
	spin_unlock(&delayed_refs->lock);
	return 0;
}

void btrfs_free_tree_block(struct btrfs_trans_handle *trans,
			   struct btrfs_root *root,
			   struct extent_buffer *buf,
			   u64 parent, int last_ref)
{
	struct btrfs_fs_info *fs_info = root->fs_info;
	struct btrfs_ref generic_ref = { 0 };
	int pin = 1;
	int ret;

	btrfs_init_generic_ref(&generic_ref, BTRFS_DROP_DELAYED_REF,
			       buf->start, buf->len, parent);
	btrfs_init_tree_ref(&generic_ref, btrfs_header_level(buf),
			    root->root_key.objectid);

	if (root->root_key.objectid != BTRFS_TREE_LOG_OBJECTID) {
		int old_ref_mod, new_ref_mod;

		btrfs_ref_tree_mod(fs_info, &generic_ref);
		ret = btrfs_add_delayed_tree_ref(trans, &generic_ref, NULL,
						 &old_ref_mod, &new_ref_mod);
		BUG_ON(ret); /* -ENOMEM */
		pin = old_ref_mod >= 0 && new_ref_mod < 0;
	}

	if (last_ref && btrfs_header_generation(buf) == trans->transid) {
		struct btrfs_block_group_cache *cache;

		if (root->root_key.objectid != BTRFS_TREE_LOG_OBJECTID) {
			ret = check_ref_cleanup(trans, buf->start);
			if (!ret)
				goto out;
		}

		pin = 0;
		cache = btrfs_lookup_block_group(fs_info, buf->start);

		if (btrfs_header_flag(buf, BTRFS_HEADER_FLAG_WRITTEN)) {
			pin_down_extent(cache, buf->start, buf->len, 1);
			btrfs_put_block_group(cache);
			goto out;
		}

		WARN_ON(test_bit(EXTENT_BUFFER_DIRTY, &buf->bflags));

		btrfs_add_free_space(cache, buf->start, buf->len);
		btrfs_free_reserved_bytes(cache, buf->len, 0);
		btrfs_put_block_group(cache);
		trace_btrfs_reserved_extent_free(fs_info, buf->start, buf->len);
	}
out:
	if (pin)
		add_pinned_bytes(fs_info, &generic_ref, 1);

	if (last_ref) {
		/*
		 * Deleting the buffer, clear the corrupt flag since it doesn't
		 * matter anymore.
		 */
		clear_bit(EXTENT_BUFFER_CORRUPT, &buf->bflags);
	}
}

/* Can return -ENOMEM */
int btrfs_free_extent(struct btrfs_trans_handle *trans, struct btrfs_ref *ref)
{
	struct btrfs_fs_info *fs_info = trans->fs_info;
	int old_ref_mod, new_ref_mod;
	int ret;

	if (btrfs_is_testing(fs_info))
		return 0;

	/*
	 * tree log blocks never actually go into the extent allocation
	 * tree, just update pinning info and exit early.
	 */
	if ((ref->type == BTRFS_REF_METADATA &&
	     ref->tree_ref.root == BTRFS_TREE_LOG_OBJECTID) ||
	    (ref->type == BTRFS_REF_DATA &&
	     ref->data_ref.ref_root == BTRFS_TREE_LOG_OBJECTID)) {
		/* unlocks the pinned mutex */
		btrfs_pin_extent(fs_info, ref->bytenr, ref->len, 1);
		old_ref_mod = new_ref_mod = 0;
		ret = 0;
	} else if (ref->type == BTRFS_REF_METADATA) {
		ret = btrfs_add_delayed_tree_ref(trans, ref, NULL,
						 &old_ref_mod, &new_ref_mod);
	} else {
		ret = btrfs_add_delayed_data_ref(trans, ref, 0,
						 &old_ref_mod, &new_ref_mod);
	}

	if (!((ref->type == BTRFS_REF_METADATA &&
	       ref->tree_ref.root == BTRFS_TREE_LOG_OBJECTID) ||
	      (ref->type == BTRFS_REF_DATA &&
	       ref->data_ref.ref_root == BTRFS_TREE_LOG_OBJECTID)))
		btrfs_ref_tree_mod(fs_info, ref);

	if (ret == 0 && old_ref_mod >= 0 && new_ref_mod < 0)
		add_pinned_bytes(fs_info, ref, 1);

	return ret;
}

/*
 * when we wait for progress in the block group caching, its because
 * our allocation attempt failed at least once.  So, we must sleep
 * and let some progress happen before we try again.
 *
 * This function will sleep at least once waiting for new free space to
 * show up, and then it will check the block group free space numbers
 * for our min num_bytes.  Another option is to have it go ahead
 * and look in the rbtree for a free extent of a given size, but this
 * is a good start.
 *
 * Callers of this must check if cache->cached == BTRFS_CACHE_ERROR before using
 * any of the information in this block group.
 */
static noinline void
wait_block_group_cache_progress(struct btrfs_block_group_cache *cache,
				u64 num_bytes)
{
	struct btrfs_caching_control *caching_ctl;

	caching_ctl = get_caching_control(cache);
	if (!caching_ctl)
		return;

	wait_event(caching_ctl->wait, block_group_cache_done(cache) ||
		   (cache->free_space_ctl->free_space >= num_bytes));

	put_caching_control(caching_ctl);
}

static noinline int
wait_block_group_cache_done(struct btrfs_block_group_cache *cache)
{
	struct btrfs_caching_control *caching_ctl;
	int ret = 0;

	caching_ctl = get_caching_control(cache);
	if (!caching_ctl)
		return (cache->cached == BTRFS_CACHE_ERROR) ? -EIO : 0;

	wait_event(caching_ctl->wait, block_group_cache_done(cache));
	if (cache->cached == BTRFS_CACHE_ERROR)
		ret = -EIO;
	put_caching_control(caching_ctl);
	return ret;
}

enum btrfs_loop_type {
	LOOP_CACHING_NOWAIT = 0,
	LOOP_CACHING_WAIT = 1,
	LOOP_ALLOC_CHUNK = 2,
	LOOP_NO_EMPTY_SIZE = 3,
};

static inline void
btrfs_lock_block_group(struct btrfs_block_group_cache *cache,
		       int delalloc)
{
	if (delalloc)
		down_read(&cache->data_rwsem);
}

static inline void
btrfs_grab_block_group(struct btrfs_block_group_cache *cache,
		       int delalloc)
{
	btrfs_get_block_group(cache);
	if (delalloc)
		down_read(&cache->data_rwsem);
}

static struct btrfs_block_group_cache *
btrfs_lock_cluster(struct btrfs_block_group_cache *block_group,
		   struct btrfs_free_cluster *cluster,
		   int delalloc)
{
	struct btrfs_block_group_cache *used_bg = NULL;

	spin_lock(&cluster->refill_lock);
	while (1) {
		used_bg = cluster->block_group;
		if (!used_bg)
			return NULL;

		if (used_bg == block_group)
			return used_bg;

		btrfs_get_block_group(used_bg);

		if (!delalloc)
			return used_bg;

		if (down_read_trylock(&used_bg->data_rwsem))
			return used_bg;

		spin_unlock(&cluster->refill_lock);

		/* We should only have one-level nested. */
		down_read_nested(&used_bg->data_rwsem, SINGLE_DEPTH_NESTING);

		spin_lock(&cluster->refill_lock);
		if (used_bg == cluster->block_group)
			return used_bg;

		up_read(&used_bg->data_rwsem);
		btrfs_put_block_group(used_bg);
	}
}

static inline void
btrfs_release_block_group(struct btrfs_block_group_cache *cache,
			 int delalloc)
{
	if (delalloc)
		up_read(&cache->data_rwsem);
	btrfs_put_block_group(cache);
}

/*
 * Structure used internally for find_free_extent() function.  Wraps needed
 * parameters.
 */
struct find_free_extent_ctl {
	/* Basic allocation info */
	u64 ram_bytes;
	u64 num_bytes;
	u64 empty_size;
	u64 flags;
	int delalloc;

	/* Where to start the search inside the bg */
	u64 search_start;

	/* For clustered allocation */
	u64 empty_cluster;

	bool have_caching_bg;
	bool orig_have_caching_bg;

	/* RAID index, converted from flags */
	int index;

	/*
	 * Current loop number, check find_free_extent_update_loop() for details
	 */
	int loop;

	/*
	 * Whether we're refilling a cluster, if true we need to re-search
	 * current block group but don't try to refill the cluster again.
	 */
	bool retry_clustered;

	/*
	 * Whether we're updating free space cache, if true we need to re-search
	 * current block group but don't try updating free space cache again.
	 */
	bool retry_unclustered;

	/* If current block group is cached */
	int cached;

	/* Max contiguous hole found */
	u64 max_extent_size;

	/* Total free space from free space cache, not always contiguous */
	u64 total_free_space;

	/* Found result */
	u64 found_offset;
};


/*
 * Helper function for find_free_extent().
 *
 * Return -ENOENT to inform caller that we need fallback to unclustered mode.
 * Return -EAGAIN to inform caller that we need to re-search this block group
 * Return >0 to inform caller that we find nothing
 * Return 0 means we have found a location and set ffe_ctl->found_offset.
 */
static int find_free_extent_clustered(struct btrfs_block_group_cache *bg,
		struct btrfs_free_cluster *last_ptr,
		struct find_free_extent_ctl *ffe_ctl,
		struct btrfs_block_group_cache **cluster_bg_ret)
{
<<<<<<< HEAD
	struct btrfs_fs_info *fs_info = bg->fs_info;
=======
>>>>>>> 0ecfebd2
	struct btrfs_block_group_cache *cluster_bg;
	u64 aligned_cluster;
	u64 offset;
	int ret;

	cluster_bg = btrfs_lock_cluster(bg, last_ptr, ffe_ctl->delalloc);
	if (!cluster_bg)
		goto refill_cluster;
	if (cluster_bg != bg && (cluster_bg->ro ||
	    !block_group_bits(cluster_bg, ffe_ctl->flags)))
		goto release_cluster;

	offset = btrfs_alloc_from_cluster(cluster_bg, last_ptr,
			ffe_ctl->num_bytes, cluster_bg->key.objectid,
			&ffe_ctl->max_extent_size);
	if (offset) {
		/* We have a block, we're done */
		spin_unlock(&last_ptr->refill_lock);
		trace_btrfs_reserve_extent_cluster(cluster_bg,
				ffe_ctl->search_start, ffe_ctl->num_bytes);
		*cluster_bg_ret = cluster_bg;
		ffe_ctl->found_offset = offset;
		return 0;
	}
	WARN_ON(last_ptr->block_group != cluster_bg);

release_cluster:
	/*
	 * If we are on LOOP_NO_EMPTY_SIZE, we can't set up a new clusters, so
	 * lets just skip it and let the allocator find whatever block it can
	 * find. If we reach this point, we will have tried the cluster
	 * allocator plenty of times and not have found anything, so we are
	 * likely way too fragmented for the clustering stuff to find anything.
	 *
	 * However, if the cluster is taken from the current block group,
	 * release the cluster first, so that we stand a better chance of
	 * succeeding in the unclustered allocation.
	 */
	if (ffe_ctl->loop >= LOOP_NO_EMPTY_SIZE && cluster_bg != bg) {
		spin_unlock(&last_ptr->refill_lock);
		btrfs_release_block_group(cluster_bg, ffe_ctl->delalloc);
		return -ENOENT;
	}

	/* This cluster didn't work out, free it and start over */
	btrfs_return_cluster_to_free_space(NULL, last_ptr);

	if (cluster_bg != bg)
		btrfs_release_block_group(cluster_bg, ffe_ctl->delalloc);

refill_cluster:
	if (ffe_ctl->loop >= LOOP_NO_EMPTY_SIZE) {
		spin_unlock(&last_ptr->refill_lock);
		return -ENOENT;
	}

	aligned_cluster = max_t(u64,
			ffe_ctl->empty_cluster + ffe_ctl->empty_size,
			bg->full_stripe_len);
<<<<<<< HEAD
	ret = btrfs_find_space_cluster(fs_info, bg, last_ptr,
			ffe_ctl->search_start, ffe_ctl->num_bytes,
			aligned_cluster);
=======
	ret = btrfs_find_space_cluster(bg, last_ptr, ffe_ctl->search_start,
			ffe_ctl->num_bytes, aligned_cluster);
>>>>>>> 0ecfebd2
	if (ret == 0) {
		/* Now pull our allocation out of this cluster */
		offset = btrfs_alloc_from_cluster(bg, last_ptr,
				ffe_ctl->num_bytes, ffe_ctl->search_start,
				&ffe_ctl->max_extent_size);
		if (offset) {
			/* We found one, proceed */
			spin_unlock(&last_ptr->refill_lock);
			trace_btrfs_reserve_extent_cluster(bg,
					ffe_ctl->search_start,
					ffe_ctl->num_bytes);
			ffe_ctl->found_offset = offset;
			return 0;
		}
	} else if (!ffe_ctl->cached && ffe_ctl->loop > LOOP_CACHING_NOWAIT &&
		   !ffe_ctl->retry_clustered) {
		spin_unlock(&last_ptr->refill_lock);

		ffe_ctl->retry_clustered = true;
		wait_block_group_cache_progress(bg, ffe_ctl->num_bytes +
				ffe_ctl->empty_cluster + ffe_ctl->empty_size);
		return -EAGAIN;
	}
	/*
	 * At this point we either didn't find a cluster or we weren't able to
	 * allocate a block from our cluster.  Free the cluster we've been
	 * trying to use, and go to the next block group.
	 */
	btrfs_return_cluster_to_free_space(NULL, last_ptr);
	spin_unlock(&last_ptr->refill_lock);
	return 1;
}

/*
 * Return >0 to inform caller that we find nothing
 * Return 0 when we found an free extent and set ffe_ctrl->found_offset
 * Return -EAGAIN to inform caller that we need to re-search this block group
 */
static int find_free_extent_unclustered(struct btrfs_block_group_cache *bg,
		struct btrfs_free_cluster *last_ptr,
		struct find_free_extent_ctl *ffe_ctl)
{
	u64 offset;

	/*
	 * We are doing an unclustered allocation, set the fragmented flag so
	 * we don't bother trying to setup a cluster again until we get more
	 * space.
	 */
	if (unlikely(last_ptr)) {
		spin_lock(&last_ptr->lock);
		last_ptr->fragmented = 1;
		spin_unlock(&last_ptr->lock);
	}
	if (ffe_ctl->cached) {
		struct btrfs_free_space_ctl *free_space_ctl;

		free_space_ctl = bg->free_space_ctl;
		spin_lock(&free_space_ctl->tree_lock);
		if (free_space_ctl->free_space <
		    ffe_ctl->num_bytes + ffe_ctl->empty_cluster +
		    ffe_ctl->empty_size) {
			ffe_ctl->total_free_space = max_t(u64,
					ffe_ctl->total_free_space,
					free_space_ctl->free_space);
			spin_unlock(&free_space_ctl->tree_lock);
			return 1;
		}
		spin_unlock(&free_space_ctl->tree_lock);
	}

	offset = btrfs_find_space_for_alloc(bg, ffe_ctl->search_start,
			ffe_ctl->num_bytes, ffe_ctl->empty_size,
			&ffe_ctl->max_extent_size);

	/*
	 * If we didn't find a chunk, and we haven't failed on this block group
	 * before, and this block group is in the middle of caching and we are
	 * ok with waiting, then go ahead and wait for progress to be made, and
	 * set @retry_unclustered to true.
	 *
	 * If @retry_unclustered is true then we've already waited on this
	 * block group once and should move on to the next block group.
	 */
	if (!offset && !ffe_ctl->retry_unclustered && !ffe_ctl->cached &&
	    ffe_ctl->loop > LOOP_CACHING_NOWAIT) {
		wait_block_group_cache_progress(bg, ffe_ctl->num_bytes +
						ffe_ctl->empty_size);
		ffe_ctl->retry_unclustered = true;
		return -EAGAIN;
	} else if (!offset) {
		return 1;
	}
	ffe_ctl->found_offset = offset;
	return 0;
}

/*
 * Return >0 means caller needs to re-search for free extent
 * Return 0 means we have the needed free extent.
 * Return <0 means we failed to locate any free extent.
 */
static int find_free_extent_update_loop(struct btrfs_fs_info *fs_info,
					struct btrfs_free_cluster *last_ptr,
					struct btrfs_key *ins,
					struct find_free_extent_ctl *ffe_ctl,
					int full_search, bool use_cluster)
{
	struct btrfs_root *root = fs_info->extent_root;
	int ret;

	if ((ffe_ctl->loop == LOOP_CACHING_NOWAIT) &&
	    ffe_ctl->have_caching_bg && !ffe_ctl->orig_have_caching_bg)
		ffe_ctl->orig_have_caching_bg = true;

	if (!ins->objectid && ffe_ctl->loop >= LOOP_CACHING_WAIT &&
	    ffe_ctl->have_caching_bg)
		return 1;

	if (!ins->objectid && ++(ffe_ctl->index) < BTRFS_NR_RAID_TYPES)
		return 1;

	if (ins->objectid) {
		if (!use_cluster && last_ptr) {
			spin_lock(&last_ptr->lock);
			last_ptr->window_start = ins->objectid;
			spin_unlock(&last_ptr->lock);
		}
		return 0;
	}

	/*
	 * LOOP_CACHING_NOWAIT, search partially cached block groups, kicking
	 *			caching kthreads as we move along
	 * LOOP_CACHING_WAIT, search everything, and wait if our bg is caching
	 * LOOP_ALLOC_CHUNK, force a chunk allocation and try again
	 * LOOP_NO_EMPTY_SIZE, set empty_size and empty_cluster to 0 and try
	 *		       again
	 */
	if (ffe_ctl->loop < LOOP_NO_EMPTY_SIZE) {
		ffe_ctl->index = 0;
		if (ffe_ctl->loop == LOOP_CACHING_NOWAIT) {
			/*
			 * We want to skip the LOOP_CACHING_WAIT step if we
			 * don't have any uncached bgs and we've already done a
			 * full search through.
			 */
			if (ffe_ctl->orig_have_caching_bg || !full_search)
				ffe_ctl->loop = LOOP_CACHING_WAIT;
			else
				ffe_ctl->loop = LOOP_ALLOC_CHUNK;
		} else {
			ffe_ctl->loop++;
		}

		if (ffe_ctl->loop == LOOP_ALLOC_CHUNK) {
			struct btrfs_trans_handle *trans;
			int exist = 0;

			trans = current->journal_info;
			if (trans)
				exist = 1;
			else
				trans = btrfs_join_transaction(root);

			if (IS_ERR(trans)) {
				ret = PTR_ERR(trans);
				return ret;
			}

			ret = do_chunk_alloc(trans, ffe_ctl->flags,
					     CHUNK_ALLOC_FORCE);

			/*
			 * If we can't allocate a new chunk we've already looped
			 * through at least once, move on to the NO_EMPTY_SIZE
			 * case.
			 */
			if (ret == -ENOSPC)
				ffe_ctl->loop = LOOP_NO_EMPTY_SIZE;

			/* Do not bail out on ENOSPC since we can do more. */
			if (ret < 0 && ret != -ENOSPC)
				btrfs_abort_transaction(trans, ret);
			else
				ret = 0;
			if (!exist)
				btrfs_end_transaction(trans);
			if (ret)
				return ret;
		}

		if (ffe_ctl->loop == LOOP_NO_EMPTY_SIZE) {
			/*
			 * Don't loop again if we already have no empty_size and
			 * no empty_cluster.
			 */
			if (ffe_ctl->empty_size == 0 &&
			    ffe_ctl->empty_cluster == 0)
				return -ENOSPC;
			ffe_ctl->empty_size = 0;
			ffe_ctl->empty_cluster = 0;
		}
		return 1;
	}
	return -ENOSPC;
}

/*
 * walks the btree of allocated extents and find a hole of a given size.
 * The key ins is changed to record the hole:
 * ins->objectid == start position
 * ins->flags = BTRFS_EXTENT_ITEM_KEY
 * ins->offset == the size of the hole.
 * Any available blocks before search_start are skipped.
 *
 * If there is no suitable free space, we will record the max size of
 * the free space extent currently.
 *
 * The overall logic and call chain:
 *
 * find_free_extent()
 * |- Iterate through all block groups
 * |  |- Get a valid block group
 * |  |- Try to do clustered allocation in that block group
 * |  |- Try to do unclustered allocation in that block group
 * |  |- Check if the result is valid
 * |  |  |- If valid, then exit
 * |  |- Jump to next block group
 * |
 * |- Push harder to find free extents
 *    |- If not found, re-iterate all block groups
 */
static noinline int find_free_extent(struct btrfs_fs_info *fs_info,
				u64 ram_bytes, u64 num_bytes, u64 empty_size,
				u64 hint_byte, struct btrfs_key *ins,
				u64 flags, int delalloc)
{
	int ret = 0;
	struct btrfs_free_cluster *last_ptr = NULL;
	struct btrfs_block_group_cache *block_group = NULL;
	struct find_free_extent_ctl ffe_ctl = {0};
	struct btrfs_space_info *space_info;
	bool use_cluster = true;
	bool full_search = false;

	WARN_ON(num_bytes < fs_info->sectorsize);

	ffe_ctl.ram_bytes = ram_bytes;
	ffe_ctl.num_bytes = num_bytes;
	ffe_ctl.empty_size = empty_size;
	ffe_ctl.flags = flags;
	ffe_ctl.search_start = 0;
	ffe_ctl.retry_clustered = false;
	ffe_ctl.retry_unclustered = false;
	ffe_ctl.delalloc = delalloc;
	ffe_ctl.index = btrfs_bg_flags_to_raid_index(flags);
	ffe_ctl.have_caching_bg = false;
	ffe_ctl.orig_have_caching_bg = false;
	ffe_ctl.found_offset = 0;

	ins->type = BTRFS_EXTENT_ITEM_KEY;
	ins->objectid = 0;
	ins->offset = 0;

	trace_find_free_extent(fs_info, num_bytes, empty_size, flags);

	space_info = __find_space_info(fs_info, flags);
	if (!space_info) {
		btrfs_err(fs_info, "No space info for %llu", flags);
		return -ENOSPC;
	}

	/*
	 * If our free space is heavily fragmented we may not be able to make
	 * big contiguous allocations, so instead of doing the expensive search
	 * for free space, simply return ENOSPC with our max_extent_size so we
	 * can go ahead and search for a more manageable chunk.
	 *
	 * If our max_extent_size is large enough for our allocation simply
	 * disable clustering since we will likely not be able to find enough
	 * space to create a cluster and induce latency trying.
	 */
	if (unlikely(space_info->max_extent_size)) {
		spin_lock(&space_info->lock);
		if (space_info->max_extent_size &&
		    num_bytes > space_info->max_extent_size) {
			ins->offset = space_info->max_extent_size;
			spin_unlock(&space_info->lock);
			return -ENOSPC;
		} else if (space_info->max_extent_size) {
			use_cluster = false;
		}
		spin_unlock(&space_info->lock);
	}

	last_ptr = fetch_cluster_info(fs_info, space_info,
				      &ffe_ctl.empty_cluster);
	if (last_ptr) {
		spin_lock(&last_ptr->lock);
		if (last_ptr->block_group)
			hint_byte = last_ptr->window_start;
		if (last_ptr->fragmented) {
			/*
			 * We still set window_start so we can keep track of the
			 * last place we found an allocation to try and save
			 * some time.
			 */
			hint_byte = last_ptr->window_start;
			use_cluster = false;
		}
		spin_unlock(&last_ptr->lock);
	}

	ffe_ctl.search_start = max(ffe_ctl.search_start,
				   first_logical_byte(fs_info, 0));
	ffe_ctl.search_start = max(ffe_ctl.search_start, hint_byte);
	if (ffe_ctl.search_start == hint_byte) {
		block_group = btrfs_lookup_block_group(fs_info,
						       ffe_ctl.search_start);
		/*
		 * we don't want to use the block group if it doesn't match our
		 * allocation bits, or if its not cached.
		 *
		 * However if we are re-searching with an ideal block group
		 * picked out then we don't care that the block group is cached.
		 */
		if (block_group && block_group_bits(block_group, flags) &&
		    block_group->cached != BTRFS_CACHE_NO) {
			down_read(&space_info->groups_sem);
			if (list_empty(&block_group->list) ||
			    block_group->ro) {
				/*
				 * someone is removing this block group,
				 * we can't jump into the have_block_group
				 * target because our list pointers are not
				 * valid
				 */
				btrfs_put_block_group(block_group);
				up_read(&space_info->groups_sem);
			} else {
				ffe_ctl.index = btrfs_bg_flags_to_raid_index(
						block_group->flags);
				btrfs_lock_block_group(block_group, delalloc);
				goto have_block_group;
			}
		} else if (block_group) {
			btrfs_put_block_group(block_group);
		}
	}
search:
	ffe_ctl.have_caching_bg = false;
	if (ffe_ctl.index == btrfs_bg_flags_to_raid_index(flags) ||
	    ffe_ctl.index == 0)
		full_search = true;
	down_read(&space_info->groups_sem);
	list_for_each_entry(block_group,
			    &space_info->block_groups[ffe_ctl.index], list) {
		/* If the block group is read-only, we can skip it entirely. */
		if (unlikely(block_group->ro))
			continue;

		btrfs_grab_block_group(block_group, delalloc);
		ffe_ctl.search_start = block_group->key.objectid;

		/*
		 * this can happen if we end up cycling through all the
		 * raid types, but we want to make sure we only allocate
		 * for the proper type.
		 */
		if (!block_group_bits(block_group, flags)) {
			u64 extra = BTRFS_BLOCK_GROUP_DUP |
				BTRFS_BLOCK_GROUP_RAID1 |
				BTRFS_BLOCK_GROUP_RAID5 |
				BTRFS_BLOCK_GROUP_RAID6 |
				BTRFS_BLOCK_GROUP_RAID10;

			/*
			 * if they asked for extra copies and this block group
			 * doesn't provide them, bail.  This does allow us to
			 * fill raid0 from raid1.
			 */
			if ((flags & extra) && !(block_group->flags & extra))
				goto loop;
		}

have_block_group:
		ffe_ctl.cached = block_group_cache_done(block_group);
		if (unlikely(!ffe_ctl.cached)) {
			ffe_ctl.have_caching_bg = true;
			ret = cache_block_group(block_group, 0);
			BUG_ON(ret < 0);
			ret = 0;
		}

		if (unlikely(block_group->cached == BTRFS_CACHE_ERROR))
			goto loop;

		/*
		 * Ok we want to try and use the cluster allocator, so
		 * lets look there
		 */
		if (last_ptr && use_cluster) {
			struct btrfs_block_group_cache *cluster_bg = NULL;
<<<<<<< HEAD

			ret = find_free_extent_clustered(block_group, last_ptr,
							 &ffe_ctl, &cluster_bg);

=======

			ret = find_free_extent_clustered(block_group, last_ptr,
							 &ffe_ctl, &cluster_bg);

>>>>>>> 0ecfebd2
			if (ret == 0) {
				if (cluster_bg && cluster_bg != block_group) {
					btrfs_release_block_group(block_group,
								  delalloc);
					block_group = cluster_bg;
				}
				goto checks;
			} else if (ret == -EAGAIN) {
				goto have_block_group;
			} else if (ret > 0) {
				goto loop;
			}
			/* ret == -ENOENT case falls through */
		}

		ret = find_free_extent_unclustered(block_group, last_ptr,
						   &ffe_ctl);
		if (ret == -EAGAIN)
			goto have_block_group;
		else if (ret > 0)
			goto loop;
		/* ret == 0 case falls through */
checks:
		ffe_ctl.search_start = round_up(ffe_ctl.found_offset,
					     fs_info->stripesize);

		/* move on to the next group */
		if (ffe_ctl.search_start + num_bytes >
		    block_group->key.objectid + block_group->key.offset) {
			btrfs_add_free_space(block_group, ffe_ctl.found_offset,
					     num_bytes);
			goto loop;
		}

		if (ffe_ctl.found_offset < ffe_ctl.search_start)
			btrfs_add_free_space(block_group, ffe_ctl.found_offset,
				ffe_ctl.search_start - ffe_ctl.found_offset);

		ret = btrfs_add_reserved_bytes(block_group, ram_bytes,
				num_bytes, delalloc);
		if (ret == -EAGAIN) {
			btrfs_add_free_space(block_group, ffe_ctl.found_offset,
					     num_bytes);
			goto loop;
		}
		btrfs_inc_block_group_reservations(block_group);

		/* we are all good, lets return */
		ins->objectid = ffe_ctl.search_start;
		ins->offset = num_bytes;

		trace_btrfs_reserve_extent(block_group, ffe_ctl.search_start,
					   num_bytes);
		btrfs_release_block_group(block_group, delalloc);
		break;
loop:
		ffe_ctl.retry_clustered = false;
		ffe_ctl.retry_unclustered = false;
		BUG_ON(btrfs_bg_flags_to_raid_index(block_group->flags) !=
		       ffe_ctl.index);
		btrfs_release_block_group(block_group, delalloc);
		cond_resched();
	}
	up_read(&space_info->groups_sem);

	ret = find_free_extent_update_loop(fs_info, last_ptr, ins, &ffe_ctl,
					   full_search, use_cluster);
	if (ret > 0)
		goto search;

	if (ret == -ENOSPC) {
		/*
		 * Use ffe_ctl->total_free_space as fallback if we can't find
		 * any contiguous hole.
		 */
		if (!ffe_ctl.max_extent_size)
			ffe_ctl.max_extent_size = ffe_ctl.total_free_space;
		spin_lock(&space_info->lock);
		space_info->max_extent_size = ffe_ctl.max_extent_size;
		spin_unlock(&space_info->lock);
		ins->offset = ffe_ctl.max_extent_size;
	}
	return ret;
}

#define DUMP_BLOCK_RSV(fs_info, rsv_name)				\
do {									\
	struct btrfs_block_rsv *__rsv = &(fs_info)->rsv_name;		\
	spin_lock(&__rsv->lock);					\
	btrfs_info(fs_info, #rsv_name ": size %llu reserved %llu",	\
		   __rsv->size, __rsv->reserved);			\
	spin_unlock(&__rsv->lock);					\
} while (0)

static void dump_space_info(struct btrfs_fs_info *fs_info,
			    struct btrfs_space_info *info, u64 bytes,
			    int dump_block_groups)
{
	struct btrfs_block_group_cache *cache;
	int index = 0;

	spin_lock(&info->lock);
	btrfs_info(fs_info, "space_info %llu has %llu free, is %sfull",
		   info->flags,
		   info->total_bytes - btrfs_space_info_used(info, true),
		   info->full ? "" : "not ");
	btrfs_info(fs_info,
		"space_info total=%llu, used=%llu, pinned=%llu, reserved=%llu, may_use=%llu, readonly=%llu",
		info->total_bytes, info->bytes_used, info->bytes_pinned,
		info->bytes_reserved, info->bytes_may_use,
		info->bytes_readonly);
	spin_unlock(&info->lock);

	DUMP_BLOCK_RSV(fs_info, global_block_rsv);
	DUMP_BLOCK_RSV(fs_info, trans_block_rsv);
	DUMP_BLOCK_RSV(fs_info, chunk_block_rsv);
	DUMP_BLOCK_RSV(fs_info, delayed_block_rsv);
	DUMP_BLOCK_RSV(fs_info, delayed_refs_rsv);

	if (!dump_block_groups)
		return;

	down_read(&info->groups_sem);
again:
	list_for_each_entry(cache, &info->block_groups[index], list) {
		spin_lock(&cache->lock);
		btrfs_info(fs_info,
			"block group %llu has %llu bytes, %llu used %llu pinned %llu reserved %s",
			cache->key.objectid, cache->key.offset,
			btrfs_block_group_used(&cache->item), cache->pinned,
			cache->reserved, cache->ro ? "[readonly]" : "");
		btrfs_dump_free_space(cache, bytes);
		spin_unlock(&cache->lock);
	}
	if (++index < BTRFS_NR_RAID_TYPES)
		goto again;
	up_read(&info->groups_sem);
}

/*
 * btrfs_reserve_extent - entry point to the extent allocator. Tries to find a
 *			  hole that is at least as big as @num_bytes.
 *
 * @root           -	The root that will contain this extent
 *
 * @ram_bytes      -	The amount of space in ram that @num_bytes take. This
 *			is used for accounting purposes. This value differs
 *			from @num_bytes only in the case of compressed extents.
 *
 * @num_bytes      -	Number of bytes to allocate on-disk.
 *
 * @min_alloc_size -	Indicates the minimum amount of space that the
 *			allocator should try to satisfy. In some cases
 *			@num_bytes may be larger than what is required and if
 *			the filesystem is fragmented then allocation fails.
 *			However, the presence of @min_alloc_size gives a
 *			chance to try and satisfy the smaller allocation.
 *
 * @empty_size     -	A hint that you plan on doing more COW. This is the
 *			size in bytes the allocator should try to find free
 *			next to the block it returns.  This is just a hint and
 *			may be ignored by the allocator.
 *
 * @hint_byte      -	Hint to the allocator to start searching above the byte
 *			address passed. It might be ignored.
 *
 * @ins            -	This key is modified to record the found hole. It will
 *			have the following values:
 *			ins->objectid == start position
 *			ins->flags = BTRFS_EXTENT_ITEM_KEY
 *			ins->offset == the size of the hole.
 *
 * @is_data        -	Boolean flag indicating whether an extent is
 *			allocated for data (true) or metadata (false)
 *
 * @delalloc       -	Boolean flag indicating whether this allocation is for
 *			delalloc or not. If 'true' data_rwsem of block groups
 *			is going to be acquired.
 *
 *
 * Returns 0 when an allocation succeeded or < 0 when an error occurred. In
 * case -ENOSPC is returned then @ins->offset will contain the size of the
 * largest available hole the allocator managed to find.
 */
int btrfs_reserve_extent(struct btrfs_root *root, u64 ram_bytes,
			 u64 num_bytes, u64 min_alloc_size,
			 u64 empty_size, u64 hint_byte,
			 struct btrfs_key *ins, int is_data, int delalloc)
{
	struct btrfs_fs_info *fs_info = root->fs_info;
	bool final_tried = num_bytes == min_alloc_size;
	u64 flags;
	int ret;

	flags = get_alloc_profile_by_root(root, is_data);
again:
	WARN_ON(num_bytes < fs_info->sectorsize);
	ret = find_free_extent(fs_info, ram_bytes, num_bytes, empty_size,
			       hint_byte, ins, flags, delalloc);
	if (!ret && !is_data) {
		btrfs_dec_block_group_reservations(fs_info, ins->objectid);
	} else if (ret == -ENOSPC) {
		if (!final_tried && ins->offset) {
			num_bytes = min(num_bytes >> 1, ins->offset);
			num_bytes = round_down(num_bytes,
					       fs_info->sectorsize);
			num_bytes = max(num_bytes, min_alloc_size);
			ram_bytes = num_bytes;
			if (num_bytes == min_alloc_size)
				final_tried = true;
			goto again;
		} else if (btrfs_test_opt(fs_info, ENOSPC_DEBUG)) {
			struct btrfs_space_info *sinfo;

			sinfo = __find_space_info(fs_info, flags);
			btrfs_err(fs_info,
				  "allocation failed flags %llu, wanted %llu",
				  flags, num_bytes);
			if (sinfo)
				dump_space_info(fs_info, sinfo, num_bytes, 1);
		}
	}

	return ret;
}

static int __btrfs_free_reserved_extent(struct btrfs_fs_info *fs_info,
					u64 start, u64 len,
					int pin, int delalloc)
{
	struct btrfs_block_group_cache *cache;
	int ret = 0;

	cache = btrfs_lookup_block_group(fs_info, start);
	if (!cache) {
		btrfs_err(fs_info, "Unable to find block group for %llu",
			  start);
		return -ENOSPC;
	}

	if (pin)
		pin_down_extent(cache, start, len, 1);
	else {
		if (btrfs_test_opt(fs_info, DISCARD))
			ret = btrfs_discard_extent(fs_info, start, len, NULL);
		btrfs_add_free_space(cache, start, len);
		btrfs_free_reserved_bytes(cache, len, delalloc);
		trace_btrfs_reserved_extent_free(fs_info, start, len);
	}

	btrfs_put_block_group(cache);
	return ret;
}

int btrfs_free_reserved_extent(struct btrfs_fs_info *fs_info,
			       u64 start, u64 len, int delalloc)
{
	return __btrfs_free_reserved_extent(fs_info, start, len, 0, delalloc);
}

int btrfs_free_and_pin_reserved_extent(struct btrfs_fs_info *fs_info,
				       u64 start, u64 len)
{
	return __btrfs_free_reserved_extent(fs_info, start, len, 1, 0);
}

static int alloc_reserved_file_extent(struct btrfs_trans_handle *trans,
				      u64 parent, u64 root_objectid,
				      u64 flags, u64 owner, u64 offset,
				      struct btrfs_key *ins, int ref_mod)
{
	struct btrfs_fs_info *fs_info = trans->fs_info;
	int ret;
	struct btrfs_extent_item *extent_item;
	struct btrfs_extent_inline_ref *iref;
	struct btrfs_path *path;
	struct extent_buffer *leaf;
	int type;
	u32 size;

	if (parent > 0)
		type = BTRFS_SHARED_DATA_REF_KEY;
	else
		type = BTRFS_EXTENT_DATA_REF_KEY;

	size = sizeof(*extent_item) + btrfs_extent_inline_ref_size(type);

	path = btrfs_alloc_path();
	if (!path)
		return -ENOMEM;

	path->leave_spinning = 1;
	ret = btrfs_insert_empty_item(trans, fs_info->extent_root, path,
				      ins, size);
	if (ret) {
		btrfs_free_path(path);
		return ret;
	}

	leaf = path->nodes[0];
	extent_item = btrfs_item_ptr(leaf, path->slots[0],
				     struct btrfs_extent_item);
	btrfs_set_extent_refs(leaf, extent_item, ref_mod);
	btrfs_set_extent_generation(leaf, extent_item, trans->transid);
	btrfs_set_extent_flags(leaf, extent_item,
			       flags | BTRFS_EXTENT_FLAG_DATA);

	iref = (struct btrfs_extent_inline_ref *)(extent_item + 1);
	btrfs_set_extent_inline_ref_type(leaf, iref, type);
	if (parent > 0) {
		struct btrfs_shared_data_ref *ref;
		ref = (struct btrfs_shared_data_ref *)(iref + 1);
		btrfs_set_extent_inline_ref_offset(leaf, iref, parent);
		btrfs_set_shared_data_ref_count(leaf, ref, ref_mod);
	} else {
		struct btrfs_extent_data_ref *ref;
		ref = (struct btrfs_extent_data_ref *)(&iref->offset);
		btrfs_set_extent_data_ref_root(leaf, ref, root_objectid);
		btrfs_set_extent_data_ref_objectid(leaf, ref, owner);
		btrfs_set_extent_data_ref_offset(leaf, ref, offset);
		btrfs_set_extent_data_ref_count(leaf, ref, ref_mod);
	}

	btrfs_mark_buffer_dirty(path->nodes[0]);
	btrfs_free_path(path);

	ret = remove_from_free_space_tree(trans, ins->objectid, ins->offset);
	if (ret)
		return ret;

	ret = update_block_group(trans, ins->objectid, ins->offset, 1);
	if (ret) { /* -ENOENT, logic error */
		btrfs_err(fs_info, "update block group failed for %llu %llu",
			ins->objectid, ins->offset);
		BUG();
	}
	trace_btrfs_reserved_extent_alloc(fs_info, ins->objectid, ins->offset);
	return ret;
}

static int alloc_reserved_tree_block(struct btrfs_trans_handle *trans,
				     struct btrfs_delayed_ref_node *node,
				     struct btrfs_delayed_extent_op *extent_op)
{
	struct btrfs_fs_info *fs_info = trans->fs_info;
	int ret;
	struct btrfs_extent_item *extent_item;
	struct btrfs_key extent_key;
	struct btrfs_tree_block_info *block_info;
	struct btrfs_extent_inline_ref *iref;
	struct btrfs_path *path;
	struct extent_buffer *leaf;
	struct btrfs_delayed_tree_ref *ref;
	u32 size = sizeof(*extent_item) + sizeof(*iref);
	u64 num_bytes;
	u64 flags = extent_op->flags_to_set;
	bool skinny_metadata = btrfs_fs_incompat(fs_info, SKINNY_METADATA);

	ref = btrfs_delayed_node_to_tree_ref(node);

	extent_key.objectid = node->bytenr;
	if (skinny_metadata) {
		extent_key.offset = ref->level;
		extent_key.type = BTRFS_METADATA_ITEM_KEY;
		num_bytes = fs_info->nodesize;
	} else {
		extent_key.offset = node->num_bytes;
		extent_key.type = BTRFS_EXTENT_ITEM_KEY;
		size += sizeof(*block_info);
		num_bytes = node->num_bytes;
	}

	path = btrfs_alloc_path();
	if (!path)
		return -ENOMEM;

	path->leave_spinning = 1;
	ret = btrfs_insert_empty_item(trans, fs_info->extent_root, path,
				      &extent_key, size);
	if (ret) {
		btrfs_free_path(path);
		return ret;
	}

	leaf = path->nodes[0];
	extent_item = btrfs_item_ptr(leaf, path->slots[0],
				     struct btrfs_extent_item);
	btrfs_set_extent_refs(leaf, extent_item, 1);
	btrfs_set_extent_generation(leaf, extent_item, trans->transid);
	btrfs_set_extent_flags(leaf, extent_item,
			       flags | BTRFS_EXTENT_FLAG_TREE_BLOCK);

	if (skinny_metadata) {
		iref = (struct btrfs_extent_inline_ref *)(extent_item + 1);
	} else {
		block_info = (struct btrfs_tree_block_info *)(extent_item + 1);
		btrfs_set_tree_block_key(leaf, block_info, &extent_op->key);
		btrfs_set_tree_block_level(leaf, block_info, ref->level);
		iref = (struct btrfs_extent_inline_ref *)(block_info + 1);
	}

	if (node->type == BTRFS_SHARED_BLOCK_REF_KEY) {
		BUG_ON(!(flags & BTRFS_BLOCK_FLAG_FULL_BACKREF));
		btrfs_set_extent_inline_ref_type(leaf, iref,
						 BTRFS_SHARED_BLOCK_REF_KEY);
		btrfs_set_extent_inline_ref_offset(leaf, iref, ref->parent);
	} else {
		btrfs_set_extent_inline_ref_type(leaf, iref,
						 BTRFS_TREE_BLOCK_REF_KEY);
		btrfs_set_extent_inline_ref_offset(leaf, iref, ref->root);
	}

	btrfs_mark_buffer_dirty(leaf);
	btrfs_free_path(path);

	ret = remove_from_free_space_tree(trans, extent_key.objectid,
					  num_bytes);
	if (ret)
		return ret;

	ret = update_block_group(trans, extent_key.objectid,
				 fs_info->nodesize, 1);
	if (ret) { /* -ENOENT, logic error */
		btrfs_err(fs_info, "update block group failed for %llu %llu",
			extent_key.objectid, extent_key.offset);
		BUG();
	}

	trace_btrfs_reserved_extent_alloc(fs_info, extent_key.objectid,
					  fs_info->nodesize);
	return ret;
}

int btrfs_alloc_reserved_file_extent(struct btrfs_trans_handle *trans,
				     struct btrfs_root *root, u64 owner,
				     u64 offset, u64 ram_bytes,
				     struct btrfs_key *ins)
{
	struct btrfs_ref generic_ref = { 0 };
	int ret;

	BUG_ON(root->root_key.objectid == BTRFS_TREE_LOG_OBJECTID);

	btrfs_init_generic_ref(&generic_ref, BTRFS_ADD_DELAYED_EXTENT,
			       ins->objectid, ins->offset, 0);
	btrfs_init_data_ref(&generic_ref, root->root_key.objectid, owner, offset);
	btrfs_ref_tree_mod(root->fs_info, &generic_ref);
	ret = btrfs_add_delayed_data_ref(trans, &generic_ref,
					 ram_bytes, NULL, NULL);
	return ret;
}

/*
 * this is used by the tree logging recovery code.  It records that
 * an extent has been allocated and makes sure to clear the free
 * space cache bits as well
 */
int btrfs_alloc_logged_file_extent(struct btrfs_trans_handle *trans,
				   u64 root_objectid, u64 owner, u64 offset,
				   struct btrfs_key *ins)
{
	struct btrfs_fs_info *fs_info = trans->fs_info;
	int ret;
	struct btrfs_block_group_cache *block_group;
	struct btrfs_space_info *space_info;

	/*
	 * Mixed block groups will exclude before processing the log so we only
	 * need to do the exclude dance if this fs isn't mixed.
	 */
	if (!btrfs_fs_incompat(fs_info, MIXED_GROUPS)) {
		ret = __exclude_logged_extent(fs_info, ins->objectid,
					      ins->offset);
		if (ret)
			return ret;
	}

	block_group = btrfs_lookup_block_group(fs_info, ins->objectid);
	if (!block_group)
		return -EINVAL;

	space_info = block_group->space_info;
	spin_lock(&space_info->lock);
	spin_lock(&block_group->lock);
	space_info->bytes_reserved += ins->offset;
	block_group->reserved += ins->offset;
	spin_unlock(&block_group->lock);
	spin_unlock(&space_info->lock);

	ret = alloc_reserved_file_extent(trans, 0, root_objectid, 0, owner,
					 offset, ins, 1);
	btrfs_put_block_group(block_group);
	return ret;
}

static struct extent_buffer *
btrfs_init_new_buffer(struct btrfs_trans_handle *trans, struct btrfs_root *root,
		      u64 bytenr, int level, u64 owner)
{
	struct btrfs_fs_info *fs_info = root->fs_info;
	struct extent_buffer *buf;

	buf = btrfs_find_create_tree_block(fs_info, bytenr);
	if (IS_ERR(buf))
		return buf;

	/*
	 * Extra safety check in case the extent tree is corrupted and extent
	 * allocator chooses to use a tree block which is already used and
	 * locked.
	 */
	if (buf->lock_owner == current->pid) {
		btrfs_err_rl(fs_info,
"tree block %llu owner %llu already locked by pid=%d, extent tree corruption detected",
			buf->start, btrfs_header_owner(buf), current->pid);
		free_extent_buffer(buf);
		return ERR_PTR(-EUCLEAN);
	}

	btrfs_set_buffer_lockdep_class(root->root_key.objectid, buf, level);
	btrfs_tree_lock(buf);
	btrfs_clean_tree_block(buf);
	clear_bit(EXTENT_BUFFER_STALE, &buf->bflags);

	btrfs_set_lock_blocking_write(buf);
	set_extent_buffer_uptodate(buf);

	memzero_extent_buffer(buf, 0, sizeof(struct btrfs_header));
	btrfs_set_header_level(buf, level);
	btrfs_set_header_bytenr(buf, buf->start);
	btrfs_set_header_generation(buf, trans->transid);
	btrfs_set_header_backref_rev(buf, BTRFS_MIXED_BACKREF_REV);
	btrfs_set_header_owner(buf, owner);
	write_extent_buffer_fsid(buf, fs_info->fs_devices->metadata_uuid);
	write_extent_buffer_chunk_tree_uuid(buf, fs_info->chunk_tree_uuid);
	if (root->root_key.objectid == BTRFS_TREE_LOG_OBJECTID) {
		buf->log_index = root->log_transid % 2;
		/*
		 * we allow two log transactions at a time, use different
		 * EXTENT bit to differentiate dirty pages.
		 */
		if (buf->log_index == 0)
			set_extent_dirty(&root->dirty_log_pages, buf->start,
					buf->start + buf->len - 1, GFP_NOFS);
		else
			set_extent_new(&root->dirty_log_pages, buf->start,
					buf->start + buf->len - 1);
	} else {
		buf->log_index = -1;
		set_extent_dirty(&trans->transaction->dirty_pages, buf->start,
			 buf->start + buf->len - 1, GFP_NOFS);
	}
	trans->dirty = true;
	/* this returns a buffer locked for blocking */
	return buf;
}

static struct btrfs_block_rsv *
use_block_rsv(struct btrfs_trans_handle *trans,
	      struct btrfs_root *root, u32 blocksize)
{
	struct btrfs_fs_info *fs_info = root->fs_info;
	struct btrfs_block_rsv *block_rsv;
	struct btrfs_block_rsv *global_rsv = &fs_info->global_block_rsv;
	int ret;
	bool global_updated = false;

	block_rsv = get_block_rsv(trans, root);

	if (unlikely(block_rsv->size == 0))
		goto try_reserve;
again:
	ret = block_rsv_use_bytes(block_rsv, blocksize);
	if (!ret)
		return block_rsv;

	if (block_rsv->failfast)
		return ERR_PTR(ret);

	if (block_rsv->type == BTRFS_BLOCK_RSV_GLOBAL && !global_updated) {
		global_updated = true;
		update_global_block_rsv(fs_info);
		goto again;
	}

	/*
	 * The global reserve still exists to save us from ourselves, so don't
	 * warn_on if we are short on our delayed refs reserve.
	 */
	if (block_rsv->type != BTRFS_BLOCK_RSV_DELREFS &&
	    btrfs_test_opt(fs_info, ENOSPC_DEBUG)) {
		static DEFINE_RATELIMIT_STATE(_rs,
				DEFAULT_RATELIMIT_INTERVAL * 10,
				/*DEFAULT_RATELIMIT_BURST*/ 1);
		if (__ratelimit(&_rs))
			WARN(1, KERN_DEBUG
				"BTRFS: block rsv returned %d\n", ret);
	}
try_reserve:
	ret = reserve_metadata_bytes(root, block_rsv, blocksize,
				     BTRFS_RESERVE_NO_FLUSH);
	if (!ret)
		return block_rsv;
	/*
	 * If we couldn't reserve metadata bytes try and use some from
	 * the global reserve if its space type is the same as the global
	 * reservation.
	 */
	if (block_rsv->type != BTRFS_BLOCK_RSV_GLOBAL &&
	    block_rsv->space_info == global_rsv->space_info) {
		ret = block_rsv_use_bytes(global_rsv, blocksize);
		if (!ret)
			return global_rsv;
	}
	return ERR_PTR(ret);
}

static void unuse_block_rsv(struct btrfs_fs_info *fs_info,
			    struct btrfs_block_rsv *block_rsv, u32 blocksize)
{
	block_rsv_add_bytes(block_rsv, blocksize, false);
	block_rsv_release_bytes(fs_info, block_rsv, NULL, 0, NULL);
}

/*
 * finds a free extent and does all the dirty work required for allocation
 * returns the tree buffer or an ERR_PTR on error.
 */
struct extent_buffer *btrfs_alloc_tree_block(struct btrfs_trans_handle *trans,
					     struct btrfs_root *root,
					     u64 parent, u64 root_objectid,
					     const struct btrfs_disk_key *key,
					     int level, u64 hint,
					     u64 empty_size)
{
	struct btrfs_fs_info *fs_info = root->fs_info;
	struct btrfs_key ins;
	struct btrfs_block_rsv *block_rsv;
	struct extent_buffer *buf;
	struct btrfs_delayed_extent_op *extent_op;
	struct btrfs_ref generic_ref = { 0 };
	u64 flags = 0;
	int ret;
	u32 blocksize = fs_info->nodesize;
	bool skinny_metadata = btrfs_fs_incompat(fs_info, SKINNY_METADATA);

#ifdef CONFIG_BTRFS_FS_RUN_SANITY_TESTS
	if (btrfs_is_testing(fs_info)) {
		buf = btrfs_init_new_buffer(trans, root, root->alloc_bytenr,
					    level, root_objectid);
		if (!IS_ERR(buf))
			root->alloc_bytenr += blocksize;
		return buf;
	}
#endif

	block_rsv = use_block_rsv(trans, root, blocksize);
	if (IS_ERR(block_rsv))
		return ERR_CAST(block_rsv);

	ret = btrfs_reserve_extent(root, blocksize, blocksize, blocksize,
				   empty_size, hint, &ins, 0, 0);
	if (ret)
		goto out_unuse;

	buf = btrfs_init_new_buffer(trans, root, ins.objectid, level,
				    root_objectid);
	if (IS_ERR(buf)) {
		ret = PTR_ERR(buf);
		goto out_free_reserved;
	}

	if (root_objectid == BTRFS_TREE_RELOC_OBJECTID) {
		if (parent == 0)
			parent = ins.objectid;
		flags |= BTRFS_BLOCK_FLAG_FULL_BACKREF;
	} else
		BUG_ON(parent > 0);

	if (root_objectid != BTRFS_TREE_LOG_OBJECTID) {
		extent_op = btrfs_alloc_delayed_extent_op();
		if (!extent_op) {
			ret = -ENOMEM;
			goto out_free_buf;
		}
		if (key)
			memcpy(&extent_op->key, key, sizeof(extent_op->key));
		else
			memset(&extent_op->key, 0, sizeof(extent_op->key));
		extent_op->flags_to_set = flags;
		extent_op->update_key = skinny_metadata ? false : true;
		extent_op->update_flags = true;
		extent_op->is_data = false;
		extent_op->level = level;

		btrfs_init_generic_ref(&generic_ref, BTRFS_ADD_DELAYED_EXTENT,
				       ins.objectid, ins.offset, parent);
		generic_ref.real_root = root->root_key.objectid;
		btrfs_init_tree_ref(&generic_ref, level, root_objectid);
		btrfs_ref_tree_mod(fs_info, &generic_ref);
		ret = btrfs_add_delayed_tree_ref(trans, &generic_ref,
						 extent_op, NULL, NULL);
		if (ret)
			goto out_free_delayed;
	}
	return buf;

out_free_delayed:
	btrfs_free_delayed_extent_op(extent_op);
out_free_buf:
	free_extent_buffer(buf);
out_free_reserved:
	btrfs_free_reserved_extent(fs_info, ins.objectid, ins.offset, 0);
out_unuse:
	unuse_block_rsv(fs_info, block_rsv, blocksize);
	return ERR_PTR(ret);
}

struct walk_control {
	u64 refs[BTRFS_MAX_LEVEL];
	u64 flags[BTRFS_MAX_LEVEL];
	struct btrfs_key update_progress;
	struct btrfs_key drop_progress;
	int drop_level;
	int stage;
	int level;
	int shared_level;
	int update_ref;
	int keep_locks;
	int reada_slot;
	int reada_count;
	int restarted;
};

#define DROP_REFERENCE	1
#define UPDATE_BACKREF	2

static noinline void reada_walk_down(struct btrfs_trans_handle *trans,
				     struct btrfs_root *root,
				     struct walk_control *wc,
				     struct btrfs_path *path)
{
	struct btrfs_fs_info *fs_info = root->fs_info;
	u64 bytenr;
	u64 generation;
	u64 refs;
	u64 flags;
	u32 nritems;
	struct btrfs_key key;
	struct extent_buffer *eb;
	int ret;
	int slot;
	int nread = 0;

	if (path->slots[wc->level] < wc->reada_slot) {
		wc->reada_count = wc->reada_count * 2 / 3;
		wc->reada_count = max(wc->reada_count, 2);
	} else {
		wc->reada_count = wc->reada_count * 3 / 2;
		wc->reada_count = min_t(int, wc->reada_count,
					BTRFS_NODEPTRS_PER_BLOCK(fs_info));
	}

	eb = path->nodes[wc->level];
	nritems = btrfs_header_nritems(eb);

	for (slot = path->slots[wc->level]; slot < nritems; slot++) {
		if (nread >= wc->reada_count)
			break;

		cond_resched();
		bytenr = btrfs_node_blockptr(eb, slot);
		generation = btrfs_node_ptr_generation(eb, slot);

		if (slot == path->slots[wc->level])
			goto reada;

		if (wc->stage == UPDATE_BACKREF &&
		    generation <= root->root_key.offset)
			continue;

		/* We don't lock the tree block, it's OK to be racy here */
		ret = btrfs_lookup_extent_info(trans, fs_info, bytenr,
					       wc->level - 1, 1, &refs,
					       &flags);
		/* We don't care about errors in readahead. */
		if (ret < 0)
			continue;
		BUG_ON(refs == 0);

		if (wc->stage == DROP_REFERENCE) {
			if (refs == 1)
				goto reada;

			if (wc->level == 1 &&
			    (flags & BTRFS_BLOCK_FLAG_FULL_BACKREF))
				continue;
			if (!wc->update_ref ||
			    generation <= root->root_key.offset)
				continue;
			btrfs_node_key_to_cpu(eb, &key, slot);
			ret = btrfs_comp_cpu_keys(&key,
						  &wc->update_progress);
			if (ret < 0)
				continue;
		} else {
			if (wc->level == 1 &&
			    (flags & BTRFS_BLOCK_FLAG_FULL_BACKREF))
				continue;
		}
reada:
		readahead_tree_block(fs_info, bytenr);
		nread++;
	}
	wc->reada_slot = slot;
}

/*
 * helper to process tree block while walking down the tree.
 *
 * when wc->stage == UPDATE_BACKREF, this function updates
 * back refs for pointers in the block.
 *
 * NOTE: return value 1 means we should stop walking down.
 */
static noinline int walk_down_proc(struct btrfs_trans_handle *trans,
				   struct btrfs_root *root,
				   struct btrfs_path *path,
				   struct walk_control *wc, int lookup_info)
{
	struct btrfs_fs_info *fs_info = root->fs_info;
	int level = wc->level;
	struct extent_buffer *eb = path->nodes[level];
	u64 flag = BTRFS_BLOCK_FLAG_FULL_BACKREF;
	int ret;

	if (wc->stage == UPDATE_BACKREF &&
	    btrfs_header_owner(eb) != root->root_key.objectid)
		return 1;

	/*
	 * when reference count of tree block is 1, it won't increase
	 * again. once full backref flag is set, we never clear it.
	 */
	if (lookup_info &&
	    ((wc->stage == DROP_REFERENCE && wc->refs[level] != 1) ||
	     (wc->stage == UPDATE_BACKREF && !(wc->flags[level] & flag)))) {
		BUG_ON(!path->locks[level]);
		ret = btrfs_lookup_extent_info(trans, fs_info,
					       eb->start, level, 1,
					       &wc->refs[level],
					       &wc->flags[level]);
		BUG_ON(ret == -ENOMEM);
		if (ret)
			return ret;
		BUG_ON(wc->refs[level] == 0);
	}

	if (wc->stage == DROP_REFERENCE) {
		if (wc->refs[level] > 1)
			return 1;

		if (path->locks[level] && !wc->keep_locks) {
			btrfs_tree_unlock_rw(eb, path->locks[level]);
			path->locks[level] = 0;
		}
		return 0;
	}

	/* wc->stage == UPDATE_BACKREF */
	if (!(wc->flags[level] & flag)) {
		BUG_ON(!path->locks[level]);
		ret = btrfs_inc_ref(trans, root, eb, 1);
		BUG_ON(ret); /* -ENOMEM */
		ret = btrfs_dec_ref(trans, root, eb, 0);
		BUG_ON(ret); /* -ENOMEM */
		ret = btrfs_set_disk_extent_flags(trans, eb->start,
						  eb->len, flag,
						  btrfs_header_level(eb), 0);
		BUG_ON(ret); /* -ENOMEM */
		wc->flags[level] |= flag;
	}

	/*
	 * the block is shared by multiple trees, so it's not good to
	 * keep the tree lock
	 */
	if (path->locks[level] && level > 0) {
		btrfs_tree_unlock_rw(eb, path->locks[level]);
		path->locks[level] = 0;
	}
	return 0;
}

/*
 * This is used to verify a ref exists for this root to deal with a bug where we
 * would have a drop_progress key that hadn't been updated properly.
 */
static int check_ref_exists(struct btrfs_trans_handle *trans,
			    struct btrfs_root *root, u64 bytenr, u64 parent,
			    int level)
{
	struct btrfs_path *path;
	struct btrfs_extent_inline_ref *iref;
	int ret;

	path = btrfs_alloc_path();
	if (!path)
		return -ENOMEM;

	ret = lookup_extent_backref(trans, path, &iref, bytenr,
				    root->fs_info->nodesize, parent,
				    root->root_key.objectid, level, 0);
	btrfs_free_path(path);
	if (ret == -ENOENT)
		return 0;
	if (ret < 0)
		return ret;
	return 1;
}

/*
 * helper to process tree block pointer.
 *
 * when wc->stage == DROP_REFERENCE, this function checks
 * reference count of the block pointed to. if the block
 * is shared and we need update back refs for the subtree
 * rooted at the block, this function changes wc->stage to
 * UPDATE_BACKREF. if the block is shared and there is no
 * need to update back, this function drops the reference
 * to the block.
 *
 * NOTE: return value 1 means we should stop walking down.
 */
static noinline int do_walk_down(struct btrfs_trans_handle *trans,
				 struct btrfs_root *root,
				 struct btrfs_path *path,
				 struct walk_control *wc, int *lookup_info)
{
	struct btrfs_fs_info *fs_info = root->fs_info;
	u64 bytenr;
	u64 generation;
	u64 parent;
	struct btrfs_key key;
	struct btrfs_key first_key;
	struct btrfs_ref ref = { 0 };
	struct extent_buffer *next;
	int level = wc->level;
	int reada = 0;
	int ret = 0;
	bool need_account = false;

	generation = btrfs_node_ptr_generation(path->nodes[level],
					       path->slots[level]);
	/*
	 * if the lower level block was created before the snapshot
	 * was created, we know there is no need to update back refs
	 * for the subtree
	 */
	if (wc->stage == UPDATE_BACKREF &&
	    generation <= root->root_key.offset) {
		*lookup_info = 1;
		return 1;
	}

	bytenr = btrfs_node_blockptr(path->nodes[level], path->slots[level]);
	btrfs_node_key_to_cpu(path->nodes[level], &first_key,
			      path->slots[level]);

	next = find_extent_buffer(fs_info, bytenr);
	if (!next) {
		next = btrfs_find_create_tree_block(fs_info, bytenr);
		if (IS_ERR(next))
			return PTR_ERR(next);

		btrfs_set_buffer_lockdep_class(root->root_key.objectid, next,
					       level - 1);
		reada = 1;
	}
	btrfs_tree_lock(next);
	btrfs_set_lock_blocking_write(next);

	ret = btrfs_lookup_extent_info(trans, fs_info, bytenr, level - 1, 1,
				       &wc->refs[level - 1],
				       &wc->flags[level - 1]);
	if (ret < 0)
		goto out_unlock;

	if (unlikely(wc->refs[level - 1] == 0)) {
		btrfs_err(fs_info, "Missing references.");
		ret = -EIO;
		goto out_unlock;
	}
	*lookup_info = 0;

	if (wc->stage == DROP_REFERENCE) {
		if (wc->refs[level - 1] > 1) {
			need_account = true;
			if (level == 1 &&
			    (wc->flags[0] & BTRFS_BLOCK_FLAG_FULL_BACKREF))
				goto skip;

			if (!wc->update_ref ||
			    generation <= root->root_key.offset)
				goto skip;

			btrfs_node_key_to_cpu(path->nodes[level], &key,
					      path->slots[level]);
			ret = btrfs_comp_cpu_keys(&key, &wc->update_progress);
			if (ret < 0)
				goto skip;

			wc->stage = UPDATE_BACKREF;
			wc->shared_level = level - 1;
		}
	} else {
		if (level == 1 &&
		    (wc->flags[0] & BTRFS_BLOCK_FLAG_FULL_BACKREF))
			goto skip;
	}

	if (!btrfs_buffer_uptodate(next, generation, 0)) {
		btrfs_tree_unlock(next);
		free_extent_buffer(next);
		next = NULL;
		*lookup_info = 1;
	}

	if (!next) {
		if (reada && level == 1)
			reada_walk_down(trans, root, wc, path);
		next = read_tree_block(fs_info, bytenr, generation, level - 1,
				       &first_key);
		if (IS_ERR(next)) {
			return PTR_ERR(next);
		} else if (!extent_buffer_uptodate(next)) {
			free_extent_buffer(next);
			return -EIO;
		}
		btrfs_tree_lock(next);
		btrfs_set_lock_blocking_write(next);
	}

	level--;
	ASSERT(level == btrfs_header_level(next));
	if (level != btrfs_header_level(next)) {
		btrfs_err(root->fs_info, "mismatched level");
		ret = -EIO;
		goto out_unlock;
	}
	path->nodes[level] = next;
	path->slots[level] = 0;
	path->locks[level] = BTRFS_WRITE_LOCK_BLOCKING;
	wc->level = level;
	if (wc->level == 1)
		wc->reada_slot = 0;
	return 0;
skip:
	wc->refs[level - 1] = 0;
	wc->flags[level - 1] = 0;
	if (wc->stage == DROP_REFERENCE) {
		if (wc->flags[level] & BTRFS_BLOCK_FLAG_FULL_BACKREF) {
			parent = path->nodes[level]->start;
		} else {
			ASSERT(root->root_key.objectid ==
			       btrfs_header_owner(path->nodes[level]));
			if (root->root_key.objectid !=
			    btrfs_header_owner(path->nodes[level])) {
				btrfs_err(root->fs_info,
						"mismatched block owner");
				ret = -EIO;
				goto out_unlock;
			}
			parent = 0;
		}

		/*
		 * If we had a drop_progress we need to verify the refs are set
		 * as expected.  If we find our ref then we know that from here
		 * on out everything should be correct, and we can clear the
		 * ->restarted flag.
		 */
		if (wc->restarted) {
			ret = check_ref_exists(trans, root, bytenr, parent,
					       level - 1);
			if (ret < 0)
				goto out_unlock;
			if (ret == 0)
				goto no_delete;
			ret = 0;
			wc->restarted = 0;
		}

		/*
		 * Reloc tree doesn't contribute to qgroup numbers, and we have
		 * already accounted them at merge time (replace_path),
		 * thus we could skip expensive subtree trace here.
		 */
		if (root->root_key.objectid != BTRFS_TREE_RELOC_OBJECTID &&
		    need_account) {
			ret = btrfs_qgroup_trace_subtree(trans, next,
							 generation, level - 1);
			if (ret) {
				btrfs_err_rl(fs_info,
					     "Error %d accounting shared subtree. Quota is out of sync, rescan required.",
					     ret);
			}
		}

		/*
		 * We need to update the next key in our walk control so we can
		 * update the drop_progress key accordingly.  We don't care if
		 * find_next_key doesn't find a key because that means we're at
		 * the end and are going to clean up now.
		 */
		wc->drop_level = level;
		find_next_key(path, level, &wc->drop_progress);

<<<<<<< HEAD
		ret = btrfs_free_extent(trans, root, bytenr, fs_info->nodesize,
					parent, root->root_key.objectid,
					level - 1, 0);
=======
		btrfs_init_generic_ref(&ref, BTRFS_DROP_DELAYED_REF, bytenr,
				       fs_info->nodesize, parent);
		btrfs_init_tree_ref(&ref, level - 1, root->root_key.objectid);
		ret = btrfs_free_extent(trans, &ref);
>>>>>>> 0ecfebd2
		if (ret)
			goto out_unlock;
	}
no_delete:
	*lookup_info = 1;
	ret = 1;

out_unlock:
	btrfs_tree_unlock(next);
	free_extent_buffer(next);

	return ret;
}

/*
 * helper to process tree block while walking up the tree.
 *
 * when wc->stage == DROP_REFERENCE, this function drops
 * reference count on the block.
 *
 * when wc->stage == UPDATE_BACKREF, this function changes
 * wc->stage back to DROP_REFERENCE if we changed wc->stage
 * to UPDATE_BACKREF previously while processing the block.
 *
 * NOTE: return value 1 means we should stop walking up.
 */
static noinline int walk_up_proc(struct btrfs_trans_handle *trans,
				 struct btrfs_root *root,
				 struct btrfs_path *path,
				 struct walk_control *wc)
{
	struct btrfs_fs_info *fs_info = root->fs_info;
	int ret;
	int level = wc->level;
	struct extent_buffer *eb = path->nodes[level];
	u64 parent = 0;

	if (wc->stage == UPDATE_BACKREF) {
		BUG_ON(wc->shared_level < level);
		if (level < wc->shared_level)
			goto out;

		ret = find_next_key(path, level + 1, &wc->update_progress);
		if (ret > 0)
			wc->update_ref = 0;

		wc->stage = DROP_REFERENCE;
		wc->shared_level = -1;
		path->slots[level] = 0;

		/*
		 * check reference count again if the block isn't locked.
		 * we should start walking down the tree again if reference
		 * count is one.
		 */
		if (!path->locks[level]) {
			BUG_ON(level == 0);
			btrfs_tree_lock(eb);
			btrfs_set_lock_blocking_write(eb);
			path->locks[level] = BTRFS_WRITE_LOCK_BLOCKING;

			ret = btrfs_lookup_extent_info(trans, fs_info,
						       eb->start, level, 1,
						       &wc->refs[level],
						       &wc->flags[level]);
			if (ret < 0) {
				btrfs_tree_unlock_rw(eb, path->locks[level]);
				path->locks[level] = 0;
				return ret;
			}
			BUG_ON(wc->refs[level] == 0);
			if (wc->refs[level] == 1) {
				btrfs_tree_unlock_rw(eb, path->locks[level]);
				path->locks[level] = 0;
				return 1;
			}
		}
	}

	/* wc->stage == DROP_REFERENCE */
	BUG_ON(wc->refs[level] > 1 && !path->locks[level]);

	if (wc->refs[level] == 1) {
		if (level == 0) {
			if (wc->flags[level] & BTRFS_BLOCK_FLAG_FULL_BACKREF)
				ret = btrfs_dec_ref(trans, root, eb, 1);
			else
				ret = btrfs_dec_ref(trans, root, eb, 0);
			BUG_ON(ret); /* -ENOMEM */
			if (is_fstree(root->root_key.objectid)) {
				ret = btrfs_qgroup_trace_leaf_items(trans, eb);
				if (ret) {
					btrfs_err_rl(fs_info,
	"error %d accounting leaf items, quota is out of sync, rescan required",
					     ret);
				}
			}
		}
		/* make block locked assertion in btrfs_clean_tree_block happy */
		if (!path->locks[level] &&
		    btrfs_header_generation(eb) == trans->transid) {
			btrfs_tree_lock(eb);
			btrfs_set_lock_blocking_write(eb);
			path->locks[level] = BTRFS_WRITE_LOCK_BLOCKING;
		}
		btrfs_clean_tree_block(eb);
	}

	if (eb == root->node) {
		if (wc->flags[level] & BTRFS_BLOCK_FLAG_FULL_BACKREF)
			parent = eb->start;
		else if (root->root_key.objectid != btrfs_header_owner(eb))
			goto owner_mismatch;
	} else {
		if (wc->flags[level + 1] & BTRFS_BLOCK_FLAG_FULL_BACKREF)
			parent = path->nodes[level + 1]->start;
		else if (root->root_key.objectid !=
			 btrfs_header_owner(path->nodes[level + 1]))
			goto owner_mismatch;
	}

	btrfs_free_tree_block(trans, root, eb, parent, wc->refs[level] == 1);
out:
	wc->refs[level] = 0;
	wc->flags[level] = 0;
	return 0;

owner_mismatch:
	btrfs_err_rl(fs_info, "unexpected tree owner, have %llu expect %llu",
		     btrfs_header_owner(eb), root->root_key.objectid);
	return -EUCLEAN;
}

static noinline int walk_down_tree(struct btrfs_trans_handle *trans,
				   struct btrfs_root *root,
				   struct btrfs_path *path,
				   struct walk_control *wc)
{
	int level = wc->level;
	int lookup_info = 1;
	int ret;

	while (level >= 0) {
		ret = walk_down_proc(trans, root, path, wc, lookup_info);
		if (ret > 0)
			break;

		if (level == 0)
			break;

		if (path->slots[level] >=
		    btrfs_header_nritems(path->nodes[level]))
			break;

		ret = do_walk_down(trans, root, path, wc, &lookup_info);
		if (ret > 0) {
			path->slots[level]++;
			continue;
		} else if (ret < 0)
			return ret;
		level = wc->level;
	}
	return 0;
}

static noinline int walk_up_tree(struct btrfs_trans_handle *trans,
				 struct btrfs_root *root,
				 struct btrfs_path *path,
				 struct walk_control *wc, int max_level)
{
	int level = wc->level;
	int ret;

	path->slots[level] = btrfs_header_nritems(path->nodes[level]);
	while (level < max_level && path->nodes[level]) {
		wc->level = level;
		if (path->slots[level] + 1 <
		    btrfs_header_nritems(path->nodes[level])) {
			path->slots[level]++;
			return 0;
		} else {
			ret = walk_up_proc(trans, root, path, wc);
			if (ret > 0)
				return 0;
			if (ret < 0)
				return ret;

			if (path->locks[level]) {
				btrfs_tree_unlock_rw(path->nodes[level],
						     path->locks[level]);
				path->locks[level] = 0;
			}
			free_extent_buffer(path->nodes[level]);
			path->nodes[level] = NULL;
			level++;
		}
	}
	return 1;
}

/*
 * drop a subvolume tree.
 *
 * this function traverses the tree freeing any blocks that only
 * referenced by the tree.
 *
 * when a shared tree block is found. this function decreases its
 * reference count by one. if update_ref is true, this function
 * also make sure backrefs for the shared block and all lower level
 * blocks are properly updated.
 *
 * If called with for_reloc == 0, may exit early with -EAGAIN
 */
int btrfs_drop_snapshot(struct btrfs_root *root,
			 struct btrfs_block_rsv *block_rsv, int update_ref,
			 int for_reloc)
{
	struct btrfs_fs_info *fs_info = root->fs_info;
	struct btrfs_path *path;
	struct btrfs_trans_handle *trans;
	struct btrfs_root *tree_root = fs_info->tree_root;
	struct btrfs_root_item *root_item = &root->root_item;
	struct walk_control *wc;
	struct btrfs_key key;
	int err = 0;
	int ret;
	int level;
	bool root_dropped = false;

	btrfs_debug(fs_info, "Drop subvolume %llu", root->root_key.objectid);

	path = btrfs_alloc_path();
	if (!path) {
		err = -ENOMEM;
		goto out;
	}

	wc = kzalloc(sizeof(*wc), GFP_NOFS);
	if (!wc) {
		btrfs_free_path(path);
		err = -ENOMEM;
		goto out;
	}

	trans = btrfs_start_transaction(tree_root, 0);
	if (IS_ERR(trans)) {
		err = PTR_ERR(trans);
		goto out_free;
	}

	err = btrfs_run_delayed_items(trans);
	if (err)
		goto out_end_trans;

	if (block_rsv)
		trans->block_rsv = block_rsv;

	/*
	 * This will help us catch people modifying the fs tree while we're
	 * dropping it.  It is unsafe to mess with the fs tree while it's being
	 * dropped as we unlock the root node and parent nodes as we walk down
	 * the tree, assuming nothing will change.  If something does change
	 * then we'll have stale information and drop references to blocks we've
	 * already dropped.
	 */
	set_bit(BTRFS_ROOT_DELETING, &root->state);
	if (btrfs_disk_key_objectid(&root_item->drop_progress) == 0) {
		level = btrfs_header_level(root->node);
		path->nodes[level] = btrfs_lock_root_node(root);
		btrfs_set_lock_blocking_write(path->nodes[level]);
		path->slots[level] = 0;
		path->locks[level] = BTRFS_WRITE_LOCK_BLOCKING;
		memset(&wc->update_progress, 0,
		       sizeof(wc->update_progress));
	} else {
		btrfs_disk_key_to_cpu(&key, &root_item->drop_progress);
		memcpy(&wc->update_progress, &key,
		       sizeof(wc->update_progress));

		level = root_item->drop_level;
		BUG_ON(level == 0);
		path->lowest_level = level;
		ret = btrfs_search_slot(NULL, root, &key, path, 0, 0);
		path->lowest_level = 0;
		if (ret < 0) {
			err = ret;
			goto out_end_trans;
		}
		WARN_ON(ret > 0);

		/*
		 * unlock our path, this is safe because only this
		 * function is allowed to delete this snapshot
		 */
		btrfs_unlock_up_safe(path, 0);

		level = btrfs_header_level(root->node);
		while (1) {
			btrfs_tree_lock(path->nodes[level]);
			btrfs_set_lock_blocking_write(path->nodes[level]);
			path->locks[level] = BTRFS_WRITE_LOCK_BLOCKING;

			ret = btrfs_lookup_extent_info(trans, fs_info,
						path->nodes[level]->start,
						level, 1, &wc->refs[level],
						&wc->flags[level]);
			if (ret < 0) {
				err = ret;
				goto out_end_trans;
			}
			BUG_ON(wc->refs[level] == 0);

			if (level == root_item->drop_level)
				break;

			btrfs_tree_unlock(path->nodes[level]);
			path->locks[level] = 0;
			WARN_ON(wc->refs[level] != 1);
			level--;
		}
	}

	wc->restarted = test_bit(BTRFS_ROOT_DEAD_TREE, &root->state);
	wc->level = level;
	wc->shared_level = -1;
	wc->stage = DROP_REFERENCE;
	wc->update_ref = update_ref;
	wc->keep_locks = 0;
	wc->reada_count = BTRFS_NODEPTRS_PER_BLOCK(fs_info);

	while (1) {

		ret = walk_down_tree(trans, root, path, wc);
		if (ret < 0) {
			err = ret;
			break;
		}

		ret = walk_up_tree(trans, root, path, wc, BTRFS_MAX_LEVEL);
		if (ret < 0) {
			err = ret;
			break;
		}

		if (ret > 0) {
			BUG_ON(wc->stage != DROP_REFERENCE);
			break;
		}

		if (wc->stage == DROP_REFERENCE) {
			wc->drop_level = wc->level;
			btrfs_node_key_to_cpu(path->nodes[wc->drop_level],
					      &wc->drop_progress,
					      path->slots[wc->drop_level]);
		}
		btrfs_cpu_key_to_disk(&root_item->drop_progress,
				      &wc->drop_progress);
		root_item->drop_level = wc->drop_level;

		BUG_ON(wc->level == 0);
		if (btrfs_should_end_transaction(trans) ||
		    (!for_reloc && btrfs_need_cleaner_sleep(fs_info))) {
			ret = btrfs_update_root(trans, tree_root,
						&root->root_key,
						root_item);
			if (ret) {
				btrfs_abort_transaction(trans, ret);
				err = ret;
				goto out_end_trans;
			}

			btrfs_end_transaction_throttle(trans);
			if (!for_reloc && btrfs_need_cleaner_sleep(fs_info)) {
				btrfs_debug(fs_info,
					    "drop snapshot early exit");
				err = -EAGAIN;
				goto out_free;
			}

			trans = btrfs_start_transaction(tree_root, 0);
			if (IS_ERR(trans)) {
				err = PTR_ERR(trans);
				goto out_free;
			}
			if (block_rsv)
				trans->block_rsv = block_rsv;
		}
	}
	btrfs_release_path(path);
	if (err)
		goto out_end_trans;

	ret = btrfs_del_root(trans, &root->root_key);
	if (ret) {
		btrfs_abort_transaction(trans, ret);
		err = ret;
		goto out_end_trans;
	}

	if (root->root_key.objectid != BTRFS_TREE_RELOC_OBJECTID) {
		ret = btrfs_find_root(tree_root, &root->root_key, path,
				      NULL, NULL);
		if (ret < 0) {
			btrfs_abort_transaction(trans, ret);
			err = ret;
			goto out_end_trans;
		} else if (ret > 0) {
			/* if we fail to delete the orphan item this time
			 * around, it'll get picked up the next time.
			 *
			 * The most common failure here is just -ENOENT.
			 */
			btrfs_del_orphan_item(trans, tree_root,
					      root->root_key.objectid);
		}
	}

	if (test_bit(BTRFS_ROOT_IN_RADIX, &root->state)) {
		btrfs_add_dropped_root(trans, root);
	} else {
		free_extent_buffer(root->node);
		free_extent_buffer(root->commit_root);
		btrfs_put_fs_root(root);
	}
	root_dropped = true;
out_end_trans:
	btrfs_end_transaction_throttle(trans);
out_free:
	kfree(wc);
	btrfs_free_path(path);
out:
	/*
	 * So if we need to stop dropping the snapshot for whatever reason we
	 * need to make sure to add it back to the dead root list so that we
	 * keep trying to do the work later.  This also cleans up roots if we
	 * don't have it in the radix (like when we recover after a power fail
	 * or unmount) so we don't leak memory.
	 */
	if (!for_reloc && !root_dropped)
		btrfs_add_dead_root(root);
	if (err && err != -EAGAIN)
		btrfs_handle_fs_error(fs_info, err, NULL);
	return err;
}

/*
 * drop subtree rooted at tree block 'node'.
 *
 * NOTE: this function will unlock and release tree block 'node'
 * only used by relocation code
 */
int btrfs_drop_subtree(struct btrfs_trans_handle *trans,
			struct btrfs_root *root,
			struct extent_buffer *node,
			struct extent_buffer *parent)
{
	struct btrfs_fs_info *fs_info = root->fs_info;
	struct btrfs_path *path;
	struct walk_control *wc;
	int level;
	int parent_level;
	int ret = 0;
	int wret;

	BUG_ON(root->root_key.objectid != BTRFS_TREE_RELOC_OBJECTID);

	path = btrfs_alloc_path();
	if (!path)
		return -ENOMEM;

	wc = kzalloc(sizeof(*wc), GFP_NOFS);
	if (!wc) {
		btrfs_free_path(path);
		return -ENOMEM;
	}

	btrfs_assert_tree_locked(parent);
	parent_level = btrfs_header_level(parent);
	extent_buffer_get(parent);
	path->nodes[parent_level] = parent;
	path->slots[parent_level] = btrfs_header_nritems(parent);

	btrfs_assert_tree_locked(node);
	level = btrfs_header_level(node);
	path->nodes[level] = node;
	path->slots[level] = 0;
	path->locks[level] = BTRFS_WRITE_LOCK_BLOCKING;

	wc->refs[parent_level] = 1;
	wc->flags[parent_level] = BTRFS_BLOCK_FLAG_FULL_BACKREF;
	wc->level = level;
	wc->shared_level = -1;
	wc->stage = DROP_REFERENCE;
	wc->update_ref = 0;
	wc->keep_locks = 1;
	wc->reada_count = BTRFS_NODEPTRS_PER_BLOCK(fs_info);

	while (1) {
		wret = walk_down_tree(trans, root, path, wc);
		if (wret < 0) {
			ret = wret;
			break;
		}

		wret = walk_up_tree(trans, root, path, wc, parent_level);
		if (wret < 0)
			ret = wret;
		if (wret != 0)
			break;
	}

	kfree(wc);
	btrfs_free_path(path);
	return ret;
}

static u64 update_block_group_flags(struct btrfs_fs_info *fs_info, u64 flags)
{
	u64 num_devices;
	u64 stripped;

	/*
	 * if restripe for this chunk_type is on pick target profile and
	 * return, otherwise do the usual balance
	 */
	stripped = get_restripe_target(fs_info, flags);
	if (stripped)
		return extended_to_chunk(stripped);

	num_devices = fs_info->fs_devices->rw_devices;

	stripped = BTRFS_BLOCK_GROUP_RAID0 |
		BTRFS_BLOCK_GROUP_RAID5 | BTRFS_BLOCK_GROUP_RAID6 |
		BTRFS_BLOCK_GROUP_RAID1 | BTRFS_BLOCK_GROUP_RAID10;

	if (num_devices == 1) {
		stripped |= BTRFS_BLOCK_GROUP_DUP;
		stripped = flags & ~stripped;

		/* turn raid0 into single device chunks */
		if (flags & BTRFS_BLOCK_GROUP_RAID0)
			return stripped;

		/* turn mirroring into duplication */
		if (flags & (BTRFS_BLOCK_GROUP_RAID1 |
			     BTRFS_BLOCK_GROUP_RAID10))
			return stripped | BTRFS_BLOCK_GROUP_DUP;
	} else {
		/* they already had raid on here, just return */
		if (flags & stripped)
			return flags;

		stripped |= BTRFS_BLOCK_GROUP_DUP;
		stripped = flags & ~stripped;

		/* switch duplicated blocks with raid1 */
		if (flags & BTRFS_BLOCK_GROUP_DUP)
			return stripped | BTRFS_BLOCK_GROUP_RAID1;

		/* this is drive concat, leave it alone */
	}

	return flags;
}

static int inc_block_group_ro(struct btrfs_block_group_cache *cache, int force)
{
	struct btrfs_space_info *sinfo = cache->space_info;
	u64 num_bytes;
	u64 sinfo_used;
	u64 min_allocable_bytes;
	int ret = -ENOSPC;

	/*
	 * We need some metadata space and system metadata space for
	 * allocating chunks in some corner cases until we force to set
	 * it to be readonly.
	 */
	if ((sinfo->flags &
	     (BTRFS_BLOCK_GROUP_SYSTEM | BTRFS_BLOCK_GROUP_METADATA)) &&
	    !force)
		min_allocable_bytes = SZ_1M;
	else
		min_allocable_bytes = 0;

	spin_lock(&sinfo->lock);
	spin_lock(&cache->lock);

	if (cache->ro) {
		cache->ro++;
		ret = 0;
		goto out;
	}

	num_bytes = cache->key.offset - cache->reserved - cache->pinned -
		    cache->bytes_super - btrfs_block_group_used(&cache->item);
	sinfo_used = btrfs_space_info_used(sinfo, true);

	if (sinfo_used + num_bytes + min_allocable_bytes <=
	    sinfo->total_bytes) {
		sinfo->bytes_readonly += num_bytes;
		cache->ro++;
		list_add_tail(&cache->ro_list, &sinfo->ro_bgs);
		ret = 0;
	}
out:
	spin_unlock(&cache->lock);
	spin_unlock(&sinfo->lock);
	if (ret == -ENOSPC && btrfs_test_opt(cache->fs_info, ENOSPC_DEBUG)) {
		btrfs_info(cache->fs_info,
			"unable to make block group %llu ro",
			cache->key.objectid);
		btrfs_info(cache->fs_info,
			"sinfo_used=%llu bg_num_bytes=%llu min_allocable=%llu",
			sinfo_used, num_bytes, min_allocable_bytes);
		dump_space_info(cache->fs_info, cache->space_info, 0, 0);
	}
	return ret;
}

int btrfs_inc_block_group_ro(struct btrfs_block_group_cache *cache)

{
	struct btrfs_fs_info *fs_info = cache->fs_info;
	struct btrfs_trans_handle *trans;
	u64 alloc_flags;
	int ret;

again:
	trans = btrfs_join_transaction(fs_info->extent_root);
	if (IS_ERR(trans))
		return PTR_ERR(trans);

	/*
	 * we're not allowed to set block groups readonly after the dirty
	 * block groups cache has started writing.  If it already started,
	 * back off and let this transaction commit
	 */
	mutex_lock(&fs_info->ro_block_group_mutex);
	if (test_bit(BTRFS_TRANS_DIRTY_BG_RUN, &trans->transaction->flags)) {
		u64 transid = trans->transid;

		mutex_unlock(&fs_info->ro_block_group_mutex);
		btrfs_end_transaction(trans);

		ret = btrfs_wait_for_commit(fs_info, transid);
		if (ret)
			return ret;
		goto again;
	}

	/*
	 * if we are changing raid levels, try to allocate a corresponding
	 * block group with the new raid level.
	 */
	alloc_flags = update_block_group_flags(fs_info, cache->flags);
	if (alloc_flags != cache->flags) {
		ret = do_chunk_alloc(trans, alloc_flags,
				     CHUNK_ALLOC_FORCE);
		/*
		 * ENOSPC is allowed here, we may have enough space
		 * already allocated at the new raid level to
		 * carry on
		 */
		if (ret == -ENOSPC)
			ret = 0;
		if (ret < 0)
			goto out;
	}

	ret = inc_block_group_ro(cache, 0);
	if (!ret)
		goto out;
	alloc_flags = get_alloc_profile(fs_info, cache->space_info->flags);
	ret = do_chunk_alloc(trans, alloc_flags, CHUNK_ALLOC_FORCE);
	if (ret < 0)
		goto out;
	ret = inc_block_group_ro(cache, 0);
out:
	if (cache->flags & BTRFS_BLOCK_GROUP_SYSTEM) {
		alloc_flags = update_block_group_flags(fs_info, cache->flags);
		mutex_lock(&fs_info->chunk_mutex);
		check_system_chunk(trans, alloc_flags);
		mutex_unlock(&fs_info->chunk_mutex);
	}
	mutex_unlock(&fs_info->ro_block_group_mutex);

	btrfs_end_transaction(trans);
	return ret;
}

int btrfs_force_chunk_alloc(struct btrfs_trans_handle *trans, u64 type)
{
	u64 alloc_flags = get_alloc_profile(trans->fs_info, type);

	return do_chunk_alloc(trans, alloc_flags, CHUNK_ALLOC_FORCE);
}

/*
 * helper to account the unused space of all the readonly block group in the
 * space_info. takes mirrors into account.
 */
u64 btrfs_account_ro_block_groups_free_space(struct btrfs_space_info *sinfo)
{
	struct btrfs_block_group_cache *block_group;
	u64 free_bytes = 0;
	int factor;

	/* It's df, we don't care if it's racy */
	if (list_empty(&sinfo->ro_bgs))
		return 0;

	spin_lock(&sinfo->lock);
	list_for_each_entry(block_group, &sinfo->ro_bgs, ro_list) {
		spin_lock(&block_group->lock);

		if (!block_group->ro) {
			spin_unlock(&block_group->lock);
			continue;
		}

		factor = btrfs_bg_type_to_factor(block_group->flags);
		free_bytes += (block_group->key.offset -
			       btrfs_block_group_used(&block_group->item)) *
			       factor;

		spin_unlock(&block_group->lock);
	}
	spin_unlock(&sinfo->lock);

	return free_bytes;
}

void btrfs_dec_block_group_ro(struct btrfs_block_group_cache *cache)
{
	struct btrfs_space_info *sinfo = cache->space_info;
	u64 num_bytes;

	BUG_ON(!cache->ro);

	spin_lock(&sinfo->lock);
	spin_lock(&cache->lock);
	if (!--cache->ro) {
		num_bytes = cache->key.offset - cache->reserved -
			    cache->pinned - cache->bytes_super -
			    btrfs_block_group_used(&cache->item);
		sinfo->bytes_readonly -= num_bytes;
		list_del_init(&cache->ro_list);
	}
	spin_unlock(&cache->lock);
	spin_unlock(&sinfo->lock);
}

/*
 * Checks to see if it's even possible to relocate this block group.
 *
 * @return - -1 if it's not a good idea to relocate this block group, 0 if its
 * ok to go ahead and try.
 */
int btrfs_can_relocate(struct btrfs_fs_info *fs_info, u64 bytenr)
{
	struct btrfs_block_group_cache *block_group;
	struct btrfs_space_info *space_info;
	struct btrfs_fs_devices *fs_devices = fs_info->fs_devices;
	struct btrfs_device *device;
	u64 min_free;
	u64 dev_min = 1;
	u64 dev_nr = 0;
	u64 target;
	int debug;
	int index;
	int full = 0;
	int ret = 0;

	debug = btrfs_test_opt(fs_info, ENOSPC_DEBUG);

	block_group = btrfs_lookup_block_group(fs_info, bytenr);

	/* odd, couldn't find the block group, leave it alone */
	if (!block_group) {
		if (debug)
			btrfs_warn(fs_info,
				   "can't find block group for bytenr %llu",
				   bytenr);
		return -1;
	}

	min_free = btrfs_block_group_used(&block_group->item);

	/* no bytes used, we're good */
	if (!min_free)
		goto out;

	space_info = block_group->space_info;
	spin_lock(&space_info->lock);

	full = space_info->full;

	/*
	 * if this is the last block group we have in this space, we can't
	 * relocate it unless we're able to allocate a new chunk below.
	 *
	 * Otherwise, we need to make sure we have room in the space to handle
	 * all of the extents from this block group.  If we can, we're good
	 */
	if ((space_info->total_bytes != block_group->key.offset) &&
	    (btrfs_space_info_used(space_info, false) + min_free <
	     space_info->total_bytes)) {
		spin_unlock(&space_info->lock);
		goto out;
	}
	spin_unlock(&space_info->lock);

	/*
	 * ok we don't have enough space, but maybe we have free space on our
	 * devices to allocate new chunks for relocation, so loop through our
	 * alloc devices and guess if we have enough space.  if this block
	 * group is going to be restriped, run checks against the target
	 * profile instead of the current one.
	 */
	ret = -1;

	/*
	 * index:
	 *      0: raid10
	 *      1: raid1
	 *      2: dup
	 *      3: raid0
	 *      4: single
	 */
	target = get_restripe_target(fs_info, block_group->flags);
	if (target) {
		index = btrfs_bg_flags_to_raid_index(extended_to_chunk(target));
	} else {
		/*
		 * this is just a balance, so if we were marked as full
		 * we know there is no space for a new chunk
		 */
		if (full) {
			if (debug)
				btrfs_warn(fs_info,
					   "no space to alloc new chunk for block group %llu",
					   block_group->key.objectid);
			goto out;
		}

		index = btrfs_bg_flags_to_raid_index(block_group->flags);
	}

	if (index == BTRFS_RAID_RAID10) {
		dev_min = 4;
		/* Divide by 2 */
		min_free >>= 1;
	} else if (index == BTRFS_RAID_RAID1) {
		dev_min = 2;
	} else if (index == BTRFS_RAID_DUP) {
		/* Multiply by 2 */
		min_free <<= 1;
	} else if (index == BTRFS_RAID_RAID0) {
		dev_min = fs_devices->rw_devices;
		min_free = div64_u64(min_free, dev_min);
	}

	mutex_lock(&fs_info->chunk_mutex);
	list_for_each_entry(device, &fs_devices->alloc_list, dev_alloc_list) {
		u64 dev_offset;

		/*
		 * check to make sure we can actually find a chunk with enough
		 * space to fit our block group in.
		 */
		if (device->total_bytes > device->bytes_used + min_free &&
		    !test_bit(BTRFS_DEV_STATE_REPLACE_TGT, &device->dev_state)) {
			ret = find_free_dev_extent(device, min_free,
						   &dev_offset, NULL);
			if (!ret)
				dev_nr++;

			if (dev_nr >= dev_min)
				break;

			ret = -1;
		}
	}
	if (debug && ret == -1)
		btrfs_warn(fs_info,
			   "no space to allocate a new chunk for block group %llu",
			   block_group->key.objectid);
	mutex_unlock(&fs_info->chunk_mutex);
out:
	btrfs_put_block_group(block_group);
	return ret;
}

static int find_first_block_group(struct btrfs_fs_info *fs_info,
				  struct btrfs_path *path,
				  struct btrfs_key *key)
{
	struct btrfs_root *root = fs_info->extent_root;
	int ret = 0;
	struct btrfs_key found_key;
	struct extent_buffer *leaf;
	struct btrfs_block_group_item bg;
	u64 flags;
	int slot;

	ret = btrfs_search_slot(NULL, root, key, path, 0, 0);
	if (ret < 0)
		goto out;

	while (1) {
		slot = path->slots[0];
		leaf = path->nodes[0];
		if (slot >= btrfs_header_nritems(leaf)) {
			ret = btrfs_next_leaf(root, path);
			if (ret == 0)
				continue;
			if (ret < 0)
				goto out;
			break;
		}
		btrfs_item_key_to_cpu(leaf, &found_key, slot);

		if (found_key.objectid >= key->objectid &&
		    found_key.type == BTRFS_BLOCK_GROUP_ITEM_KEY) {
			struct extent_map_tree *em_tree;
			struct extent_map *em;

			em_tree = &root->fs_info->mapping_tree.map_tree;
			read_lock(&em_tree->lock);
			em = lookup_extent_mapping(em_tree, found_key.objectid,
						   found_key.offset);
			read_unlock(&em_tree->lock);
			if (!em) {
				btrfs_err(fs_info,
			"logical %llu len %llu found bg but no related chunk",
					  found_key.objectid, found_key.offset);
				ret = -ENOENT;
			} else if (em->start != found_key.objectid ||
				   em->len != found_key.offset) {
				btrfs_err(fs_info,
		"block group %llu len %llu mismatch with chunk %llu len %llu",
					  found_key.objectid, found_key.offset,
					  em->start, em->len);
				ret = -EUCLEAN;
			} else {
				read_extent_buffer(leaf, &bg,
					btrfs_item_ptr_offset(leaf, slot),
					sizeof(bg));
				flags = btrfs_block_group_flags(&bg) &
					BTRFS_BLOCK_GROUP_TYPE_MASK;

				if (flags != (em->map_lookup->type &
					      BTRFS_BLOCK_GROUP_TYPE_MASK)) {
					btrfs_err(fs_info,
"block group %llu len %llu type flags 0x%llx mismatch with chunk type flags 0x%llx",
						found_key.objectid,
						found_key.offset, flags,
						(BTRFS_BLOCK_GROUP_TYPE_MASK &
						 em->map_lookup->type));
					ret = -EUCLEAN;
				} else {
					ret = 0;
				}
			}
			free_extent_map(em);
			goto out;
		}
		path->slots[0]++;
	}
out:
	return ret;
}

void btrfs_put_block_group_cache(struct btrfs_fs_info *info)
{
	struct btrfs_block_group_cache *block_group;
	u64 last = 0;

	while (1) {
		struct inode *inode;

		block_group = btrfs_lookup_first_block_group(info, last);
		while (block_group) {
			wait_block_group_cache_done(block_group);
			spin_lock(&block_group->lock);
			if (block_group->iref)
				break;
			spin_unlock(&block_group->lock);
			block_group = next_block_group(block_group);
		}
		if (!block_group) {
			if (last == 0)
				break;
			last = 0;
			continue;
		}

		inode = block_group->inode;
		block_group->iref = 0;
		block_group->inode = NULL;
		spin_unlock(&block_group->lock);
		ASSERT(block_group->io_ctl.inode == NULL);
		iput(inode);
		last = block_group->key.objectid + block_group->key.offset;
		btrfs_put_block_group(block_group);
	}
}

/*
 * Must be called only after stopping all workers, since we could have block
 * group caching kthreads running, and therefore they could race with us if we
 * freed the block groups before stopping them.
 */
int btrfs_free_block_groups(struct btrfs_fs_info *info)
{
	struct btrfs_block_group_cache *block_group;
	struct btrfs_space_info *space_info;
	struct btrfs_caching_control *caching_ctl;
	struct rb_node *n;

	down_write(&info->commit_root_sem);
	while (!list_empty(&info->caching_block_groups)) {
		caching_ctl = list_entry(info->caching_block_groups.next,
					 struct btrfs_caching_control, list);
		list_del(&caching_ctl->list);
		put_caching_control(caching_ctl);
	}
	up_write(&info->commit_root_sem);

	spin_lock(&info->unused_bgs_lock);
	while (!list_empty(&info->unused_bgs)) {
		block_group = list_first_entry(&info->unused_bgs,
					       struct btrfs_block_group_cache,
					       bg_list);
		list_del_init(&block_group->bg_list);
		btrfs_put_block_group(block_group);
	}
	spin_unlock(&info->unused_bgs_lock);

	spin_lock(&info->block_group_cache_lock);
	while ((n = rb_last(&info->block_group_cache_tree)) != NULL) {
		block_group = rb_entry(n, struct btrfs_block_group_cache,
				       cache_node);
		rb_erase(&block_group->cache_node,
			 &info->block_group_cache_tree);
		RB_CLEAR_NODE(&block_group->cache_node);
		spin_unlock(&info->block_group_cache_lock);

		down_write(&block_group->space_info->groups_sem);
		list_del(&block_group->list);
		up_write(&block_group->space_info->groups_sem);

		/*
		 * We haven't cached this block group, which means we could
		 * possibly have excluded extents on this block group.
		 */
		if (block_group->cached == BTRFS_CACHE_NO ||
		    block_group->cached == BTRFS_CACHE_ERROR)
			free_excluded_extents(block_group);

		btrfs_remove_free_space_cache(block_group);
		ASSERT(block_group->cached != BTRFS_CACHE_STARTED);
		ASSERT(list_empty(&block_group->dirty_list));
		ASSERT(list_empty(&block_group->io_list));
		ASSERT(list_empty(&block_group->bg_list));
		ASSERT(atomic_read(&block_group->count) == 1);
		btrfs_put_block_group(block_group);

		spin_lock(&info->block_group_cache_lock);
	}
	spin_unlock(&info->block_group_cache_lock);

	/* now that all the block groups are freed, go through and
	 * free all the space_info structs.  This is only called during
	 * the final stages of unmount, and so we know nobody is
	 * using them.  We call synchronize_rcu() once before we start,
	 * just to be on the safe side.
	 */
	synchronize_rcu();

	release_global_block_rsv(info);

	while (!list_empty(&info->space_info)) {
		int i;

		space_info = list_entry(info->space_info.next,
					struct btrfs_space_info,
					list);

		/*
		 * Do not hide this behind enospc_debug, this is actually
		 * important and indicates a real bug if this happens.
		 */
		if (WARN_ON(space_info->bytes_pinned > 0 ||
			    space_info->bytes_reserved > 0 ||
			    space_info->bytes_may_use > 0))
			dump_space_info(info, space_info, 0, 0);
		list_del(&space_info->list);
		for (i = 0; i < BTRFS_NR_RAID_TYPES; i++) {
			struct kobject *kobj;
			kobj = space_info->block_group_kobjs[i];
			space_info->block_group_kobjs[i] = NULL;
			if (kobj) {
				kobject_del(kobj);
				kobject_put(kobj);
			}
		}
		kobject_del(&space_info->kobj);
		kobject_put(&space_info->kobj);
	}
	return 0;
}

/* link_block_group will queue up kobjects to add when we're reclaim-safe */
void btrfs_add_raid_kobjects(struct btrfs_fs_info *fs_info)
{
	struct btrfs_space_info *space_info;
	struct raid_kobject *rkobj;
	LIST_HEAD(list);
	int index;
	int ret = 0;

	spin_lock(&fs_info->pending_raid_kobjs_lock);
	list_splice_init(&fs_info->pending_raid_kobjs, &list);
	spin_unlock(&fs_info->pending_raid_kobjs_lock);

	list_for_each_entry(rkobj, &list, list) {
		space_info = __find_space_info(fs_info, rkobj->flags);
		index = btrfs_bg_flags_to_raid_index(rkobj->flags);

		ret = kobject_add(&rkobj->kobj, &space_info->kobj,
				  "%s", get_raid_name(index));
		if (ret) {
			kobject_put(&rkobj->kobj);
			break;
		}
	}
	if (ret)
		btrfs_warn(fs_info,
			   "failed to add kobject for block cache, ignoring");
}

static void link_block_group(struct btrfs_block_group_cache *cache)
{
	struct btrfs_space_info *space_info = cache->space_info;
	struct btrfs_fs_info *fs_info = cache->fs_info;
	int index = btrfs_bg_flags_to_raid_index(cache->flags);
	bool first = false;

	down_write(&space_info->groups_sem);
	if (list_empty(&space_info->block_groups[index]))
		first = true;
	list_add_tail(&cache->list, &space_info->block_groups[index]);
	up_write(&space_info->groups_sem);

	if (first) {
		struct raid_kobject *rkobj = kzalloc(sizeof(*rkobj), GFP_NOFS);
		if (!rkobj) {
			btrfs_warn(cache->fs_info,
				"couldn't alloc memory for raid level kobject");
			return;
		}
		rkobj->flags = cache->flags;
		kobject_init(&rkobj->kobj, &btrfs_raid_ktype);

		spin_lock(&fs_info->pending_raid_kobjs_lock);
		list_add_tail(&rkobj->list, &fs_info->pending_raid_kobjs);
		spin_unlock(&fs_info->pending_raid_kobjs_lock);
		space_info->block_group_kobjs[index] = &rkobj->kobj;
	}
}

static struct btrfs_block_group_cache *
btrfs_create_block_group_cache(struct btrfs_fs_info *fs_info,
			       u64 start, u64 size)
{
	struct btrfs_block_group_cache *cache;

	cache = kzalloc(sizeof(*cache), GFP_NOFS);
	if (!cache)
		return NULL;

	cache->free_space_ctl = kzalloc(sizeof(*cache->free_space_ctl),
					GFP_NOFS);
	if (!cache->free_space_ctl) {
		kfree(cache);
		return NULL;
	}

	cache->key.objectid = start;
	cache->key.offset = size;
	cache->key.type = BTRFS_BLOCK_GROUP_ITEM_KEY;

	cache->fs_info = fs_info;
	cache->full_stripe_len = btrfs_full_stripe_len(fs_info, start);
	set_free_space_tree_thresholds(cache);

	atomic_set(&cache->count, 1);
	spin_lock_init(&cache->lock);
	init_rwsem(&cache->data_rwsem);
	INIT_LIST_HEAD(&cache->list);
	INIT_LIST_HEAD(&cache->cluster_list);
	INIT_LIST_HEAD(&cache->bg_list);
	INIT_LIST_HEAD(&cache->ro_list);
	INIT_LIST_HEAD(&cache->dirty_list);
	INIT_LIST_HEAD(&cache->io_list);
	btrfs_init_free_space_ctl(cache);
	atomic_set(&cache->trimming, 0);
	mutex_init(&cache->free_space_lock);
	btrfs_init_full_stripe_locks_tree(&cache->full_stripe_locks_root);

	return cache;
}


/*
 * Iterate all chunks and verify that each of them has the corresponding block
 * group
 */
static int check_chunk_block_group_mappings(struct btrfs_fs_info *fs_info)
{
	struct btrfs_mapping_tree *map_tree = &fs_info->mapping_tree;
	struct extent_map *em;
	struct btrfs_block_group_cache *bg;
	u64 start = 0;
	int ret = 0;

	while (1) {
		read_lock(&map_tree->map_tree.lock);
		/*
		 * lookup_extent_mapping will return the first extent map
		 * intersecting the range, so setting @len to 1 is enough to
		 * get the first chunk.
		 */
		em = lookup_extent_mapping(&map_tree->map_tree, start, 1);
		read_unlock(&map_tree->map_tree.lock);
		if (!em)
			break;

		bg = btrfs_lookup_block_group(fs_info, em->start);
		if (!bg) {
			btrfs_err(fs_info,
	"chunk start=%llu len=%llu doesn't have corresponding block group",
				     em->start, em->len);
			ret = -EUCLEAN;
			free_extent_map(em);
			break;
		}
		if (bg->key.objectid != em->start ||
		    bg->key.offset != em->len ||
		    (bg->flags & BTRFS_BLOCK_GROUP_TYPE_MASK) !=
		    (em->map_lookup->type & BTRFS_BLOCK_GROUP_TYPE_MASK)) {
			btrfs_err(fs_info,
"chunk start=%llu len=%llu flags=0x%llx doesn't match block group start=%llu len=%llu flags=0x%llx",
				em->start, em->len,
				em->map_lookup->type & BTRFS_BLOCK_GROUP_TYPE_MASK,
				bg->key.objectid, bg->key.offset,
				bg->flags & BTRFS_BLOCK_GROUP_TYPE_MASK);
			ret = -EUCLEAN;
			free_extent_map(em);
			btrfs_put_block_group(bg);
			break;
		}
		start = em->start + em->len;
		free_extent_map(em);
		btrfs_put_block_group(bg);
	}
	return ret;
}

int btrfs_read_block_groups(struct btrfs_fs_info *info)
{
	struct btrfs_path *path;
	int ret;
	struct btrfs_block_group_cache *cache;
	struct btrfs_space_info *space_info;
	struct btrfs_key key;
	struct btrfs_key found_key;
	struct extent_buffer *leaf;
	int need_clear = 0;
	u64 cache_gen;
	u64 feature;
	int mixed;

	feature = btrfs_super_incompat_flags(info->super_copy);
	mixed = !!(feature & BTRFS_FEATURE_INCOMPAT_MIXED_GROUPS);

	key.objectid = 0;
	key.offset = 0;
	key.type = BTRFS_BLOCK_GROUP_ITEM_KEY;
	path = btrfs_alloc_path();
	if (!path)
		return -ENOMEM;
	path->reada = READA_FORWARD;

	cache_gen = btrfs_super_cache_generation(info->super_copy);
	if (btrfs_test_opt(info, SPACE_CACHE) &&
	    btrfs_super_generation(info->super_copy) != cache_gen)
		need_clear = 1;
	if (btrfs_test_opt(info, CLEAR_CACHE))
		need_clear = 1;

	while (1) {
		ret = find_first_block_group(info, path, &key);
		if (ret > 0)
			break;
		if (ret != 0)
			goto error;

		leaf = path->nodes[0];
		btrfs_item_key_to_cpu(leaf, &found_key, path->slots[0]);

		cache = btrfs_create_block_group_cache(info, found_key.objectid,
						       found_key.offset);
		if (!cache) {
			ret = -ENOMEM;
			goto error;
		}

		if (need_clear) {
			/*
			 * When we mount with old space cache, we need to
			 * set BTRFS_DC_CLEAR and set dirty flag.
			 *
			 * a) Setting 'BTRFS_DC_CLEAR' makes sure that we
			 *    truncate the old free space cache inode and
			 *    setup a new one.
			 * b) Setting 'dirty flag' makes sure that we flush
			 *    the new space cache info onto disk.
			 */
			if (btrfs_test_opt(info, SPACE_CACHE))
				cache->disk_cache_state = BTRFS_DC_CLEAR;
		}

		read_extent_buffer(leaf, &cache->item,
				   btrfs_item_ptr_offset(leaf, path->slots[0]),
				   sizeof(cache->item));
		cache->flags = btrfs_block_group_flags(&cache->item);
		if (!mixed &&
		    ((cache->flags & BTRFS_BLOCK_GROUP_METADATA) &&
		    (cache->flags & BTRFS_BLOCK_GROUP_DATA))) {
			btrfs_err(info,
"bg %llu is a mixed block group but filesystem hasn't enabled mixed block groups",
				  cache->key.objectid);
			ret = -EINVAL;
			goto error;
		}

		key.objectid = found_key.objectid + found_key.offset;
		btrfs_release_path(path);

		/*
		 * We need to exclude the super stripes now so that the space
		 * info has super bytes accounted for, otherwise we'll think
		 * we have more space than we actually do.
		 */
		ret = exclude_super_stripes(cache);
		if (ret) {
			/*
			 * We may have excluded something, so call this just in
			 * case.
			 */
			free_excluded_extents(cache);
			btrfs_put_block_group(cache);
			goto error;
		}

		/*
		 * check for two cases, either we are full, and therefore
		 * don't need to bother with the caching work since we won't
		 * find any space, or we are empty, and we can just add all
		 * the space in and be done with it.  This saves us _a_lot_ of
		 * time, particularly in the full case.
		 */
		if (found_key.offset == btrfs_block_group_used(&cache->item)) {
			cache->last_byte_to_unpin = (u64)-1;
			cache->cached = BTRFS_CACHE_FINISHED;
			free_excluded_extents(cache);
		} else if (btrfs_block_group_used(&cache->item) == 0) {
			cache->last_byte_to_unpin = (u64)-1;
			cache->cached = BTRFS_CACHE_FINISHED;
			add_new_free_space(cache, found_key.objectid,
					   found_key.objectid +
					   found_key.offset);
			free_excluded_extents(cache);
		}

		ret = btrfs_add_block_group_cache(info, cache);
		if (ret) {
			btrfs_remove_free_space_cache(cache);
			btrfs_put_block_group(cache);
			goto error;
		}

		trace_btrfs_add_block_group(info, cache, 0);
		update_space_info(info, cache->flags, found_key.offset,
				  btrfs_block_group_used(&cache->item),
				  cache->bytes_super, &space_info);

		cache->space_info = space_info;

		link_block_group(cache);

		set_avail_alloc_bits(info, cache->flags);
		if (btrfs_chunk_readonly(info, cache->key.objectid)) {
			inc_block_group_ro(cache, 1);
		} else if (btrfs_block_group_used(&cache->item) == 0) {
			ASSERT(list_empty(&cache->bg_list));
			btrfs_mark_bg_unused(cache);
		}
	}

	list_for_each_entry_rcu(space_info, &info->space_info, list) {
		if (!(get_alloc_profile(info, space_info->flags) &
		      (BTRFS_BLOCK_GROUP_RAID10 |
		       BTRFS_BLOCK_GROUP_RAID1 |
		       BTRFS_BLOCK_GROUP_RAID5 |
		       BTRFS_BLOCK_GROUP_RAID6 |
		       BTRFS_BLOCK_GROUP_DUP)))
			continue;
		/*
		 * avoid allocating from un-mirrored block group if there are
		 * mirrored block groups.
		 */
		list_for_each_entry(cache,
				&space_info->block_groups[BTRFS_RAID_RAID0],
				list)
			inc_block_group_ro(cache, 1);
		list_for_each_entry(cache,
				&space_info->block_groups[BTRFS_RAID_SINGLE],
				list)
			inc_block_group_ro(cache, 1);
	}

	btrfs_add_raid_kobjects(info);
	init_global_block_rsv(info);
	ret = check_chunk_block_group_mappings(info);
error:
	btrfs_free_path(path);
	return ret;
}

void btrfs_create_pending_block_groups(struct btrfs_trans_handle *trans)
{
	struct btrfs_fs_info *fs_info = trans->fs_info;
	struct btrfs_block_group_cache *block_group;
	struct btrfs_root *extent_root = fs_info->extent_root;
	struct btrfs_block_group_item item;
	struct btrfs_key key;
	int ret = 0;

	if (!trans->can_flush_pending_bgs)
		return;

	while (!list_empty(&trans->new_bgs)) {
		block_group = list_first_entry(&trans->new_bgs,
					       struct btrfs_block_group_cache,
					       bg_list);
		if (ret)
			goto next;

		spin_lock(&block_group->lock);
		memcpy(&item, &block_group->item, sizeof(item));
		memcpy(&key, &block_group->key, sizeof(key));
		spin_unlock(&block_group->lock);

		ret = btrfs_insert_item(trans, extent_root, &key, &item,
					sizeof(item));
		if (ret)
			btrfs_abort_transaction(trans, ret);
		ret = btrfs_finish_chunk_alloc(trans, key.objectid, key.offset);
		if (ret)
			btrfs_abort_transaction(trans, ret);
		add_block_group_free_space(trans, block_group);
		/* already aborted the transaction if it failed. */
next:
		btrfs_delayed_refs_rsv_release(fs_info, 1);
		list_del_init(&block_group->bg_list);
	}
	btrfs_trans_release_chunk_metadata(trans);
}

int btrfs_make_block_group(struct btrfs_trans_handle *trans, u64 bytes_used,
			   u64 type, u64 chunk_offset, u64 size)
{
	struct btrfs_fs_info *fs_info = trans->fs_info;
	struct btrfs_block_group_cache *cache;
	int ret;

	btrfs_set_log_full_commit(trans);

	cache = btrfs_create_block_group_cache(fs_info, chunk_offset, size);
	if (!cache)
		return -ENOMEM;

	btrfs_set_block_group_used(&cache->item, bytes_used);
	btrfs_set_block_group_chunk_objectid(&cache->item,
					     BTRFS_FIRST_CHUNK_TREE_OBJECTID);
	btrfs_set_block_group_flags(&cache->item, type);

	cache->flags = type;
	cache->last_byte_to_unpin = (u64)-1;
	cache->cached = BTRFS_CACHE_FINISHED;
	cache->needs_free_space = 1;
	ret = exclude_super_stripes(cache);
	if (ret) {
		/*
		 * We may have excluded something, so call this just in
		 * case.
		 */
		free_excluded_extents(cache);
		btrfs_put_block_group(cache);
		return ret;
	}

	add_new_free_space(cache, chunk_offset, chunk_offset + size);

	free_excluded_extents(cache);

#ifdef CONFIG_BTRFS_DEBUG
	if (btrfs_should_fragment_free_space(cache)) {
		u64 new_bytes_used = size - bytes_used;

		bytes_used += new_bytes_used >> 1;
		fragment_free_space(cache);
	}
#endif
	/*
	 * Ensure the corresponding space_info object is created and
	 * assigned to our block group. We want our bg to be added to the rbtree
	 * with its ->space_info set.
	 */
	cache->space_info = __find_space_info(fs_info, cache->flags);
	ASSERT(cache->space_info);

	ret = btrfs_add_block_group_cache(fs_info, cache);
	if (ret) {
		btrfs_remove_free_space_cache(cache);
		btrfs_put_block_group(cache);
		return ret;
	}

	/*
	 * Now that our block group has its ->space_info set and is inserted in
	 * the rbtree, update the space info's counters.
	 */
	trace_btrfs_add_block_group(fs_info, cache, 1);
	update_space_info(fs_info, cache->flags, size, bytes_used,
				cache->bytes_super, &cache->space_info);
	update_global_block_rsv(fs_info);

	link_block_group(cache);

	list_add_tail(&cache->bg_list, &trans->new_bgs);
	trans->delayed_ref_updates++;
	btrfs_update_delayed_refs_rsv(trans);

	set_avail_alloc_bits(fs_info, type);
	return 0;
}

static void clear_avail_alloc_bits(struct btrfs_fs_info *fs_info, u64 flags)
{
	u64 extra_flags = chunk_to_extended(flags) &
				BTRFS_EXTENDED_PROFILE_MASK;

	write_seqlock(&fs_info->profiles_lock);
	if (flags & BTRFS_BLOCK_GROUP_DATA)
		fs_info->avail_data_alloc_bits &= ~extra_flags;
	if (flags & BTRFS_BLOCK_GROUP_METADATA)
		fs_info->avail_metadata_alloc_bits &= ~extra_flags;
	if (flags & BTRFS_BLOCK_GROUP_SYSTEM)
		fs_info->avail_system_alloc_bits &= ~extra_flags;
	write_sequnlock(&fs_info->profiles_lock);
}

int btrfs_remove_block_group(struct btrfs_trans_handle *trans,
			     u64 group_start, struct extent_map *em)
{
	struct btrfs_fs_info *fs_info = trans->fs_info;
	struct btrfs_root *root = fs_info->extent_root;
	struct btrfs_path *path;
	struct btrfs_block_group_cache *block_group;
	struct btrfs_free_cluster *cluster;
	struct btrfs_root *tree_root = fs_info->tree_root;
	struct btrfs_key key;
	struct inode *inode;
	struct kobject *kobj = NULL;
	int ret;
	int index;
	int factor;
	struct btrfs_caching_control *caching_ctl = NULL;
	bool remove_em;
	bool remove_rsv = false;

	block_group = btrfs_lookup_block_group(fs_info, group_start);
	BUG_ON(!block_group);
	BUG_ON(!block_group->ro);

	trace_btrfs_remove_block_group(block_group);
	/*
	 * Free the reserved super bytes from this block group before
	 * remove it.
	 */
	free_excluded_extents(block_group);
	btrfs_free_ref_tree_range(fs_info, block_group->key.objectid,
				  block_group->key.offset);

	memcpy(&key, &block_group->key, sizeof(key));
	index = btrfs_bg_flags_to_raid_index(block_group->flags);
	factor = btrfs_bg_type_to_factor(block_group->flags);

	/* make sure this block group isn't part of an allocation cluster */
	cluster = &fs_info->data_alloc_cluster;
	spin_lock(&cluster->refill_lock);
	btrfs_return_cluster_to_free_space(block_group, cluster);
	spin_unlock(&cluster->refill_lock);

	/*
	 * make sure this block group isn't part of a metadata
	 * allocation cluster
	 */
	cluster = &fs_info->meta_alloc_cluster;
	spin_lock(&cluster->refill_lock);
	btrfs_return_cluster_to_free_space(block_group, cluster);
	spin_unlock(&cluster->refill_lock);

	path = btrfs_alloc_path();
	if (!path) {
		ret = -ENOMEM;
		goto out;
	}

	/*
	 * get the inode first so any iput calls done for the io_list
	 * aren't the final iput (no unlinks allowed now)
	 */
	inode = lookup_free_space_inode(block_group, path);

	mutex_lock(&trans->transaction->cache_write_mutex);
	/*
	 * Make sure our free space cache IO is done before removing the
	 * free space inode
	 */
	spin_lock(&trans->transaction->dirty_bgs_lock);
	if (!list_empty(&block_group->io_list)) {
		list_del_init(&block_group->io_list);

		WARN_ON(!IS_ERR(inode) && inode != block_group->io_ctl.inode);

		spin_unlock(&trans->transaction->dirty_bgs_lock);
		btrfs_wait_cache_io(trans, block_group, path);
		btrfs_put_block_group(block_group);
		spin_lock(&trans->transaction->dirty_bgs_lock);
	}

	if (!list_empty(&block_group->dirty_list)) {
		list_del_init(&block_group->dirty_list);
		remove_rsv = true;
		btrfs_put_block_group(block_group);
	}
	spin_unlock(&trans->transaction->dirty_bgs_lock);
	mutex_unlock(&trans->transaction->cache_write_mutex);

	if (!IS_ERR(inode)) {
		ret = btrfs_orphan_add(trans, BTRFS_I(inode));
		if (ret) {
			btrfs_add_delayed_iput(inode);
			goto out;
		}
		clear_nlink(inode);
		/* One for the block groups ref */
		spin_lock(&block_group->lock);
		if (block_group->iref) {
			block_group->iref = 0;
			block_group->inode = NULL;
			spin_unlock(&block_group->lock);
			iput(inode);
		} else {
			spin_unlock(&block_group->lock);
		}
		/* One for our lookup ref */
		btrfs_add_delayed_iput(inode);
	}

	key.objectid = BTRFS_FREE_SPACE_OBJECTID;
	key.offset = block_group->key.objectid;
	key.type = 0;

	ret = btrfs_search_slot(trans, tree_root, &key, path, -1, 1);
	if (ret < 0)
		goto out;
	if (ret > 0)
		btrfs_release_path(path);
	if (ret == 0) {
		ret = btrfs_del_item(trans, tree_root, path);
		if (ret)
			goto out;
		btrfs_release_path(path);
	}

	spin_lock(&fs_info->block_group_cache_lock);
	rb_erase(&block_group->cache_node,
		 &fs_info->block_group_cache_tree);
	RB_CLEAR_NODE(&block_group->cache_node);

	if (fs_info->first_logical_byte == block_group->key.objectid)
		fs_info->first_logical_byte = (u64)-1;
	spin_unlock(&fs_info->block_group_cache_lock);

	down_write(&block_group->space_info->groups_sem);
	/*
	 * we must use list_del_init so people can check to see if they
	 * are still on the list after taking the semaphore
	 */
	list_del_init(&block_group->list);
	if (list_empty(&block_group->space_info->block_groups[index])) {
		kobj = block_group->space_info->block_group_kobjs[index];
		block_group->space_info->block_group_kobjs[index] = NULL;
		clear_avail_alloc_bits(fs_info, block_group->flags);
	}
	up_write(&block_group->space_info->groups_sem);
	if (kobj) {
		kobject_del(kobj);
		kobject_put(kobj);
	}

	if (block_group->has_caching_ctl)
		caching_ctl = get_caching_control(block_group);
	if (block_group->cached == BTRFS_CACHE_STARTED)
		wait_block_group_cache_done(block_group);
	if (block_group->has_caching_ctl) {
		down_write(&fs_info->commit_root_sem);
		if (!caching_ctl) {
			struct btrfs_caching_control *ctl;

			list_for_each_entry(ctl,
				    &fs_info->caching_block_groups, list)
				if (ctl->block_group == block_group) {
					caching_ctl = ctl;
					refcount_inc(&caching_ctl->count);
					break;
				}
		}
		if (caching_ctl)
			list_del_init(&caching_ctl->list);
		up_write(&fs_info->commit_root_sem);
		if (caching_ctl) {
			/* Once for the caching bgs list and once for us. */
			put_caching_control(caching_ctl);
			put_caching_control(caching_ctl);
		}
	}

	spin_lock(&trans->transaction->dirty_bgs_lock);
	WARN_ON(!list_empty(&block_group->dirty_list));
	WARN_ON(!list_empty(&block_group->io_list));
	spin_unlock(&trans->transaction->dirty_bgs_lock);

	btrfs_remove_free_space_cache(block_group);

	spin_lock(&block_group->space_info->lock);
	list_del_init(&block_group->ro_list);

	if (btrfs_test_opt(fs_info, ENOSPC_DEBUG)) {
		WARN_ON(block_group->space_info->total_bytes
			< block_group->key.offset);
		WARN_ON(block_group->space_info->bytes_readonly
			< block_group->key.offset);
		WARN_ON(block_group->space_info->disk_total
			< block_group->key.offset * factor);
	}
	block_group->space_info->total_bytes -= block_group->key.offset;
	block_group->space_info->bytes_readonly -= block_group->key.offset;
	block_group->space_info->disk_total -= block_group->key.offset * factor;

	spin_unlock(&block_group->space_info->lock);

	memcpy(&key, &block_group->key, sizeof(key));

	mutex_lock(&fs_info->chunk_mutex);
	spin_lock(&block_group->lock);
	block_group->removed = 1;
	/*
	 * At this point trimming can't start on this block group, because we
	 * removed the block group from the tree fs_info->block_group_cache_tree
	 * so no one can't find it anymore and even if someone already got this
	 * block group before we removed it from the rbtree, they have already
	 * incremented block_group->trimming - if they didn't, they won't find
	 * any free space entries because we already removed them all when we
	 * called btrfs_remove_free_space_cache().
	 *
	 * And we must not remove the extent map from the fs_info->mapping_tree
	 * to prevent the same logical address range and physical device space
	 * ranges from being reused for a new block group. This is because our
	 * fs trim operation (btrfs_trim_fs() / btrfs_ioctl_fitrim()) is
	 * completely transactionless, so while it is trimming a range the
	 * currently running transaction might finish and a new one start,
	 * allowing for new block groups to be created that can reuse the same
	 * physical device locations unless we take this special care.
	 *
	 * There may also be an implicit trim operation if the file system
	 * is mounted with -odiscard. The same protections must remain
	 * in place until the extents have been discarded completely when
	 * the transaction commit has completed.
	 */
	remove_em = (atomic_read(&block_group->trimming) == 0);
	spin_unlock(&block_group->lock);

	mutex_unlock(&fs_info->chunk_mutex);

	ret = remove_block_group_free_space(trans, block_group);
	if (ret)
		goto out;

	btrfs_put_block_group(block_group);
	btrfs_put_block_group(block_group);

	ret = btrfs_search_slot(trans, root, &key, path, -1, 1);
	if (ret > 0)
		ret = -EIO;
	if (ret < 0)
		goto out;

	ret = btrfs_del_item(trans, root, path);
	if (ret)
		goto out;

	if (remove_em) {
		struct extent_map_tree *em_tree;

		em_tree = &fs_info->mapping_tree.map_tree;
		write_lock(&em_tree->lock);
		remove_extent_mapping(em_tree, em);
		write_unlock(&em_tree->lock);
		/* once for the tree */
		free_extent_map(em);
	}
out:
	if (remove_rsv)
		btrfs_delayed_refs_rsv_release(fs_info, 1);
	btrfs_free_path(path);
	return ret;
}

struct btrfs_trans_handle *
btrfs_start_trans_remove_block_group(struct btrfs_fs_info *fs_info,
				     const u64 chunk_offset)
{
	struct extent_map_tree *em_tree = &fs_info->mapping_tree.map_tree;
	struct extent_map *em;
	struct map_lookup *map;
	unsigned int num_items;

	read_lock(&em_tree->lock);
	em = lookup_extent_mapping(em_tree, chunk_offset, 1);
	read_unlock(&em_tree->lock);
	ASSERT(em && em->start == chunk_offset);

	/*
	 * We need to reserve 3 + N units from the metadata space info in order
	 * to remove a block group (done at btrfs_remove_chunk() and at
	 * btrfs_remove_block_group()), which are used for:
	 *
	 * 1 unit for adding the free space inode's orphan (located in the tree
	 * of tree roots).
	 * 1 unit for deleting the block group item (located in the extent
	 * tree).
	 * 1 unit for deleting the free space item (located in tree of tree
	 * roots).
	 * N units for deleting N device extent items corresponding to each
	 * stripe (located in the device tree).
	 *
	 * In order to remove a block group we also need to reserve units in the
	 * system space info in order to update the chunk tree (update one or
	 * more device items and remove one chunk item), but this is done at
	 * btrfs_remove_chunk() through a call to check_system_chunk().
	 */
	map = em->map_lookup;
	num_items = 3 + map->num_stripes;
	free_extent_map(em);

	return btrfs_start_transaction_fallback_global_rsv(fs_info->extent_root,
							   num_items, 1);
}

/*
 * Process the unused_bgs list and remove any that don't have any allocated
 * space inside of them.
 */
void btrfs_delete_unused_bgs(struct btrfs_fs_info *fs_info)
{
	struct btrfs_block_group_cache *block_group;
	struct btrfs_space_info *space_info;
	struct btrfs_trans_handle *trans;
	int ret = 0;

	if (!test_bit(BTRFS_FS_OPEN, &fs_info->flags))
		return;

	spin_lock(&fs_info->unused_bgs_lock);
	while (!list_empty(&fs_info->unused_bgs)) {
		u64 start, end;
		int trimming;

		block_group = list_first_entry(&fs_info->unused_bgs,
					       struct btrfs_block_group_cache,
					       bg_list);
		list_del_init(&block_group->bg_list);

		space_info = block_group->space_info;

		if (ret || btrfs_mixed_space_info(space_info)) {
			btrfs_put_block_group(block_group);
			continue;
		}
		spin_unlock(&fs_info->unused_bgs_lock);

		mutex_lock(&fs_info->delete_unused_bgs_mutex);

		/* Don't want to race with allocators so take the groups_sem */
		down_write(&space_info->groups_sem);
		spin_lock(&block_group->lock);
		if (block_group->reserved || block_group->pinned ||
		    btrfs_block_group_used(&block_group->item) ||
		    block_group->ro ||
		    list_is_singular(&block_group->list)) {
			/*
			 * We want to bail if we made new allocations or have
			 * outstanding allocations in this block group.  We do
			 * the ro check in case balance is currently acting on
			 * this block group.
			 */
			trace_btrfs_skip_unused_block_group(block_group);
			spin_unlock(&block_group->lock);
			up_write(&space_info->groups_sem);
			goto next;
		}
		spin_unlock(&block_group->lock);

		/* We don't want to force the issue, only flip if it's ok. */
		ret = inc_block_group_ro(block_group, 0);
		up_write(&space_info->groups_sem);
		if (ret < 0) {
			ret = 0;
			goto next;
		}

		/*
		 * Want to do this before we do anything else so we can recover
		 * properly if we fail to join the transaction.
		 */
		trans = btrfs_start_trans_remove_block_group(fs_info,
						     block_group->key.objectid);
		if (IS_ERR(trans)) {
			btrfs_dec_block_group_ro(block_group);
			ret = PTR_ERR(trans);
			goto next;
		}

		/*
		 * We could have pending pinned extents for this block group,
		 * just delete them, we don't care about them anymore.
		 */
		start = block_group->key.objectid;
		end = start + block_group->key.offset - 1;
		/*
		 * Hold the unused_bg_unpin_mutex lock to avoid racing with
		 * btrfs_finish_extent_commit(). If we are at transaction N,
		 * another task might be running finish_extent_commit() for the
		 * previous transaction N - 1, and have seen a range belonging
		 * to the block group in freed_extents[] before we were able to
		 * clear the whole block group range from freed_extents[]. This
		 * means that task can lookup for the block group after we
		 * unpinned it from freed_extents[] and removed it, leading to
		 * a BUG_ON() at btrfs_unpin_extent_range().
		 */
		mutex_lock(&fs_info->unused_bg_unpin_mutex);
		ret = clear_extent_bits(&fs_info->freed_extents[0], start, end,
				  EXTENT_DIRTY);
		if (ret) {
			mutex_unlock(&fs_info->unused_bg_unpin_mutex);
			btrfs_dec_block_group_ro(block_group);
			goto end_trans;
		}
		ret = clear_extent_bits(&fs_info->freed_extents[1], start, end,
				  EXTENT_DIRTY);
		if (ret) {
			mutex_unlock(&fs_info->unused_bg_unpin_mutex);
			btrfs_dec_block_group_ro(block_group);
			goto end_trans;
		}
		mutex_unlock(&fs_info->unused_bg_unpin_mutex);

		/* Reset pinned so btrfs_put_block_group doesn't complain */
		spin_lock(&space_info->lock);
		spin_lock(&block_group->lock);

		update_bytes_pinned(space_info, -block_group->pinned);
		space_info->bytes_readonly += block_group->pinned;
		percpu_counter_add_batch(&space_info->total_bytes_pinned,
				   -block_group->pinned,
				   BTRFS_TOTAL_BYTES_PINNED_BATCH);
		block_group->pinned = 0;

		spin_unlock(&block_group->lock);
		spin_unlock(&space_info->lock);

		/* DISCARD can flip during remount */
		trimming = btrfs_test_opt(fs_info, DISCARD);

		/* Implicit trim during transaction commit. */
		if (trimming)
			btrfs_get_block_group_trimming(block_group);

		/*
		 * Btrfs_remove_chunk will abort the transaction if things go
		 * horribly wrong.
		 */
		ret = btrfs_remove_chunk(trans, block_group->key.objectid);

		if (ret) {
			if (trimming)
				btrfs_put_block_group_trimming(block_group);
			goto end_trans;
		}

		/*
		 * If we're not mounted with -odiscard, we can just forget
		 * about this block group. Otherwise we'll need to wait
		 * until transaction commit to do the actual discard.
		 */
		if (trimming) {
			spin_lock(&fs_info->unused_bgs_lock);
			/*
			 * A concurrent scrub might have added us to the list
			 * fs_info->unused_bgs, so use a list_move operation
			 * to add the block group to the deleted_bgs list.
			 */
			list_move(&block_group->bg_list,
				  &trans->transaction->deleted_bgs);
			spin_unlock(&fs_info->unused_bgs_lock);
			btrfs_get_block_group(block_group);
		}
end_trans:
		btrfs_end_transaction(trans);
next:
		mutex_unlock(&fs_info->delete_unused_bgs_mutex);
		btrfs_put_block_group(block_group);
		spin_lock(&fs_info->unused_bgs_lock);
	}
	spin_unlock(&fs_info->unused_bgs_lock);
}

int btrfs_init_space_info(struct btrfs_fs_info *fs_info)
{
	struct btrfs_super_block *disk_super;
	u64 features;
	u64 flags;
	int mixed = 0;
	int ret;

	disk_super = fs_info->super_copy;
	if (!btrfs_super_root(disk_super))
		return -EINVAL;

	features = btrfs_super_incompat_flags(disk_super);
	if (features & BTRFS_FEATURE_INCOMPAT_MIXED_GROUPS)
		mixed = 1;

	flags = BTRFS_BLOCK_GROUP_SYSTEM;
	ret = create_space_info(fs_info, flags);
	if (ret)
		goto out;

	if (mixed) {
		flags = BTRFS_BLOCK_GROUP_METADATA | BTRFS_BLOCK_GROUP_DATA;
		ret = create_space_info(fs_info, flags);
	} else {
		flags = BTRFS_BLOCK_GROUP_METADATA;
		ret = create_space_info(fs_info, flags);
		if (ret)
			goto out;

		flags = BTRFS_BLOCK_GROUP_DATA;
		ret = create_space_info(fs_info, flags);
	}
out:
	return ret;
}

int btrfs_error_unpin_extent_range(struct btrfs_fs_info *fs_info,
				   u64 start, u64 end)
{
	return unpin_extent_range(fs_info, start, end, false);
}

/*
 * It used to be that old block groups would be left around forever.
 * Iterating over them would be enough to trim unused space.  Since we
 * now automatically remove them, we also need to iterate over unallocated
 * space.
 *
 * We don't want a transaction for this since the discard may take a
 * substantial amount of time.  We don't require that a transaction be
 * running, but we do need to take a running transaction into account
 * to ensure that we're not discarding chunks that were released or
 * allocated in the current transaction.
 *
 * Holding the chunks lock will prevent other threads from allocating
 * or releasing chunks, but it won't prevent a running transaction
 * from committing and releasing the memory that the pending chunks
 * list head uses.  For that, we need to take a reference to the
 * transaction and hold the commit root sem.  We only need to hold
 * it while performing the free space search since we have already
 * held back allocations.
 */
static int btrfs_trim_free_extents(struct btrfs_device *device, u64 *trimmed)
{
	u64 start = SZ_1M, len = 0, end = 0;
	int ret;

	*trimmed = 0;

	/* Discard not supported = nothing to do. */
	if (!blk_queue_discard(bdev_get_queue(device->bdev)))
		return 0;

	/* Not writable = nothing to do. */
	if (!test_bit(BTRFS_DEV_STATE_WRITEABLE, &device->dev_state))
		return 0;

	/* No free space = nothing to do. */
	if (device->total_bytes <= device->bytes_used)
		return 0;

	ret = 0;

	while (1) {
		struct btrfs_fs_info *fs_info = device->fs_info;
		u64 bytes;

		ret = mutex_lock_interruptible(&fs_info->chunk_mutex);
		if (ret)
			break;

		find_first_clear_extent_bit(&device->alloc_state, start,
					    &start, &end,
					    CHUNK_TRIMMED | CHUNK_ALLOCATED);
		/*
		 * If find_first_clear_extent_bit find a range that spans the
		 * end of the device it will set end to -1, in this case it's up
		 * to the caller to trim the value to the size of the device.
		 */
		end = min(end, device->total_bytes - 1);
		len = end - start + 1;

		/* We didn't find any extents */
		if (!len) {
			mutex_unlock(&fs_info->chunk_mutex);
			ret = 0;
			break;
		}

		ret = btrfs_issue_discard(device->bdev, start, len,
					  &bytes);
		if (!ret)
			set_extent_bits(&device->alloc_state, start,
					start + bytes - 1,
					CHUNK_TRIMMED);
		mutex_unlock(&fs_info->chunk_mutex);

		if (ret)
			break;

		start += len;
		*trimmed += bytes;

		if (fatal_signal_pending(current)) {
			ret = -ERESTARTSYS;
			break;
		}

		cond_resched();
	}

	return ret;
}

/*
 * Trim the whole filesystem by:
 * 1) trimming the free space in each block group
 * 2) trimming the unallocated space on each device
 *
 * This will also continue trimming even if a block group or device encounters
 * an error.  The return value will be the last error, or 0 if nothing bad
 * happens.
 */
int btrfs_trim_fs(struct btrfs_fs_info *fs_info, struct fstrim_range *range)
{
	struct btrfs_block_group_cache *cache = NULL;
	struct btrfs_device *device;
	struct list_head *devices;
	u64 group_trimmed;
	u64 start;
	u64 end;
	u64 trimmed = 0;
	u64 bg_failed = 0;
	u64 dev_failed = 0;
	int bg_ret = 0;
	int dev_ret = 0;
	int ret = 0;

	cache = btrfs_lookup_first_block_group(fs_info, range->start);
	for (; cache; cache = next_block_group(cache)) {
		if (cache->key.objectid >= (range->start + range->len)) {
			btrfs_put_block_group(cache);
			break;
		}

		start = max(range->start, cache->key.objectid);
		end = min(range->start + range->len,
				cache->key.objectid + cache->key.offset);

		if (end - start >= range->minlen) {
			if (!block_group_cache_done(cache)) {
				ret = cache_block_group(cache, 0);
				if (ret) {
					bg_failed++;
					bg_ret = ret;
					continue;
				}
				ret = wait_block_group_cache_done(cache);
				if (ret) {
					bg_failed++;
					bg_ret = ret;
					continue;
				}
			}
			ret = btrfs_trim_block_group(cache,
						     &group_trimmed,
						     start,
						     end,
						     range->minlen);

			trimmed += group_trimmed;
			if (ret) {
				bg_failed++;
				bg_ret = ret;
				continue;
			}
		}
	}

	if (bg_failed)
		btrfs_warn(fs_info,
			"failed to trim %llu block group(s), last error %d",
			bg_failed, bg_ret);
	mutex_lock(&fs_info->fs_devices->device_list_mutex);
	devices = &fs_info->fs_devices->devices;
	list_for_each_entry(device, devices, dev_list) {
		ret = btrfs_trim_free_extents(device, &group_trimmed);
		if (ret) {
			dev_failed++;
			dev_ret = ret;
			break;
		}

		trimmed += group_trimmed;
	}
	mutex_unlock(&fs_info->fs_devices->device_list_mutex);

	if (dev_failed)
		btrfs_warn(fs_info,
			"failed to trim %llu device(s), last error %d",
			dev_failed, dev_ret);
	range->len = trimmed;
	if (bg_ret)
		return bg_ret;
	return dev_ret;
}

/*
 * btrfs_{start,end}_write_no_snapshotting() are similar to
 * mnt_{want,drop}_write(), they are used to prevent some tasks from writing
 * data into the page cache through nocow before the subvolume is snapshoted,
 * but flush the data into disk after the snapshot creation, or to prevent
 * operations while snapshotting is ongoing and that cause the snapshot to be
 * inconsistent (writes followed by expanding truncates for example).
 */
void btrfs_end_write_no_snapshotting(struct btrfs_root *root)
{
	percpu_counter_dec(&root->subv_writers->counter);
	cond_wake_up(&root->subv_writers->wait);
}

int btrfs_start_write_no_snapshotting(struct btrfs_root *root)
{
	if (atomic_read(&root->will_be_snapshotted))
		return 0;

	percpu_counter_inc(&root->subv_writers->counter);
	/*
	 * Make sure counter is updated before we check for snapshot creation.
	 */
	smp_mb();
	if (atomic_read(&root->will_be_snapshotted)) {
		btrfs_end_write_no_snapshotting(root);
		return 0;
	}
	return 1;
}

void btrfs_wait_for_snapshot_creation(struct btrfs_root *root)
{
	while (true) {
		int ret;

		ret = btrfs_start_write_no_snapshotting(root);
		if (ret)
			break;
		wait_var_event(&root->will_be_snapshotted,
			       !atomic_read(&root->will_be_snapshotted));
	}
}

void btrfs_mark_bg_unused(struct btrfs_block_group_cache *bg)
{
	struct btrfs_fs_info *fs_info = bg->fs_info;

	spin_lock(&fs_info->unused_bgs_lock);
	if (list_empty(&bg->bg_list)) {
		btrfs_get_block_group(bg);
		trace_btrfs_add_unused_block_group(bg);
		list_add_tail(&bg->bg_list, &fs_info->unused_bgs);
	}
	spin_unlock(&fs_info->unused_bgs_lock);
}<|MERGE_RESOLUTION|>--- conflicted
+++ resolved
@@ -2865,100 +2865,6 @@
 		return 2;
 
 	return btrfs_check_space_for_delayed_refs(trans->fs_info);
-<<<<<<< HEAD
-}
-
-struct async_delayed_refs {
-	struct btrfs_root *root;
-	u64 transid;
-	int count;
-	int error;
-	int sync;
-	struct completion wait;
-	struct btrfs_work work;
-};
-
-static inline struct async_delayed_refs *
-to_async_delayed_refs(struct btrfs_work *work)
-{
-	return container_of(work, struct async_delayed_refs, work);
-}
-
-static void delayed_ref_async_start(struct btrfs_work *work)
-{
-	struct async_delayed_refs *async = to_async_delayed_refs(work);
-	struct btrfs_trans_handle *trans;
-	struct btrfs_fs_info *fs_info = async->root->fs_info;
-	int ret;
-
-	/* if the commit is already started, we don't need to wait here */
-	if (btrfs_transaction_blocked(fs_info))
-		goto done;
-
-	trans = btrfs_join_transaction(async->root);
-	if (IS_ERR(trans)) {
-		async->error = PTR_ERR(trans);
-		goto done;
-	}
-
-	/*
-	 * trans->sync means that when we call end_transaction, we won't
-	 * wait on delayed refs
-	 */
-	trans->sync = true;
-
-	/* Don't bother flushing if we got into a different transaction */
-	if (trans->transid > async->transid)
-		goto end;
-
-	ret = btrfs_run_delayed_refs(trans, async->count);
-	if (ret)
-		async->error = ret;
-end:
-	ret = btrfs_end_transaction(trans);
-	if (ret && !async->error)
-		async->error = ret;
-done:
-	if (async->sync)
-		complete(&async->wait);
-	else
-		kfree(async);
-}
-
-int btrfs_async_run_delayed_refs(struct btrfs_fs_info *fs_info,
-				 unsigned long count, u64 transid, int wait)
-{
-	struct async_delayed_refs *async;
-	int ret;
-
-	async = kmalloc(sizeof(*async), GFP_NOFS);
-	if (!async)
-		return -ENOMEM;
-
-	async->root = fs_info->tree_root;
-	async->count = count;
-	async->error = 0;
-	async->transid = transid;
-	if (wait)
-		async->sync = 1;
-	else
-		async->sync = 0;
-	init_completion(&async->wait);
-
-	btrfs_init_work(&async->work, btrfs_extent_refs_helper,
-			delayed_ref_async_start, NULL, NULL);
-
-	btrfs_queue_work(fs_info->extent_workers, &async->work);
-
-	if (wait) {
-		wait_for_completion(&async->wait);
-		ret = async->error;
-		kfree(async);
-		return ret;
-	}
-	return 0;
-=======
->>>>>>> 0ecfebd2
 }
 
 /*
@@ -4728,10 +4634,7 @@
 	struct btrfs_space_info *space_info;
 	struct btrfs_trans_handle *trans;
 	u64 delalloc_bytes;
-<<<<<<< HEAD
-=======
 	u64 dio_bytes;
->>>>>>> 0ecfebd2
 	u64 async_pages;
 	u64 items;
 	long time_left;
@@ -4765,11 +4668,7 @@
 		wait_ordered = true;
 
 	loops = 0;
-<<<<<<< HEAD
-	while (delalloc_bytes && loops < 3) {
-=======
 	while ((delalloc_bytes || dio_bytes) && loops < 3) {
->>>>>>> 0ecfebd2
 		nr_pages = min(delalloc_bytes, to_reclaim) >> PAGE_SHIFT;
 
 		/*
@@ -5817,111 +5716,6 @@
 	return ret;
 }
 
-<<<<<<< HEAD
-static void calc_refill_bytes(struct btrfs_block_rsv *block_rsv,
-				u64 *metadata_bytes, u64 *qgroup_bytes)
-{
-	*metadata_bytes = 0;
-	*qgroup_bytes = 0;
-
-	spin_lock(&block_rsv->lock);
-	if (block_rsv->reserved < block_rsv->size)
-		*metadata_bytes = block_rsv->size - block_rsv->reserved;
-	if (block_rsv->qgroup_rsv_reserved < block_rsv->qgroup_rsv_size)
-		*qgroup_bytes = block_rsv->qgroup_rsv_size -
-			block_rsv->qgroup_rsv_reserved;
-	spin_unlock(&block_rsv->lock);
-}
-
-/**
- * btrfs_inode_rsv_refill - refill the inode block rsv.
- * @inode - the inode we are refilling.
- * @flush - the flushing restriction.
- *
- * Essentially the same as btrfs_block_rsv_refill, except it uses the
- * block_rsv->size as the minimum size.  We'll either refill the missing amount
- * or return if we already have enough space.  This will also handle the reserve
- * tracepoint for the reserved amount.
- */
-static int btrfs_inode_rsv_refill(struct btrfs_inode *inode,
-				  enum btrfs_reserve_flush_enum flush)
-{
-	struct btrfs_root *root = inode->root;
-	struct btrfs_block_rsv *block_rsv = &inode->block_rsv;
-	u64 num_bytes, last = 0;
-	u64 qgroup_num_bytes;
-	int ret = -ENOSPC;
-
-	calc_refill_bytes(block_rsv, &num_bytes, &qgroup_num_bytes);
-	if (num_bytes == 0)
-		return 0;
-
-	do {
-		ret = btrfs_qgroup_reserve_meta_prealloc(root, qgroup_num_bytes,
-							 true);
-		if (ret)
-			return ret;
-		ret = reserve_metadata_bytes(root, block_rsv, num_bytes, flush);
-		if (ret) {
-			btrfs_qgroup_free_meta_prealloc(root, qgroup_num_bytes);
-			last = num_bytes;
-			/*
-			 * If we are fragmented we can end up with a lot of
-			 * outstanding extents which will make our size be much
-			 * larger than our reserved amount.
-			 *
-			 * If the reservation happens here, it might be very
-			 * big though not needed in the end, if the delalloc
-			 * flushing happens.
-			 *
-			 * If this is the case try and do the reserve again.
-			 */
-			if (flush == BTRFS_RESERVE_FLUSH_ALL)
-				calc_refill_bytes(block_rsv, &num_bytes,
-						   &qgroup_num_bytes);
-			if (num_bytes == 0)
-				return 0;
-		}
-	} while (ret && last != num_bytes);
-
-	if (!ret) {
-		block_rsv_add_bytes(block_rsv, num_bytes, false);
-		trace_btrfs_space_reservation(root->fs_info, "delalloc",
-					      btrfs_ino(inode), num_bytes, 1);
-
-		/* Don't forget to increase qgroup_rsv_reserved */
-		spin_lock(&block_rsv->lock);
-		block_rsv->qgroup_rsv_reserved += qgroup_num_bytes;
-		spin_unlock(&block_rsv->lock);
-	}
-	return ret;
-=======
-static u64 __btrfs_block_rsv_release(struct btrfs_fs_info *fs_info,
-				     struct btrfs_block_rsv *block_rsv,
-				     u64 num_bytes, u64 *qgroup_to_release)
-{
-	struct btrfs_block_rsv *global_rsv = &fs_info->global_block_rsv;
-	struct btrfs_block_rsv *delayed_rsv = &fs_info->delayed_refs_rsv;
-	struct btrfs_block_rsv *target = delayed_rsv;
-
-	if (target->full || target == block_rsv)
-		target = global_rsv;
-
-	if (block_rsv->space_info != target->space_info)
-		target = NULL;
-
-	return block_rsv_release_bytes(fs_info, block_rsv, target, num_bytes,
-				       qgroup_to_release);
-}
-
-void btrfs_block_rsv_release(struct btrfs_fs_info *fs_info,
-			     struct btrfs_block_rsv *block_rsv,
-			     u64 num_bytes)
-{
-	__btrfs_block_rsv_release(fs_info, block_rsv, num_bytes, NULL);
->>>>>>> 0ecfebd2
-}
-
 static u64 __btrfs_block_rsv_release(struct btrfs_fs_info *fs_info,
 				     struct btrfs_block_rsv *block_rsv,
 				     u64 num_bytes, u64 *qgroup_to_release)
@@ -6523,10 +6317,6 @@
 		if (list_empty(&cache->dirty_list)) {
 			list_add_tail(&cache->dirty_list,
 				      &trans->transaction->dirty_bgs);
-<<<<<<< HEAD
-			trans->transaction->num_dirty_bgs++;
-=======
->>>>>>> 0ecfebd2
 			trans->delayed_ref_updates++;
 			btrfs_get_block_group(cache);
 		}
@@ -7640,10 +7430,6 @@
 		struct find_free_extent_ctl *ffe_ctl,
 		struct btrfs_block_group_cache **cluster_bg_ret)
 {
-<<<<<<< HEAD
-	struct btrfs_fs_info *fs_info = bg->fs_info;
-=======
->>>>>>> 0ecfebd2
 	struct btrfs_block_group_cache *cluster_bg;
 	u64 aligned_cluster;
 	u64 offset;
@@ -7703,14 +7489,8 @@
 	aligned_cluster = max_t(u64,
 			ffe_ctl->empty_cluster + ffe_ctl->empty_size,
 			bg->full_stripe_len);
-<<<<<<< HEAD
-	ret = btrfs_find_space_cluster(fs_info, bg, last_ptr,
-			ffe_ctl->search_start, ffe_ctl->num_bytes,
-			aligned_cluster);
-=======
 	ret = btrfs_find_space_cluster(bg, last_ptr, ffe_ctl->search_start,
 			ffe_ctl->num_bytes, aligned_cluster);
->>>>>>> 0ecfebd2
 	if (ret == 0) {
 		/* Now pull our allocation out of this cluster */
 		offset = btrfs_alloc_from_cluster(bg, last_ptr,
@@ -8115,17 +7895,10 @@
 		 */
 		if (last_ptr && use_cluster) {
 			struct btrfs_block_group_cache *cluster_bg = NULL;
-<<<<<<< HEAD
 
 			ret = find_free_extent_clustered(block_group, last_ptr,
 							 &ffe_ctl, &cluster_bg);
 
-=======
-
-			ret = find_free_extent_clustered(block_group, last_ptr,
-							 &ffe_ctl, &cluster_bg);
-
->>>>>>> 0ecfebd2
 			if (ret == 0) {
 				if (cluster_bg && cluster_bg != block_group) {
 					btrfs_release_block_group(block_group,
@@ -9244,16 +9017,10 @@
 		wc->drop_level = level;
 		find_next_key(path, level, &wc->drop_progress);
 
-<<<<<<< HEAD
-		ret = btrfs_free_extent(trans, root, bytenr, fs_info->nodesize,
-					parent, root->root_key.objectid,
-					level - 1, 0);
-=======
 		btrfs_init_generic_ref(&ref, BTRFS_DROP_DELAYED_REF, bytenr,
 				       fs_info->nodesize, parent);
 		btrfs_init_tree_ref(&ref, level - 1, root->root_key.objectid);
 		ret = btrfs_free_extent(trans, &ref);
->>>>>>> 0ecfebd2
 		if (ret)
 			goto out_unlock;
 	}
